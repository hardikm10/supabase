--- conflicted
+++ resolved
@@ -25,7 +25,6 @@
               <span className="block text-gray-300">
                 Supabase outperforms equivalent systems by more than 300%.
               </span>
-<<<<<<< HEAD
               <span className="block text-gray-300">
                 Sign up for our public benchmark release and we'll send it to your inbox.
               </span>
@@ -33,19 +32,9 @@
           </div>
         </div>
         <div className="pb-12 px-12 col-span-1 lg:pb-0 lg:px-0 lg:col-span-2 rounded-r-md">
-          <a href="https://mailchi.mp/supabase/enterprise-benchmarks">
+          <a href="https://supabasesubscribe.vercel.app/subscription/enterpriseBenchmarks">
             <Button>Get notified</Button>
           </a>
-=======
-              <span className="block">
-                Sign up for our public benchmark release and we'll send it to your inbox.
-              </span>
-            </p>
-          </div>
-        </div>
-        <div className="pb-12 px-12 col-span-1 lg:pb-0 lg:px-0 lg:col-span-2 rounded-r-md">
-          <Button text="Get notified" url="https://supabasesubscribe.vercel.app/subscription/enterpriseBenchmarks" />
->>>>>>> 8714e16b
         </div>
       </div>
     </div>
