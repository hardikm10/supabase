--- conflicted
+++ resolved
@@ -1,18 +1,9 @@
 import { useMutation, UseMutationOptions, useQueryClient } from '@tanstack/react-query'
-<<<<<<< HEAD
 import { isResponseOk, put } from 'lib/common/fetch'
-=======
+import { API_URL } from 'lib/constants'
 import { toast } from 'react-hot-toast'
-
-import { put } from 'lib/common/fetch'
->>>>>>> 1088733c
-import { API_URL } from 'lib/constants'
-import { ResponseError, SupaResponseV2 } from 'types/base'
+import { ResponseError } from 'types/base'
 import { subscriptionKeys } from './keys'
-<<<<<<< HEAD
-import { SupaResponse } from 'types/base'
-=======
->>>>>>> 1088733c
 
 export type SubscriptionTier =
   | 'tier_free'
