{
  "name": "studio",
  "version": "0.0.9",
  "private": true,
  "scripts": {
    "dev": "next dev -p 8082",
    "build": "next build",
    "start": "next start",
    "test": "jest",
    "deploy:staging": "VERCEL_ORG_ID=team_E6KJ1W561hMTjon1QSwOh0WO VERCEL_PROJECT_ID=QmcmhbiAtCMFTAHCuGgQscNbke4TzgWULECctNcKmxWCoT vercel --prod -A .vercel/staging.json",
    "storybook": "start-storybook -p 6006",
    "build-storybook": "build-storybook",
    "prettier:check": "prettier --check .",
    "prettier:write": "prettier --write ."
  },
  "dependencies": {
    "@headlessui/react": "^1.4.1",
    "@monaco-editor/react": "^4.3.1",
    "@next/bundle-analyzer": "^12.0.4",
    "@radix-ui/react-portal": "^0.1.1",
    "@radix-ui/react-tooltip": "^0.1.6",
    "@scaleleap/pg-format": "^1.0.0",
    "@sentry/browser": "^6.15.0",
    "@sentry/nextjs": "^6.15.0",
    "@stripe/react-stripe-js": "^1.7.0",
    "@stripe/stripe-js": "^1.25.0",
    "@supabase/postgres-meta": "^0.26.1",
    "@supabase/react-data-grid": "^7.1.0-beta.7",
    "@supabase/shared-types": "^0.1.24",
    "@supabase/supabase-js": "^1.35.3",
    "@supabase/ui": "0.37.0-alpha.71",
    "ajv": "^8.6.3",
    "analytics-node": "^3.5.0",
    "awesome-debounce-promise": "^2.1.0",
    "clipboard": "^2.0.8",
    "configcat-js": "^5.6.0",
    "crypto-js": "^4.1.1",
    "dayjs": "^1.11.0",
<<<<<<< HEAD
    "json-logic-js": "^2.0.2",
=======
    "file-saver": "^2.0.5",
    "generate-password": "^1.7.0",
    "immutability-helper": "^3.1.1",
>>>>>>> 9252f49f
    "lodash": "^4.17.21",
    "lottie-react": "^2.2.1",
    "markdown-table": "=2.0.0",
    "mobx": "^6.3.2",
    "mobx-react-lite": "^3.2.0",
    "next": "11.1.3",
    "next-compose-plugins": "^2.2.1",
    "openapi-types": "^9.1.0",
    "p-queue": "^6.6.2",
    "papaparse": "^5.3.1",
    "parse-numeric-range": "^1.3.0",
    "path-to-regexp": "^6.2.0",
    "prism-react-renderer": "^1.2.1",
    "react": "^17.0.2",
    "react-beautiful-dnd": "^13.1.0",
    "react-contexify": "^5.0.0",
    "react-csv": "^2.0.3",
    "react-datepicker": "^4.6.0",
    "react-dnd": "^14.0.3",
    "react-dnd-html5-backend": "^14.0.1",
    "react-dom": "^17.0.2",
    "react-grid-layout": "^1.3.0",
    "react-hot-toast": "^2.1.1",
    "react-inlinesvg": "^2.3.0",
    "react-markdown": "^8.0.3",
    "react-split": "^2.0.13",
    "react-tracked": "^1.7.4",
    "react-virtualized-auto-sizer": "^1.0.6",
    "react-window": "^1.8.6",
    "react-window-infinite-loader": "^1.0.7",
    "recharts": "^2.1.6",
    "sass": "^1.43.4",
    "scheduler": "^0.20.2",
    "semver": "^6.3.0",
    "sqlstring": "^2.3.2",
    "swr": "^1.2.1",
    "uniforms-bootstrap4": "^3.6.2",
    "uniforms-bridge-json-schema": "^3.6.2",
    "yup": "^0.32.11",
    "uuid": "^8.3.2",
    "zxcvbn": "^4.4.2"
  },
  "devDependencies": {
    "@babel/core": "^7.17.5",
    "@storybook/addon-actions": "^6.4.19",
    "@storybook/addon-essentials": "^6.4.19",
    "@storybook/addon-interactions": "^6.4.19",
    "@storybook/addon-links": "^6.4.19",
    "@storybook/react": "^6.4.19",
    "@storybook/testing-library": "^0.0.9",
    "@tailwindcss/typography": "^0.5.2",
    "@testing-library/dom": "^8.11.1",
    "@testing-library/react": "^12.1.2",
    "@testing-library/user-event": "^13.5.0",
    "@types/crypto-js": "^4.0.2",
<<<<<<< HEAD
    "@types/json-logic-js": "^1.2.1",
=======
    "@types/file-saver": "^2.0.2",
>>>>>>> 9252f49f
    "@types/lodash": "^4.14.172",
    "@types/markdown-table": "^3.0.0",
    "@types/papaparse": "^5.3.1",
    "@types/react": "17.0.11",
    "@types/react-beautiful-dnd": "^13.1.2",
    "@types/react-csv": "^1.1.2",
    "@types/react-datepicker": "^4.3.4",
    "@types/react-dom": "^17.0.11",
    "@types/react-grid-layout": "^1.3.0",
    "@types/react-virtualized-auto-sizer": "^1.0.1",
    "@types/react-window": "^1.8.5",
    "@types/react-window-infinite-loader": "^1.0.5",
    "@types/semver": "^7.3.9",
    "@types/sqlstring": "^2.3.0",
    "@types/uuid": "^8.3.4",
    "@types/zxcvbn": "^4.4.1",
    "autoprefixer": "^10.4.2",
    "babel-loader": "^8.2.3",
    "jest": "^27.4.0",
    "jest-canvas-mock": "^2.3.1",
    "postcss": "^8.4.6",
    "prettier": "^2.7.1",
    "storybook-dark-mode": "^1.0.4",
    "tailwindcss": "^3.0.22",
    "ts-jest": "^27.0.7",
    "typescript": "4.3.4"
  }
}<|MERGE_RESOLUTION|>--- conflicted
+++ resolved
@@ -36,13 +36,10 @@
     "configcat-js": "^5.6.0",
     "crypto-js": "^4.1.1",
     "dayjs": "^1.11.0",
-<<<<<<< HEAD
     "json-logic-js": "^2.0.2",
-=======
     "file-saver": "^2.0.5",
     "generate-password": "^1.7.0",
     "immutability-helper": "^3.1.1",
->>>>>>> 9252f49f
     "lodash": "^4.17.21",
     "lottie-react": "^2.2.1",
     "markdown-table": "=2.0.0",
@@ -98,11 +95,8 @@
     "@testing-library/react": "^12.1.2",
     "@testing-library/user-event": "^13.5.0",
     "@types/crypto-js": "^4.0.2",
-<<<<<<< HEAD
     "@types/json-logic-js": "^1.2.1",
-=======
     "@types/file-saver": "^2.0.2",
->>>>>>> 9252f49f
     "@types/lodash": "^4.14.172",
     "@types/markdown-table": "^3.0.0",
     "@types/papaparse": "^5.3.1",
