import { FC } from 'react'
import { Menu, Item, Separator } from 'react-contexify'
import 'react-contexify/dist/ReactContexify.css'
import { IconEdit, IconDownload, IconTrash2 } from 'ui'
import { PermissionAction } from '@supabase/shared-types/out/constants'

import { checkPermissions } from 'hooks'
import { useStorageStore } from 'localStores/storageExplorer/StorageExplorerStore'

interface Props {
  id: string
}

const FolderContextMenu: FC<Props> = ({ id = '' }) => {
  const storageExplorerStore = useStorageStore()
  const { downloadFolder, setSelectedItemToRename, setSelectedItemsToDelete } = storageExplorerStore
  const canUpdateFiles = checkPermissions(PermissionAction.STORAGE_ADMIN_WRITE, '*')

  return (
    <Menu id={id} animation="fade">
      {canUpdateFiles && (
        <Item onClick={({ props }) => setSelectedItemToRename(props.item)}>
          <IconEdit size="tiny" />
          <span className="ml-2 text-xs">Rename</span>
        </Item>
      )}
      <Item onClick={({ props }) => downloadFolder(props.item)}>
        <IconDownload size="tiny" />
        <span className="ml-2 text-xs">Download</span>
      </Item>
      {canUpdateFiles && [
<<<<<<< HEAD
        <Separator key="separator" />,
        <Item key="delete" onClick={({ props }) => setSelectedItemsToDelete([props.item])}>
          <IconTrash2 size="tiny" />
=======
        <Separator />,
        <Item onClick={({ props }) => setSelectedItemsToDelete([props.item])}>
          <IconTrash2 size="tiny" stroke="red" />
>>>>>>> 9148c49c
          <span className="ml-2 text-xs">Delete</span>
        </Item>,
      ]}
    </Menu>
  )
}

export default FolderContextMenu<|MERGE_RESOLUTION|>--- conflicted
+++ resolved
@@ -29,15 +29,9 @@
         <span className="ml-2 text-xs">Download</span>
       </Item>
       {canUpdateFiles && [
-<<<<<<< HEAD
         <Separator key="separator" />,
         <Item key="delete" onClick={({ props }) => setSelectedItemsToDelete([props.item])}>
-          <IconTrash2 size="tiny" />
-=======
-        <Separator />,
-        <Item onClick={({ props }) => setSelectedItemsToDelete([props.item])}>
           <IconTrash2 size="tiny" stroke="red" />
->>>>>>> 9148c49c
           <span className="ml-2 text-xs">Delete</span>
         </Item>,
       ]}
