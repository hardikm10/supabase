--- conflicted
+++ resolved
@@ -11,12 +11,6 @@
 import Telemetry from 'lib/telemetry'
 import { useRouter } from 'next/router'
 import { useSqlEditorStateSnapshot } from 'state/sql-editor'
-<<<<<<< HEAD
-import { AiIcon, IconCornerDownLeft, IconSettings, Input } from 'ui'
-import AISchemaSuggestionPopover from '../AISchemaSuggestionPopover'
-import AISettingsModal from '../AISettingsModal'
-=======
->>>>>>> d1bd4377
 import { createSqlSnippetSkeleton } from '../SQLEditor.utils'
 import SQLCard from './SQLCard'
 
@@ -25,35 +19,7 @@
   const { ref } = useParams()
   const router = useRouter()
   const { profile } = useProfile()
-<<<<<<< HEAD
-  const [sql, quickStart] = partition(SQL_TEMPLATES, { type: 'template' })
-  const { mutateAsync: generateSql, isLoading: isSqlGenerateLoading } = useSqlGenerateMutation()
-  const [isAISettingsOpen, setIsAISettingsOpen] = useState(false)
-  const selectedOrganization = useSelectedOrganization()
-  const selectedProject = useSelectedProject()
-  const isOptedInToAI =
-    selectedOrganization?.opt_in_tags?.includes('AI_SQL_GENERATOR_OPT_IN') ?? false
-  const [isOptedInToAISchema] = useLocalStorageQuery('supabase_sql-editor-ai-schema', false)
-  const [, setAiQueryCount] = useLocalStorageQuery('supabase_sql-editor-ai-query-count', 0)
-  const [, setIsSchemaSuggestionDismissed] = useLocalStorageQuery(
-    'supabase_sql-editor-ai-schema-suggestion-dismissed',
-    false
-  )
-
-  const includeSchemaMetadata = (isOptedInToAI || !IS_PLATFORM) && isOptedInToAISchema
-
-  const { data } = useEntityDefinitionsQuery(
-    {
-      projectRef: selectedProject?.ref,
-      connectionString: selectedProject?.connectionString,
-    },
-    { enabled: includeSchemaMetadata }
-  )
-
-  const entityDefinitions = includeSchemaMetadata ? data?.map((def) => def.sql.trim()) : undefined
-=======
   const [sql] = partition(SQL_TEMPLATES, { type: 'template' })
->>>>>>> d1bd4377
 
   const telemetryProps = useTelemetryProps()
   const snap = useSqlEditorStateSnapshot()
@@ -87,201 +53,6 @@
   }
 
   return (
-<<<<<<< HEAD
-    <>
-      <AISettingsModal visible={isAISettingsOpen} onCancel={() => setIsAISettingsOpen(false)} />
-      <div className="block h-full space-y-8 overflow-y-auto p-6">
-        <div className="mt-32 mb-32 flex flex-col items-center">
-          <motion.h1
-            className="text-scale-1200 mb-8 text-3xl"
-            variants={{
-              visible: {
-                y: 0,
-                opacity: 1,
-              },
-              hidden: {
-                y: 10,
-                opacity: 0,
-              },
-            }}
-            initial="hidden"
-            animate="visible"
-          >
-            What do you want to build?
-          </motion.h1>
-          <div className="w-full flex justify-center">
-            {!isSqlGenerateLoading ? (
-              <AISchemaSuggestionPopover
-                onClickSettings={() => {
-                  setIsAISettingsOpen(true)
-                }}
-              >
-                <motion.div
-                  key="ask-ai-input-container"
-                  layoutId="ask-ai-input-container"
-                  className="w-full max-w-2xl border border-brand-900"
-                  variants={{
-                    visible: {
-                      y: 0,
-                      opacity: 1,
-                      borderRadius: 6,
-                    },
-                    hidden: {
-                      y: -50,
-                      opacity: 0,
-                      borderRadius: 6,
-                    },
-                  }}
-                  initial="hidden"
-                  animate="visible"
-                >
-                  <Input
-                    size="xlarge"
-                    inputRef={(inputElement: HTMLInputElement) => {
-                      setTimeout(() => {
-                        inputElement?.focus()
-                      }, 200)
-                    }}
-                    icon={
-                      <motion.div
-                        key="ask-ai-input-icon"
-                        layoutId="ask-ai-input-icon"
-                        className="ml-1"
-                        variants={{
-                          visible: {
-                            scale: 1,
-                          },
-                        }}
-                        initial="visible"
-                        animate="visible"
-                      >
-                        <AiIcon className="w-4 h-4" />
-                      </motion.div>
-                    }
-                    inputClassName="w-full border-none py-4 focus:!ring-0 pr-20"
-                    iconContainerClassName="transition text-scale-800 text-brand-900"
-                    placeholder="Ask Supabase AI to build a query"
-                    className="w-full"
-                    onKeyPress={async (e) => {
-                      if (e.key === 'Enter') {
-                        try {
-                          const value = e.currentTarget.value
-
-                          if (!value) {
-                            return
-                          }
-
-                          const { title, sql } = await generateSql({
-                            prompt: e.currentTarget.value,
-                            entityDefinitions,
-                          })
-
-                          setAiQueryCount((count) => count + 1)
-
-                          const formattedSql =
-                            sqlAiDisclaimerComment +
-                            '\n\n' +
-                            format(sql, {
-                              language: 'postgresql',
-                              keywordCase: 'lower',
-                            })
-
-                          await handleNewQuery(formattedSql, title)
-                        } catch (error: unknown) {
-                          if (isError(error)) {
-                            ui.setNotification({
-                              category: 'error',
-                              message: error.message,
-                            })
-                          }
-                        }
-                      }
-                    }}
-                    actions={
-                      <div className="flex items-center space-x-1 mr-4 gap-2">
-                        <IconCornerDownLeft size={16} strokeWidth={1.5} />
-                        <IconSettings
-                          className="cursor-pointer"
-                          onClick={() => {
-                            setIsSchemaSuggestionDismissed(true)
-                            setIsAISettingsOpen(true)
-                          }}
-                        />
-                      </div>
-                    }
-                  />
-                </motion.div>
-              </AISchemaSuggestionPopover>
-            ) : (
-              <motion.div
-                key="ask-ai-loading"
-                layoutId="ask-ai-input-container"
-                className="p-5 border border-brand-900 text-brand-900"
-                variants={{
-                  visible: {
-                    borderRadius: 50,
-                  },
-                }}
-                transition={{
-                  type: 'spring',
-                  mass: 0.1,
-                  stiffness: 200,
-                  damping: 30,
-                }}
-                initial="visible"
-                animate="visible"
-              >
-                <motion.div
-                  key="ask-ai-loading-icon"
-                  layoutId="ask-ai-input-icon"
-                  animate={{
-                    scale: [0.9, 1.1, 0.9],
-                    transition: {
-                      delay: 0.2,
-                      ease: 'linear',
-                      duration: 2,
-                      repeat: Infinity,
-                    },
-                  }}
-                >
-                  <AiIcon className="w-4 h-4" />
-                </motion.div>
-              </motion.div>
-            )}
-          </div>
-        </div>
-        <div>
-          <div className="mb-4">
-            <h1 className="text-scale-1200 mb-3 text-xl">Scripts</h1>
-            <p className="text-scale-1100 text-sm">Quick scripts to run on your database.</p>
-            <p className="text-scale-1100 text-sm">
-              Click on any script to fill the query box, modify the script, then click
-              <span className="text-code">Run</span>.
-            </p>
-          </div>
-          <div className="grid gap-4 sm:grid-cols-1 lg:grid-cols-2 xl:grid-cols-3 2xl:grid-cols-4">
-            {sql.map((x) => (
-              <SQLCard
-                key={x.title}
-                title={x.title}
-                description={x.description}
-                sql={x.sql}
-                onClick={(sql, title) => {
-                  handleNewQuery(sql, title)
-                  Telemetry.sendEvent(
-                    {
-                      category: 'scripts',
-                      action: 'script_clicked',
-                      label: x.title,
-                    },
-                    telemetryProps,
-                    router
-                  )
-                }}
-              />
-            ))}
-          </div>
-=======
     <div className="block h-full space-y-8 overflow-y-auto p-6">
       <div>
         <div className="mb-4">
@@ -291,7 +62,6 @@
             Click on any script to fill the query box, modify the script, then click
             <span className="text-code">Run</span>.
           </p>
->>>>>>> d1bd4377
         </div>
         <div className="grid gap-4 sm:grid-cols-1 lg:grid-cols-2 xl:grid-cols-3 2xl:grid-cols-4">
           {sql.map((x) => (
