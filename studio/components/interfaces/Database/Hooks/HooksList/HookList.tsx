--- conflicted
+++ resolved
@@ -105,52 +105,21 @@
                     <Tooltip.Trigger>
                       <Button as="span" disabled type="default" icon={<IconMoreVertical />} />
                     </Tooltip.Trigger>
-                    <Tooltip.Content side="left">
-                      <Tooltip.Arrow className="radix-tooltip-arrow" />
-                      <div
-                        className={[
-                          'rounded bg-scale-100 py-1 px-2 leading-none shadow',
-                          'border border-scale-200',
-                        ].join(' ')}
-                      >
-<<<<<<< HEAD
-                        Delete hook
-                      </Dropdown.Item>
-                    </>
-                  }
-                >
-                  <Button as="span" type="default" icon={<IconMoreVertical />} />
-                </Dropdown>
-              ) : (
-                <Tooltip.Root delayDuration={0}>
-                  <Tooltip.Trigger>
-                    <Button as="span" disabled type="default" icon={<IconMoreVertical />} />
-                  </Tooltip.Trigger>
-                  <Tooltip.Portal>
-                    <Tooltip.Content side="left">
-                      <Tooltip.Arrow className="radix-tooltip-arrow" />
-                      <div
-                        className={[
-                          'rounded bg-scale-100 py-1 px-2 leading-none shadow',
-                          'border border-scale-200',
-                        ].join(' ')}
-                      >
-=======
->>>>>>> 099cf919
-                        <span className="text-xs text-scale-1200">
-                          You need additional permissions to update webhooks
-                        </span>
-                      </div>
-                    </Tooltip.Content>
-<<<<<<< HEAD
-                  </Tooltip.Portal>
-                </Tooltip.Root>
-              )}
-            </div>
-          </Table.td>
-        </Table.tr>
-      ))}
-=======
+                    <Tooltip.Portal>
+                      <Tooltip.Content side="left">
+                        <Tooltip.Arrow className="radix-tooltip-arrow" />
+                        <div
+                          className={[
+                            'rounded bg-scale-100 py-1 px-2 leading-none shadow',
+                            'border border-scale-200',
+                          ].join(' ')}
+                        >
+                          <span className="text-xs text-scale-1200">
+                            You need additional permissions to update webhooks
+                          </span>
+                        </div>
+                      </Tooltip.Content>
+                    </Tooltip.Portal>
                   </Tooltip.Root>
                 )}
               </div>
@@ -158,7 +127,6 @@
           </Table.tr>
         )
       })}
->>>>>>> 099cf919
     </>
   )
 }
