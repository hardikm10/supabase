--- conflicted
+++ resolved
@@ -1,11 +1,7 @@
 import { FC, useEffect } from 'react'
 import { Badge, Button, IconAlertCircle, Loading } from 'ui'
 
-<<<<<<< HEAD
-import { useStore, useFlag } from 'hooks'
-=======
-import { useStore, useProjectUsage } from 'hooks'
->>>>>>> 957f0c4c
+import { useStore } from 'hooks'
 import { formatBytes } from 'lib/helpers'
 import { PRICING_TIER_PRODUCT_IDS, USAGE_APPROACHING_THRESHOLD } from 'lib/constants'
 import SparkBar from 'components/ui/SparkBar'
