import { observer } from 'mobx-react-lite'
import Link from 'next/link'
import { useState } from 'react'
import { Button, IconExternalLink, IconTrash } from 'ui'

import ConfirmModal from 'components/ui/Dialogs/ConfirmDialog'
import Panel from 'components/ui/Panel'
import { useCustomDomainDeleteMutation } from 'data/custom-domains/custom-domains-delete-mutation'
import { CustomDomainResponse } from 'data/custom-domains/custom-domains-query'
import { useStore } from 'hooks'

export type CustomDomainDeleteProps = {
  projectRef?: string
  customDomain: CustomDomainResponse
}

const CustomDomainDelete = ({ projectRef, customDomain }: CustomDomainDeleteProps) => {
  const { ui } = useStore()
  const [isDeleteConfirmModalVisible, setIsDeleteConfirmModalVisible] = useState(false)
<<<<<<< HEAD
  const { mutateAsync: deleteCustomDomain } = useCustomDomainDeleteMutation()

  const onDeleteCustomDomain = async () => {
    if (!projectRef) return console.error('Project ref is required')

    await deleteCustomDomain({ projectRef })
    ui.setNotification({ category: 'success', message: `Successfully deleted custom domain` })
    setIsDeleteConfirmModalVisible(false)
=======
  const { mutate: deleteCustomDomain } = useCustomDomainDeleteMutation({
    onSuccess: () => {
      ui.setNotification({ category: 'success', message: `Successfully deleted custom domain` })
      setIsDeleteConfirmModalVisible(false)
    },
  })

  const onDeleteCustomDomain = async () => {
    if (!projectRef) return console.error('Project ref is required')
    deleteCustomDomain({ projectRef })
>>>>>>> 41bd4ca2
  }

  return (
    <>
      <Panel.Content>
        <div className="w-full space-y-2">
          <p className="text-xs text-scale-1100">Active custom domain:</p>
          <div className="flex items-center space-x-2">
            <code className="text-lg mx-0 flex items-center space-x-2">
              <div className="h-2 w-2 rounded-full bg-brand-900" />
              <span>{customDomain.hostname}</span>
            </code>
          </div>
          <p className="text-sm text-scale-1100">
            Your custom domain is currently active and is serving traffic
          </p>
        </div>
      </Panel.Content>

      <div className="w-full border-t border-scale-400" />

      <Panel.Content className="w-full">
        <div className="flex items-center justify-between">
          <Link href="https://supabase.com/docs/guides/platform/custom-domains">
            <a target="_blank" rel="noreferrer">
              <Button type="default" icon={<IconExternalLink />}>
                Documentation
              </Button>
            </a>
          </Link>
          <Button
            type="danger"
            icon={<IconTrash />}
            onClick={() => setIsDeleteConfirmModalVisible(true)}
          >
            Delete Custom Domain
          </Button>
        </div>
      </Panel.Content>

      <ConfirmModal
        danger
        visible={isDeleteConfirmModalVisible}
        // @ts-ignore
        title={
          <div>
            Are you sure you want to delete the custom domain{' '}
            <code className="text-sm">{customDomain.hostname}</code> for the project?
          </div>
        }
        description="Your custom domain will be deactivated. You will need to re-verify your domain if you want to use it again."
        buttonLabel="Delete"
        buttonLoadingLabel="Deleting"
        onSelectCancel={() => setIsDeleteConfirmModalVisible(false)}
        onSelectConfirm={onDeleteCustomDomain}
      />
    </>
  )
}

export default observer(CustomDomainDelete)<|MERGE_RESOLUTION|>--- conflicted
+++ resolved
@@ -17,16 +17,6 @@
 const CustomDomainDelete = ({ projectRef, customDomain }: CustomDomainDeleteProps) => {
   const { ui } = useStore()
   const [isDeleteConfirmModalVisible, setIsDeleteConfirmModalVisible] = useState(false)
-<<<<<<< HEAD
-  const { mutateAsync: deleteCustomDomain } = useCustomDomainDeleteMutation()
-
-  const onDeleteCustomDomain = async () => {
-    if (!projectRef) return console.error('Project ref is required')
-
-    await deleteCustomDomain({ projectRef })
-    ui.setNotification({ category: 'success', message: `Successfully deleted custom domain` })
-    setIsDeleteConfirmModalVisible(false)
-=======
   const { mutate: deleteCustomDomain } = useCustomDomainDeleteMutation({
     onSuccess: () => {
       ui.setNotification({ category: 'success', message: `Successfully deleted custom domain` })
@@ -37,7 +27,6 @@
   const onDeleteCustomDomain = async () => {
     if (!projectRef) return console.error('Project ref is required')
     deleteCustomDomain({ projectRef })
->>>>>>> 41bd4ca2
   }
 
   return (
