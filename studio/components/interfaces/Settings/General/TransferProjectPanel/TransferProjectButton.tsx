--- conflicted
+++ resolved
@@ -80,25 +80,7 @@
   async function handleTransferProject() {
     if (project === undefined) return
     if (selectedOrg === undefined) return
-<<<<<<< HEAD
-
-    setIsLoading(true)
-
-    try {
-      await transferProject({ projectRef, targetOrganizationSlug: selectedOrg })
-      ui.setNotification({
-        category: 'success',
-        duration: 5000,
-        message: `Successfully transferred project ${project?.name}.`,
-      })
-      setIsOpen(false)
-    } catch {
-    } finally {
-      setIsLoading(false)
-    }
-=======
     transferProject({ projectRef, targetOrganizationSlug: selectedOrg })
->>>>>>> 41bd4ca2
   }
 
   return (
