--- conflicted
+++ resolved
@@ -206,16 +206,12 @@
   count(t.timestamp) as count
 FROM
   ${table} t
-<<<<<<< HEAD
-${where ? where + ` and t.timestamp > '${startOffset.toISOString()}'` : ''}
-=======
   cross join unnest(t.metadata) as metadata
   ${
     where
       ? where + ` and t.timestamp > '${startOffset.toISOString()}'`
       : `where t.timestamp > '${startOffset.toISOString()}'`
   }
->>>>>>> 937e839d
 GROUP BY
 timestamp
 ORDER BY
