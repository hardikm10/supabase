--- conflicted
+++ resolved
@@ -4,13 +4,8 @@
 
 import { BaseReportParams } from './Reports.types'
 import { LogsEndpointParams } from '../Settings/Logs'
-<<<<<<< HEAD
-import * as Tooltip from '@radix-ui/react-tooltip'
-import { IconHelpCircle } from 'ui'
-=======
 import Panel from 'components/ui/Panel'
 import LoadingOpacity from 'components/ui/LoadingOpacity'
->>>>>>> 7363ffdd
 
 export interface ReportWidgetProps<T = any> {
   data: T[]
@@ -49,21 +44,6 @@
               {props?.tooltip && (
                 <Tooltip.Root delayDuration={0}>
                   <Tooltip.Trigger>
-<<<<<<< HEAD
-                    <IconHelpCircle className="text-scale-900" size="tiny" />
-                  </Tooltip.Trigger>
-                  <Tooltip.Content side="top">
-                    <Tooltip.Arrow className="radix-tooltip-arrow" />
-                    <div
-                      className={[
-                        'rounded bg-scale-100 py-1 px-2 max-w-xs leading-none shadow',
-                        'border border-scale-200',
-                      ].join(' ')}
-                    >
-                      <span className="text-xs text-scale-1200">{props.tooltip}</span>
-                    </div>
-                  </Tooltip.Content>
-=======
                     <IconHelpCircle className="text-scale-1100" size="tiny" strokeWidth={1.5} />
                   </Tooltip.Trigger>
                   <Tooltip.Portal>
@@ -79,7 +59,6 @@
                       </div>
                     </Tooltip.Content>
                   </Tooltip.Portal>
->>>>>>> 7363ffdd
                 </Tooltip.Root>
               )}
             </div>
