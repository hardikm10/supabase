import { PermissionAction } from '@supabase/shared-types/out/constants'
import { useEffect, useState } from 'react'

import { useParams } from 'common'
import {
  ScaffoldSection,
  ScaffoldSectionContent,
  ScaffoldSectionDetail,
} from 'components/layouts/Scaffold'
import AlertError from 'components/ui/AlertError'
import { FormActions, FormPanel, FormSection, FormSectionContent } from 'components/ui/Forms'
import NoPermission from 'components/ui/NoPermission'
import ShimmeringLoader from 'components/ui/ShimmeringLoader'
import { TaxId, useOrganizationTaxIDsQuery } from 'data/organizations/organization-tax-ids-query'
import {
  TaxIdValue,
  useOrganizationTaxIDsUpdateMutation,
} from 'data/organizations/organization-tax-ids-update-mutation'
import { useCheckPermissions, useStore } from 'hooks'
import { uuidv4 } from 'lib/helpers'
import { Button, Form, IconPlus, IconX, Input, Listbox } from 'ui'
import { TAX_IDS } from './TaxID.constants'
import { checkTaxIdsEqual, sanitizeTaxID } from './TaxID.utilts'

const TaxID = () => {
  const { ui } = useStore()
  const { slug } = useParams()
  const {
    data: taxIds,
    error,
    isLoading,
    isSuccess,
    isError,
  } = useOrganizationTaxIDsQuery({ slug })
<<<<<<< HEAD
  const { mutateAsync: updateTaxIDs, isLoading: isUpdating } = useOrganizationTaxIDsUpdateMutation()
=======
  const { mutate: updateTaxIDs, isLoading: isUpdating } = useOrganizationTaxIDsUpdateMutation({
    onSuccess: (res) => {
      const { created, errors } = res
      setErrors(errors?.map((taxId) => taxId.id) ?? [])
      const updatedTaxIds =
        created?.map((x) => {
          return {
            id: x.id,
            type: x.type,
            value: x.value,
            name:
              x.type === 'eu_vat'
                ? `${x.country} VAT`
                : TAX_IDS.find((option) => option.code === x.type)?.name ?? '',
          }
        }) ?? []
      setTaxIdValues(updatedTaxIds)

      if (errors !== undefined && errors.length > 0) {
        errors.forEach((taxId: any) => {
          ui.setNotification({ category: 'error', message: taxId.result.error.message })
        })
      } else {
        ui.setNotification({ category: 'success', message: 'Successfully updated tax IDs' })
      }
    },
  })
>>>>>>> 41bd4ca2

  const [errors, setErrors] = useState<string[]>([])
  const [taxIdValues, setTaxIdValues] = useState<TaxIdValue[]>([])

  const formattedTaxIds =
    taxIds?.map((taxId: TaxId) => {
      return {
        id: taxId.id,
        type: taxId.type,
        value: taxId.value,
        name:
          taxId.type === 'eu_vat'
            ? `${taxId.country} VAT`
            : TAX_IDS.find((option) => option.code === taxId.type)?.name ?? '',
      }
    }) ?? []

  const formId = 'tax-id-form'
  const hasChanges = !checkTaxIdsEqual(taxIdValues, formattedTaxIds)
  const canReadTaxIds = useCheckPermissions(PermissionAction.BILLING_READ, 'stripe.tax_ids')
  const canUpdateTaxIds = useCheckPermissions(PermissionAction.BILLING_WRITE, 'stripe.tax_ids')

  useEffect(() => {
    if (isSuccess) {
      if (taxIdValues.length === 0) {
        setTaxIdValues(formattedTaxIds)
      } else {
        const erroredTaxIds = taxIdValues.filter((taxId: any) => errors.includes(taxId.id))
        setTaxIdValues(formattedTaxIds.concat(erroredTaxIds))
      }
    }
    // eslint-disable-next-line react-hooks/exhaustive-deps
  }, [isSuccess])

  const onUpdateTaxId = (id: string, key: string, value: string) => {
    const updatedTaxIds = taxIdValues.map((taxId: any) => {
      if (taxId.id === id) {
        if (key === 'name') {
          const selectedTaxIdOption = TAX_IDS.find((option) => option.name === value)
          return { ...taxId, [key]: value, type: selectedTaxIdOption?.code }
        } else {
          return { ...taxId, [key]: value }
        }
      }
      return taxId
    })
    setTaxIdValues(updatedTaxIds)
  }

  const onAddNewTaxId = () => {
    const newTaxId = { id: uuidv4(), type: TAX_IDS[0].code, value: '', name: TAX_IDS[0].name }
    const updatedTaxIds = taxIdValues.concat([newTaxId])
    setTaxIdValues(updatedTaxIds)
  }

  const onRemoveTaxId = (id: string) => {
    const updatedTaxIds = taxIdValues.filter((taxId) => taxId.id !== id)
    setTaxIdValues(updatedTaxIds)
  }

  const onResetTaxIds = () => {
    setTaxIdValues(formattedTaxIds)
  }

  const onSaveTaxIds = async (values: any) => {
    if (!slug) return console.error('Slug is required')
    if (taxIds === undefined) return console.error('Tax IDs are required')

    const newIds = taxIdValues.map((x) => sanitizeTaxID(x))
<<<<<<< HEAD
    const { created, errors } = await updateTaxIDs({ slug, existingIds: taxIds, newIds })
    setErrors(errors?.map((taxId) => taxId.id) ?? [])

    const updatedTaxIds =
      created?.map((x) => {
        return {
          id: x.id,
          type: x.type,
          value: x.value,
          name:
            x.type === 'eu_vat'
              ? `${x.country} VAT`
              : TAX_IDS.find((option) => option.code === x.type)?.name ?? '',
        }
      }) ?? []
    setTaxIdValues(updatedTaxIds)

    if (errors !== undefined && errors.length > 0) {
      errors.forEach((taxId: any) => {
        ui.setNotification({ category: 'error', message: taxId.result.error.message })
      })
    } else {
      ui.setNotification({ category: 'success', message: 'Successfully updated tax IDs' })
    }
=======
    updateTaxIDs({ slug, existingIds: taxIds, newIds })
>>>>>>> 41bd4ca2
  }

  return (
    <ScaffoldSection>
      <ScaffoldSectionDetail>
        <div className="sticky space-y-6 top-16">
          <div>
            <p className="text-base">Tax ID</p>
            <p className="text-sm text-scale-1000 pr-4">
              If you would like to include specific tax ID(s) to your invoices. Old invoices are not
              affected.
            </p>
            <p className="text-sm text-scale-1000">
              Make sure the tax ID looks exactly like the placeholder text.
            </p>
          </div>
        </div>
      </ScaffoldSectionDetail>
      <ScaffoldSectionContent>
        {!canReadTaxIds ? (
          <NoPermission resourceText="view this organization's tax IDs" />
        ) : (
          <>
            {isLoading && (
              <div className="space-y-2">
                <ShimmeringLoader />
                <ShimmeringLoader className="w-3/4" />
                <ShimmeringLoader className="w-1/2" />
              </div>
            )}

            {isError && (
              <AlertError error={error} subject="Failed to retrieve organization tax IDs" />
            )}

            {isSuccess && (
              <Form validateOnBlur id={formId} initialValues={{}} onSubmit={onSaveTaxIds}>
                {() => (
                  <FormPanel
                    footer={
                      <div className="flex py-4 px-8">
                        <FormActions
                          form={formId}
                          isSubmitting={isUpdating}
                          hasChanges={hasChanges}
                          handleReset={() => onResetTaxIds()}
                          helper={
                            !canUpdateTaxIds
                              ? "You need additional permissions to manage this organization's tax IDs"
                              : undefined
                          }
                        />
                      </div>
                    }
                  >
                    <FormSection>
                      <FormSectionContent fullWidth loading={false}>
                        {taxIdValues.length >= 1 ? (
                          <div className="w-full space-y-2">
                            {taxIdValues.map((taxId, idx: number) => {
                              const selectedTaxId = TAX_IDS.find(
                                (option) => option.code === taxId.type
                              )
                              return (
                                <div key={`tax-id-${idx}`} className="flex items-center space-x-2">
                                  <Listbox
                                    value={selectedTaxId?.name}
                                    onChange={(e: any) => onUpdateTaxId(taxId.id, 'name', e)}
                                    disabled={!canUpdateTaxIds}
                                    className="w-[200px]"
                                  >
                                    {TAX_IDS.sort((a, b) => a.country.localeCompare(b.country)).map(
                                      (option) => (
                                        <Listbox.Option
                                          key={option.name}
                                          value={option.name}
                                          label={option.name}
                                        >
                                          {option.country} - {option.name}
                                        </Listbox.Option>
                                      )
                                    )}
                                  </Listbox>
                                  <Input
                                    value={taxId.value}
                                    placeholder={selectedTaxId?.placeholder ?? ''}
                                    onChange={(e: any) =>
                                      onUpdateTaxId(taxId.id, 'value', e.target.value)
                                    }
                                    disabled={!canUpdateTaxIds}
                                  />
                                  {canUpdateTaxIds && (
                                    <Button
                                      type="text"
                                      className="px-1"
                                      icon={<IconX />}
                                      onClick={() => onRemoveTaxId(taxId.id)}
                                    />
                                  )}
                                </div>
                              )
                            })}
                          </div>
                        ) : (
                          <div>
                            <p className="flex items-center space-x-2 text-sm text-scale-900">
                              No tax IDs
                            </p>
                          </div>
                        )}
                        {canUpdateTaxIds && (
                          <div
                            className="flex cursor-pointer items-center space-x-2 opacity-50 transition hover:opacity-100"
                            onClick={() => onAddNewTaxId()}
                          >
                            <IconPlus size={14} />
                            <p className="text-sm">Add another ID</p>
                          </div>
                        )}
                      </FormSectionContent>
                    </FormSection>
                  </FormPanel>
                )}
              </Form>
            )}
          </>
        )}
      </ScaffoldSectionContent>
    </ScaffoldSection>
  )
}

export default TaxID<|MERGE_RESOLUTION|>--- conflicted
+++ resolved
@@ -32,9 +32,6 @@
     isSuccess,
     isError,
   } = useOrganizationTaxIDsQuery({ slug })
-<<<<<<< HEAD
-  const { mutateAsync: updateTaxIDs, isLoading: isUpdating } = useOrganizationTaxIDsUpdateMutation()
-=======
   const { mutate: updateTaxIDs, isLoading: isUpdating } = useOrganizationTaxIDsUpdateMutation({
     onSuccess: (res) => {
       const { created, errors } = res
@@ -62,7 +59,6 @@
       }
     },
   })
->>>>>>> 41bd4ca2
 
   const [errors, setErrors] = useState<string[]>([])
   const [taxIdValues, setTaxIdValues] = useState<TaxIdValue[]>([])
@@ -132,34 +128,7 @@
     if (taxIds === undefined) return console.error('Tax IDs are required')
 
     const newIds = taxIdValues.map((x) => sanitizeTaxID(x))
-<<<<<<< HEAD
-    const { created, errors } = await updateTaxIDs({ slug, existingIds: taxIds, newIds })
-    setErrors(errors?.map((taxId) => taxId.id) ?? [])
-
-    const updatedTaxIds =
-      created?.map((x) => {
-        return {
-          id: x.id,
-          type: x.type,
-          value: x.value,
-          name:
-            x.type === 'eu_vat'
-              ? `${x.country} VAT`
-              : TAX_IDS.find((option) => option.code === x.type)?.name ?? '',
-        }
-      }) ?? []
-    setTaxIdValues(updatedTaxIds)
-
-    if (errors !== undefined && errors.length > 0) {
-      errors.forEach((taxId: any) => {
-        ui.setNotification({ category: 'error', message: taxId.result.error.message })
-      })
-    } else {
-      ui.setNotification({ category: 'success', message: 'Successfully updated tax IDs' })
-    }
-=======
     updateTaxIDs({ slug, existingIds: taxIds, newIds })
->>>>>>> 41bd4ca2
   }
 
   return (
