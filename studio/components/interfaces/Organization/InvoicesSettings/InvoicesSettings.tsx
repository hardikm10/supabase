--- conflicted
+++ resolved
@@ -23,12 +23,8 @@
   const [count, setCount] = useState(0)
   const [invoices, setInvoices] = useState<Invoice[]>([])
 
-<<<<<<< HEAD
   const selectedOrganization = useSelectedOrganization()
-  const { stripe_customer_id } = selectedOrganization ?? {}
-=======
-  const { stripe_customer_id, slug } = ui.selectedOrganization ?? {}
->>>>>>> e5cea698
+  const { stripe_customer_id, slug } = selectedOrganization ?? {}
   const offset = (page - 1) * PAGE_LIMIT
 
   const canReadInvoices = checkPermissions(PermissionAction.READ, 'invoices')
