--- conflicted
+++ resolved
@@ -11,18 +11,14 @@
 import NotFoundState from './NotFoundState'
 import SidePanelEditor from './SidePanelEditor'
 import { Dictionary, parseSupaTable, SupabaseGrid, SupabaseGridRef } from 'components/grid'
-<<<<<<< HEAD
 import { IconBookOpen, SidePanel } from 'ui'
 import ActionBar from './SidePanelEditor/ActionBar'
 import { GeneralContent, ResourceContent } from '../Docs'
-import { useProjectSettingsQuery } from 'data/config/project-settings-query'
+import { useProjectApiQuery } from 'data/config/project-api-query'
+import { useProjectJsonSchemaQuery } from 'data/docs/project-json-schema-query'
 import { snakeToCamel } from 'lib/helpers'
-import useSWR, { mutate } from 'swr'
-import { get } from 'lib/common/fetch'
 import LangSelector from 'components/to-be-cleaned/Docs/LangSelector'
-=======
 import { JsonEditValue } from './SidePanelEditor/RowEditor/RowEditor.types'
->>>>>>> e2c6f585
 
 interface Props {
   /** Theme for the editor */
@@ -79,7 +75,7 @@
   const projectRef = ui.selectedProject?.ref
   const tables = meta.tables.list()
 
-  const { data: settings } = useProjectSettingsQuery({ projectRef: projectRef })
+  const { data: settings } = useProjectApiQuery({ projectRef: projectRef })
 
   const autoApiService = {
     ...settings?.autoApiService,
@@ -89,17 +85,12 @@
   }
   const DEFAULT_KEY = { name: 'hide', key: 'SUPABASE_KEY' }
 
-<<<<<<< HEAD
+  const isVaultEnabled = useFlag('vaultExtension')
   const [encryptedColumns, setEncryptedColumns] = useState([])
   const [apiPreviewPanelOpen, setApiPreviewPanelOpen] = useState(false)
 
   const [selectedLang, setSelectedLang] = useState<any>('js')
   const [showApiKey, setShowApiKey] = useState<any>(DEFAULT_KEY)
-
-=======
->>>>>>> e2c6f585
-  const isVaultEnabled = useFlag('vaultExtension')
-  const [encryptedColumns, setEncryptedColumns] = useState([])
 
   const getEncryptedColumns = async (table: any) => {
     const columns = await vault.listEncryptedColumns(table.schema, table.name)
@@ -124,27 +115,33 @@
     return resources
   }
 
-  const API_KEY = settings?.autoApiService.service_api_keys.find((key: any) => key.tags === 'anon')
-    ? settings.autoApiService.defaultApiKey
+  const apiService = settings?.autoApiService
+  const anonKey = apiService?.service_api_keys.find((x) => x.name === 'anon key')
+    ? apiService.defaultApiKey
     : undefined
-
-  const swaggerUrl = settings?.autoApiService.restUrl
-
-  const headers: any = { apikey: API_KEY }
-
-  if (API_KEY) headers['Authorization'] = `Bearer ${API_KEY}`
-
-  const { data: jsonSchema, error: jsonSchemaError } = useSWR(
-    () => swaggerUrl,
-    (url: string) => get(url, { headers, credentials: 'omit' }).then((res) => res)
+  const swaggerUrl = settings?.autoApiService?.restUrl
+
+  const canReadServiceKey = checkPermissions(
+    PermissionAction.READ,
+    'service_api_keys.service_role_key'
   )
 
+  const {
+    data: jsonSchema,
+    error: jsonSchemaError,
+    refetch,
+  } = useProjectJsonSchemaQuery({
+    projectRef,
+    swaggerUrl,
+    apiKey: anonKey,
+  })
+
   if (jsonSchemaError) console.log('jsonSchemaError', jsonSchemaError)
 
   const resources = getResourcesFromJsonSchema(jsonSchema)
 
   const refreshDocs = async () => {
-    mutate(swaggerUrl)
+    await refetch()
   }
 
   useEffect(() => {
@@ -309,7 +306,7 @@
         <div className="Docs Docs--table-editor">
           <SidePanel.Content>
             {jsonSchemaError ? (
-              <div className="mx-auto p-6 text-center sm:w-full md:w-3/4">
+              <div className="p-6 mx-auto text-center sm:w-full md:w-3/4">
                 <div className="text-scale-1000">
                   <p>Error connecting to API</p>
                   <p>{`${jsonSchemaError}`}</p>
@@ -319,13 +316,13 @@
               <>
                 {jsonSchema ? (
                   <>
-                    <div className="sticky top-0 bg-scale-100 dark:bg-scale-300 z-10">
+                    <div className="sticky top-0 z-10 bg-scale-100 dark:bg-scale-300">
                       <LangSelector
                         selectedLang={selectedLang}
                         setSelectedLang={setSelectedLang}
                         showApiKey={showApiKey}
                         setShowApiKey={setShowApiKey}
-                        apiKey={API_KEY}
+                        apiKey={anonKey}
                         autoApiService={autoApiService}
                       />
                     </div>
@@ -350,7 +347,7 @@
                     )}
                   </>
                 ) : (
-                  <div className="mx-auto p-6 text-center sm:w-full md:w-3/4">
+                  <div className="p-6 mx-auto text-center sm:w-full md:w-3/4">
                     <h3 className="text-lg">Building docs ...</h3>
                   </div>
                 )}
