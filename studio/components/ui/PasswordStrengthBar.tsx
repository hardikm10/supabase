--- conflicted
+++ resolved
@@ -39,11 +39,7 @@
           ? passwordStrengthMessage
           : 'This is the password to your postgres database, so it must be strong and hard to guess.'}{' '}
         <span
-<<<<<<< HEAD
-          className="text-brand-300 underline hover:text-brand transition cursor-pointer"
-=======
           className="text-brand opacity-50 underline hover:opacity-100 transition cursor-pointer"
->>>>>>> 73706188
           onClick={generateStrongPassword}
         >
           Generate a password
