--- conflicted
+++ resolved
@@ -1,10 +1,5 @@
-<<<<<<< HEAD
+import { saveAs } from 'file-saver'
 import { useState, ReactNode } from 'react'
-import { Button, IconDownload, IconX, IconTrash, Dropdown, IconChevronDown } from 'ui'
-=======
->>>>>>> 87fb3f17
-import { saveAs } from 'file-saver'
-import { FC, useState, ReactNode } from 'react'
 import { Button, IconDownload, IconX, IconTrash, Dropdown, IconChevronDown } from 'ui'
 import { PermissionAction } from '@supabase/shared-types/out/constants'
 
