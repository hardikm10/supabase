--- conflicted
+++ resolved
@@ -81,15 +81,10 @@
   ]
 }
 
-<<<<<<< HEAD
 export const generateOtherRoutes = (ref: string, project?: ProjectBase) => {
-  const logsExplorer = useFlag('logsExplorer')
   const isProjectBuilding = project?.status !== PROJECT_STATUS.ACTIVE_HEALTHY
   const buildingUrl = `/project/${ref}/building`
 
-=======
-export const generateOtherRoutes = (ref: string) => {
->>>>>>> 201f9fb5
   return [
     ...(IS_PLATFORM
       ? [
