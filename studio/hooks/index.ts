--- conflicted
+++ resolved
@@ -2,11 +2,8 @@
 export * from './misc/withAuth'
 export * from './misc/useOptimisticSqlSnippetCreate'
 export * from './misc/useNotifications'
-<<<<<<< HEAD
 export * from './misc/usePlatformStatus'
-=======
 export * from './misc/useParams'
->>>>>>> f5f29beb
 export * from './deprecated'
 export * from './queries'
 export * from './ui'