import { keyBy } from 'lodash'
import { useCallback, useMemo } from 'react'

import { useParams } from 'common'
import ProjectLinker, { ForeignProject } from 'components/interfaces/Integrations/ProjectLinker'
import { Markdown } from 'components/interfaces/Markdown'
import { VercelIntegrationLayout } from 'components/layouts'
import { ScaffoldContainer, ScaffoldDivider } from 'components/layouts/Scaffold'
import { vercelIcon } from 'components/to-be-cleaned/ListIcons'
import { useOrgIntegrationsQuery } from 'data/integrations/integrations-query-org-only'
import { useIntegrationVercelConnectionsCreateMutation } from 'data/integrations/integrations-vercel-connections-create-mutation'
import { useVercelProjectsQuery } from 'data/integrations/integrations-vercel-projects-query'
import { useOrganizationsQuery } from 'data/organizations/organizations-query'
import { useProjectsQuery } from 'data/projects/projects-query'
import { BASE_PATH } from 'lib/constants'
import { EMPTY_ARR } from 'lib/void'

import { NextPageWithLayout, Organization } from 'types'
import { IconBook, IconLifeBuoy, LoadingLine } from 'ui'
import { ENV_VAR_RAW_KEYS } from 'components/interfaces/Integrations/Integrations-Vercel.constants'

const VERCEL_ICON = (
  <svg xmlns="http://www.w3.org/2000/svg" fill="white" viewBox="0 0 512 512" className="w-6">
    <path fill-rule="evenodd" d="M256,48,496,464H16Z" />
  </svg>
)

const VercelIntegration: NextPageWithLayout = () => {
  const { slug, configurationId, next, organizationSlug } = useParams()

  /**
   * Fetch the list of organization based integration installations for Vercel.
   *
   * Array of integrations installed on all
   */
  const { data: integrationData, isLoading: integrationDataLoading } = useOrgIntegrationsQuery({
    orgSlug: slug,
  })

  const { data, isLoading: isLoadingOrganizationsQuery } = useOrganizationsQuery({
    enabled: slug !== undefined,
  })

  const organization = data?.find((organization: Organization) => organization.slug === slug)

  const integration = integrationData?.find(
    (x) =>
      x.metadata !== undefined &&
      'configuration_id' in x.metadata &&
      x.metadata?.configuration_id === configurationId
  )

  const { data: supabaseProjectsData } = useProjectsQuery({
    enabled: integration?.id !== undefined,
  })

  const supabaseProjects = useMemo(
    () =>
      supabaseProjectsData
        ?.filter((project) => project.organization_id === organization?.id)
        .map((project) => ({ id: project.id.toString(), name: project.name, ref: project.ref })) ??
      EMPTY_ARR,
    [organization?.id, supabaseProjectsData]
  )

  const { data: vercelProjectsData } = useVercelProjectsQuery(
    {
      organization_integration_id: integration?.id,
    },
    { enabled: integration?.id !== undefined }
  )

  const vercelProjects = useMemo(() => vercelProjectsData ?? EMPTY_ARR, [vercelProjectsData])
  const vercelProjectsById = useMemo(() => keyBy(vercelProjects, 'id'), [vercelProjects])

  const getForeignProjectIcon = useCallback(
    (_project: ForeignProject) => {
      const project = vercelProjectsById[_project.id]

      return !project?.framework ? (
        vercelIcon
      ) : (
        <img
          src={`${BASE_PATH}/img/icons/frameworks/${project.framework}.svg`}
          width={21}
          height={21}
          alt={`icon`}
        />
      )
    },
    [vercelProjectsById]
  )

  const { mutate: createConnections, isLoading: isCreatingConnection } =
    useIntegrationVercelConnectionsCreateMutation({
      onSuccess() {
        if (next) {
          window.location.href = next
        }
      },
    })

  const onCreateConnections = useCallback(
    (vars) => {
      createConnections({
        ...vars,
        connection: {
          ...vars.connection,
          metadata: {
            ...vars.connection.metadata,
            supabaseConfig: {
              projectEnvVars: {
                write: true,
              },
            },
          },
        },
      })
    },
    [createConnections]
  )

  return (
    <>
      <main className="overflow-auto flex flex-col h-full">
        <LoadingLine loading={isCreatingConnection} />
        <>
          <ScaffoldContainer className="flex flex-col gap-6 grow py-8">
            <header>
              <h1 className="text-xl text-scale-1200">
                Link a Supabase project to a Vercel project
              </h1>
              <Markdown
                className="text-scale-900"
                content={`
This Supabase integration manages your environment variables automatically to provide the latest keys in the unlikely event that you will need to refresh your JWT token.
`}
              />
            </header>
            <ProjectLinker
              organizationIntegrationId={integration?.id}
              foreignProjects={vercelProjects}
              supabaseProjects={supabaseProjects}
              onCreateConnections={onCreateConnections}
              installedConnections={integration?.connections}
<<<<<<< HEAD
              isLoading={isCreatingConnection}
              integrationIcon={VERCEL_ICON}
              getForeignProjectIcon={getForeignProjectIcon}
              choosePrompt="Choose Vercel Project"
            />
            <Markdown
              content={`
The following environment variables will be added:

${ENV_VAR_RAW_KEYS.map((x) => {
  return `
  \n
  - \`${x}\`
`
})}
`}
=======
              setLoading={setLoading}
              showSkip={true}
>>>>>>> 235726e2
            />
          </ScaffoldContainer>
        </>

        <ScaffoldDivider />
      </main>
      <ScaffoldContainer className="bg-body flex flex-row gap-6 py-6 border-t">
        <div className="flex items-center gap-2 text-xs text-scale-900">
          <IconBook size={16} /> Docs
        </div>
        <div className="flex items-center gap-2 text-xs text-scale-900">
          <IconLifeBuoy size={16} /> Support
        </div>
      </ScaffoldContainer>
    </>
  )
}

VercelIntegration.getLayout = (page) => <VercelIntegrationLayout>{page}</VercelIntegrationLayout>

export default VercelIntegration<|MERGE_RESOLUTION|>--- conflicted
+++ resolved
@@ -18,6 +18,8 @@
 import { NextPageWithLayout, Organization } from 'types'
 import { IconBook, IconLifeBuoy, LoadingLine } from 'ui'
 import { ENV_VAR_RAW_KEYS } from 'components/interfaces/Integrations/Integrations-Vercel.constants'
+import { useIntegrationsVercelConnectionSyncEnvsMutation } from 'data/integrations/integrations-vercel-connection-sync-envs-mutation'
+import { toast } from 'react-hot-toast'
 
 const VERCEL_ICON = (
   <svg xmlns="http://www.w3.org/2000/svg" fill="white" viewBox="0 0 512 512" className="w-6">
@@ -91,9 +93,16 @@
     [vercelProjectsById]
   )
 
+  const { mutateAsync: syncEnvs } = useIntegrationsVercelConnectionSyncEnvsMutation()
   const { mutate: createConnections, isLoading: isCreatingConnection } =
     useIntegrationVercelConnectionsCreateMutation({
-      onSuccess() {
+      async onSuccess({ id }) {
+        try {
+          await syncEnvs({ connectionId: id })
+        } catch (error: any) {
+          toast.error('Failed to sync environment variables: ', error.message)
+        }
+
         if (next) {
           window.location.href = next
         }
@@ -143,11 +152,15 @@
               supabaseProjects={supabaseProjects}
               onCreateConnections={onCreateConnections}
               installedConnections={integration?.connections}
-<<<<<<< HEAD
               isLoading={isCreatingConnection}
               integrationIcon={VERCEL_ICON}
               getForeignProjectIcon={getForeignProjectIcon}
               choosePrompt="Choose Vercel Project"
+              onSkip={() => {
+                if (next) {
+                  window.location.href = next
+                }
+              }}
             />
             <Markdown
               content={`
@@ -160,10 +173,6 @@
 `
 })}
 `}
-=======
-              setLoading={setLoading}
-              showSkip={true}
->>>>>>> 235726e2
             />
           </ScaffoldContainer>
         </>
