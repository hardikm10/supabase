import { IS_PLATFORM } from './lib/constants'

export const config = {
  matcher: '/api/:function*',
}

// [Joshen] Return 404 for all next.js API endpoints EXCEPT the ones we use in hosted:
const HOSTED_SUPPORTED_API_URLS = [
  '/ai/sql/generate-v3',
  '/ai/edge-function/complete',
  '/ai/onboarding/design',
  '/ai/sql/complete',
  '/ai/sql/title',
  '/ai/sql/cron',
  '/get-ip-address',
  '/get-utc-time',
  '/edge-functions/test',
  '/edge-functions/body',
]

<<<<<<< HEAD
export function middleware(request: Request) {
  const url = request.url
=======
export function middleware(request: NextRequest) {
>>>>>>> c0c3710b
  if (IS_PLATFORM && !HOSTED_SUPPORTED_API_URLS.some((url) => request.url.endsWith(url))) {
    return Response.json(
      { success: false, message: 'Endpoint not supported on hosted' },
      { status: 404 }
    )
  }
}<|MERGE_RESOLUTION|>--- conflicted
+++ resolved
@@ -18,12 +18,7 @@
   '/edge-functions/body',
 ]
 
-<<<<<<< HEAD
 export function middleware(request: Request) {
-  const url = request.url
-=======
-export function middleware(request: NextRequest) {
->>>>>>> c0c3710b
   if (IS_PLATFORM && !HOSTED_SUPPORTED_API_URLS.some((url) => request.url.endsWith(url))) {
     return Response.json(
       { success: false, message: 'Endpoint not supported on hosted' },
