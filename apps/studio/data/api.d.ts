--- conflicted
+++ resolved
@@ -1,12952 +1,4 @@
 /**
  * Avoid importing this file and import the types directly from api-types
  */
-<<<<<<< HEAD
-
-export interface paths {
-  '/platform/notifications': {
-    /** Get notifications */
-    get: operations['NotificationsController_getNotificationsV2']
-    /** Delete notifications */
-    delete: operations['NotificationsController_deleteNotifications']
-    /** Update notifications */
-    patch: operations['NotificationsController_updateNotificationsV2']
-  }
-  '/platform/notifications/summary': {
-    /** Get an aggregated data of interest across all notifications for the user */
-    get: operations['NotificationsController_getNotificationsSummary']
-  }
-  '/platform/notifications/archive-all': {
-    /** Archives all notifications */
-    patch: operations['NotificationsController_archiveAllNotifications']
-  }
-  '/platform/reset-password': {
-    /** Reset password for email */
-    post: operations['ResetPasswordController_resetPassword']
-  }
-  '/platform/feedback/send': {
-    /** Send feedback */
-    post: operations['SendFeedbackController_sendFeedback']
-  }
-  '/platform/feedback/downgrade': {
-    /** Send exit survey to HubSpot */
-    post: operations['SendExitSurveyController_sendExitSurvey']
-  }
-  '/platform/feedback/upgrade': {
-    /** Send upgrade survey to survey_responses table */
-    post: operations['SendUpgradeSurveyController_sendUpgradeSurvey']
-  }
-  '/platform/feedback/docs': {
-    /** Send feedback on docs */
-    post: operations['SendDocsFeedbackController_sendDocsFeedback']
-  }
-  '/platform/signup': {
-    /** Sign up with email and password */
-    post: operations['SignUpController_signUp']
-  }
-  '/platform/status': {
-    /** Get infrastructure status */
-    get: operations['StatusController_getStatus']
-  }
-  '/platform/projects-resource-warnings': {
-    /**
-     * Gets resource warnings for all projects accessible by the user
-     * @description Only returns the minimal project info
-     */
-    get: operations['ProjectsResourceWarningsController_getProjectsResourceWarnings']
-  }
-  '/platform/tos/fly': {
-    /** Redirects to Fly sso flow */
-    get: operations['TermsOfServiceController_flyTosAccepted']
-  }
-  '/platform/auth/{ref}/config': {
-    /** Gets GoTrue config */
-    get: operations['GoTrueConfigController_getGoTrueConfig']
-    /** Updates GoTrue config */
-    patch: operations['GoTrueConfigController_updateGoTrueConfig']
-  }
-  '/platform/auth/{ref}/invite': {
-    /** Sends an invite to the given email */
-    post: operations['InviteController_sendInvite']
-  }
-  '/platform/auth/{ref}/magiclink': {
-    /** Sends a magic link to the given email */
-    post: operations['MagicLinkController_sendMagicLink']
-  }
-  '/platform/auth/{ref}/otp': {
-    /** Sends an OTP to the given phone number */
-    post: operations['OtpController_sendOtp']
-  }
-  '/platform/auth/{ref}/recover': {
-    /** Sends a recovery email to the given email */
-    post: operations['RecoverController_sendRecover']
-  }
-  '/platform/auth/{ref}/templates/{template}': {
-    /** Gets GoTrue template */
-    get: operations['TemplateController_getTemplate']
-  }
-  '/platform/auth/{ref}/users': {
-    /** Gets users */
-    get: operations['UsersController_getUsers']
-    /** Delete user with given ID */
-    delete: operations['UsersController_deleteUser']
-  }
-  '/platform/auth/{ref}/users/{id}/factors': {
-    /** Delete all factors associated to a user */
-    delete: operations['FactorsController_deleteFactors']
-  }
-  '/platform/database/{ref}/backups': {
-    /** Gets project backups */
-    get: operations['BackupsController_getBackups']
-  }
-  '/platform/database/{ref}/backups/enable-physical-backups': {
-    /** Enable usage of physical backups */
-    post: operations['BackupsController_enablePhysicalBackup']
-  }
-  '/platform/database/{ref}/backups/download': {
-    /** Download project backup */
-    post: operations['BackupsController_downloadBackup']
-  }
-  '/platform/database/{ref}/backups/restore': {
-    /** Restore project backup */
-    post: operations['BackupsController_restoreBackup']
-  }
-  '/platform/database/{ref}/backups/restore-physical': {
-    /** Restore project with a physical backup */
-    post: operations['BackupsController_restorePhysicalBackup']
-  }
-  '/platform/database/{ref}/backups/pitr': {
-    /** Restore project to a previous point in time */
-    post: operations['BackupsController_restorePointInTimeBackup']
-  }
-  '/platform/database/{ref}/hook-logs': {
-    /** Gets hook logs with the given ID */
-    get: operations['HooksController_getHookLogs']
-  }
-  '/platform/database/{ref}/hook-enable': {
-    /** Enables Database Webhooks on the project */
-    post: operations['HooksController_enableHooks']
-  }
-  '/platform/database/{ref}/owner-reassign': {
-    /** Gets the status of owner reassignment */
-    get: operations['OwnerController_getOwnerReassignStatus']
-    /** Reassigns object owner from supabase_admin to temp */
-    post: operations['OwnerController_applyOwnerReassign']
-    /** Rollback object owner from temp to supabase_admin */
-    delete: operations['OwnerController_rollbackOwnerReassign']
-    /** Reassigns object owner from temp to postgres */
-    patch: operations['OwnerController_finaliseOwnerReassign']
-  }
-  '/platform/organizations': {
-    /** Gets user's organizations */
-    get: operations['OrganizationsController_getOrganizations']
-    /** Creates an organization */
-    post: operations['OrganizationsController_createOrganizationWithTier']
-  }
-  '/platform/organizations/fly/{fly_organization_id}': {
-    /** Gets organization linked to fly organization id */
-    get: operations['OrganizationsController_getOrganizationByFlyOrganizationId']
-  }
-  '/platform/organizations/{slug}': {
-    /** Deletes organization */
-    delete: operations['OrganizationSlugController_deleteOrganization']
-    /** Updates organization */
-    patch: operations['OrganizationSlugController_updateOrganization']
-  }
-  '/platform/organizations/{slug}/customer': {
-    /** Gets the Stripe customer */
-    get: operations['CustomerController_getCustomer']
-    /** Updates the Stripe customer */
-    patch: operations['CustomerController_updateCustomer']
-  }
-  '/platform/organizations/{slug}/roles': {
-    /** Gets the given organization's roles */
-    get: operations['RolesController_addMember']
-  }
-  '/platform/organizations/{slug}/tax-ids': {
-    /** Gets the given organization's tax IDs */
-    get: operations['TaxIdsController_getTaxIds']
-    /** Creates a tax ID for the given organization */
-    post: operations['TaxIdsController_createTaxId']
-    /** Delete the tax ID with the given ID */
-    delete: operations['TaxIdsController_deleteTaxId']
-  }
-  '/platform/organizations/{slug}/transfer': {
-    /** Transfers the organization to the given member */
-    post: operations['TransferController_transferOrganization']
-  }
-  '/platform/organizations/{slug}/daily-stats': {
-    /** Gets daily organization stats */
-    get: operations['OrgDailyStatsController_getDailyStats']
-  }
-  '/platform/organizations/{slug}/daily-stats/compute': {
-    /** Gets daily organization stats for compute */
-    get: operations['OrgDailyStatsController_getDailyStatsCompute']
-  }
-  '/platform/organizations/{slug}/usage': {
-    /** Gets usage stats */
-    get: operations['OrgUsageController_getOrgUsage']
-  }
-  '/platform/organizations/{slug}/documents/standard-security-questionnaire': {
-    /** Get standard security questionnaire URL */
-    get: operations['OrgDocumentsController_getStandardSecurityQuestionnaireUrl']
-  }
-  '/platform/organizations/{slug}/documents/soc2-type-2-report': {
-    /** Get SOC2 Type 2 report URL */
-    get: operations['OrgDocumentsController_getSoc2Type2ReportUrl']
-  }
-  '/platform/organizations/{slug}/audit': {
-    /** Gets an organization's audit logs */
-    get: operations['OrgAuditLogsController_getAuditLogs']
-  }
-  '/platform/organizations/{slug}/members/invite': {
-    /** Gets invited users */
-    get: operations['InviteController_getInvitedUsers']
-    /** Invites user */
-    post: operations['InviteController_inviteUser']
-    /** Delete invited user */
-    delete: operations['InviteController_deleteInvitedUser']
-  }
-  '/platform/organizations/{slug}/members/join': {
-    /** Gets invite */
-    get: operations['JoinController_getInvite']
-    /** Joins organization */
-    post: operations['JoinController_joinOrganization']
-  }
-  '/platform/organizations/{slug}/members/leave': {
-    /** Leaves the given organization */
-    post: operations['MembersDeprecatedController_leaveOrganization']
-  }
-  '/platform/organizations/{slug}/members/remove': {
-    /** Leaves the given organization */
-    delete: operations['MembersDeprecatedController_removeMember']
-  }
-  '/platform/organizations/{slug}/members': {
-    /** Gets organization's members */
-    get: operations['MembersController_getMembers']
-  }
-  '/platform/organizations/{slug}/members/{gotrue_id}': {
-    /** Removes organization member */
-    delete: operations['MembersController_deleteMember']
-    /** Updates organization member */
-    patch: operations['MembersController_updateMember']
-  }
-  '/platform/organizations/{slug}/members/reached-free-project-limit': {
-    /** Gets organization members who have reached their free project limit */
-    get: operations['ReachedFreeProjectLimitController_getMembersWhoReachedFreeProjectLimit']
-  }
-  '/platform/organizations/{slug}/payments': {
-    /** Gets Stripe payment methods for the given organization */
-    get: operations['PaymentsController_getPaymentMethods']
-    /** Detach Stripe payment method with the given card ID */
-    delete: operations['PaymentsController_detachPaymentMethod']
-  }
-  '/platform/organizations/{slug}/payments/setup-intent': {
-    /** Sets up a payment method */
-    post: operations['SetupIntentOrgController_setUpPaymentMethod']
-  }
-  '/platform/organizations/{slug}/billing/subscription': {
-    /** Gets the current subscription */
-    get: operations['SubscriptionController_getSubscription']
-    /** Updates subscription */
-    put: operations['SubscriptionController_updateSubscription']
-  }
-  '/platform/organizations/{slug}/billing/subscription/preview': {
-    /** Preview subscription changes */
-    post: operations['SubscriptionController_previewSubscriptionChange']
-  }
-  '/platform/organizations/{slug}/billing/subscription/schedule': {
-    /** Deletes any upcoming subscription schedule */
-    delete: operations['SubscriptionController_deleteSubscriptionSchedule']
-  }
-  '/platform/organizations/{slug}/billing/plans': {
-    /** Gets subscription plans */
-    get: operations['OrgPlansController_getAvailablePlans']
-  }
-  '/platform/organizations/{slug}/billing/invoices/upcoming': {
-    /** Gets the upcoming invoice */
-    get: operations['OrgInvoicesController_getUpcomingInvoice']
-  }
-  '/platform/pg-meta/{ref}/column-privileges': {
-    /** Retrieve column privileges */
-    get: operations['ColumnPrivilegesController_getColumnPrivileges']
-    /** Grant column privileges */
-    post: operations['ColumnPrivilegesController_grantColumnPrivileges']
-    /** Revoke column privileges */
-    delete: operations['ColumnPrivilegesController_revokeColumnPrivileges']
-  }
-  '/platform/pg-meta/{ref}/columns': {
-    /** Gets project pg.columns */
-    get: operations['ColumnsController_getColumns']
-    /** Creates project pg.column */
-    post: operations['ColumnsController_createColumn']
-    /** Deletes project pg.column with the given ID */
-    delete: operations['ColumnsController_deleteColumn']
-    /** Updates project pg.column with the given ID */
-    patch: operations['ColumnsController_updateColumn']
-  }
-  '/platform/pg-meta/{ref}/extensions': {
-    /** Gets project pg.extensions */
-    get: operations['ExtensionsController_getExtensions']
-    /** Creates project pg.extension */
-    post: operations['ExtensionsController_createExtension']
-    /** Deletes project pg.extension with the given ID */
-    delete: operations['ExtensionsController_deleteExtension']
-  }
-  '/platform/pg-meta/{ref}/foreign-tables': {
-    /** Retrieve database foreign tables */
-    get: operations['ForeignTablesController_getForeignTables']
-  }
-  '/platform/pg-meta/{ref}/functions': {
-    /** Gets project pg.functions */
-    get: operations['FunctionsController_getFunctions']
-    /** Creates project pg.function */
-    post: operations['FunctionsController_createFunction']
-    /** Deletes project pg.function with the given ID */
-    delete: operations['FunctionsController_deleteFunction']
-    /** Updates project pg.function with the given ID */
-    patch: operations['FunctionsController_updateFunction']
-  }
-  '/platform/pg-meta/{ref}/materialized-views': {
-    /** Retrieve database materialized views */
-    get: operations['MaterializedViewsController_getMaterializedViews']
-  }
-  '/platform/pg-meta/{ref}/policies': {
-    /** Gets project pg.policies */
-    get: operations['PoliciesController_getPolicies']
-    /** Creates project pg.policy */
-    post: operations['PoliciesController_createPolicy']
-    /** Deletes project pg.policy with the given ID */
-    delete: operations['PoliciesController_deletePolicy']
-    /** Updates project pg.policy with the given ID */
-    patch: operations['PoliciesController_updatePolicy']
-  }
-  '/platform/pg-meta/{ref}/publications': {
-    /** Gets project pg.publications */
-    get: operations['PublicationsController_getPublications']
-    /** Gets project pg.publications */
-    post: operations['PublicationsController_createPublication']
-    /** Deletes project pg.publication with the given ID */
-    delete: operations['PublicationsController_deletePublication']
-    /** Updates project pg.publication with the given ID */
-    patch: operations['PublicationsController_updatePublication']
-  }
-  '/platform/pg-meta/{ref}/query': {
-    /** Run sql query */
-    post: operations['QueryController_runQuery']
-  }
-  '/platform/pg-meta/{ref}/query/format': {
-    /** Format sql query */
-    post: operations['QueryController_formatQuery']
-  }
-  '/platform/pg-meta/{ref}/query/validate': {
-    /** Validate sql query */
-    post: operations['QueryController_validateQuery']
-  }
-  '/platform/pg-meta/{ref}/roles': {
-    /** Gets project pg.roles */
-    get: operations['RolesController_getRoles']
-    /** Creates project pg.role */
-    post: operations['RolesController_createRole']
-    /** Deletes project pg.role with the given ID */
-    delete: operations['RolesController_deleteRole']
-    /** Updates project pg.role with the given ID */
-    patch: operations['RolesController_updateRole']
-  }
-  '/platform/pg-meta/{ref}/schemas': {
-    /** Gets project pg.schemas */
-    get: operations['SchemasController_getSchemas']
-    /** Creates project pg.schema */
-    post: operations['SchemasController_createSchema']
-    /** Deletes project pg.schema with the given ID */
-    delete: operations['SchemasController_deleteSchema']
-    /** Updates project pg.schema with the given ID */
-    patch: operations['SchemasController_updateSchema']
-  }
-  '/platform/pg-meta/{ref}/search/tables': {
-    /** Searches project pg.tables. Return maximum 50 results. */
-    post: operations['SearchController_searchTables']
-  }
-  '/platform/pg-meta/{ref}/search/columns': {
-    /** Searches project pg.columns. Return maximum 50 results. */
-    post: operations['SearchController_searchColumns']
-  }
-  '/platform/pg-meta/{ref}/table-privileges': {
-    /** Retrieve table privileges */
-    get: operations['TablePrivilegesController_getTablePrivileges']
-    /** Grant table privileges */
-    post: operations['TablePrivilegesController_grantTablePrivileges']
-    /** Revoke table privileges */
-    delete: operations['TablePrivilegesController_revokeTablePrivileges']
-  }
-  '/platform/pg-meta/{ref}/tables': {
-    /** Gets project pg.tables or pg.table with the given ID */
-    get: operations['TablesController_getTables']
-    /** Creates project pg.table */
-    post: operations['TablesController_createTable']
-    /** Deletes project pg.table with the given ID */
-    delete: operations['TablesController_deleteTable']
-    /** Updates project pg.table with the given ID */
-    patch: operations['TablesController_updateTable']
-  }
-  '/platform/pg-meta/{ref}/triggers': {
-    /** Gets project pg.triggers */
-    get: operations['TriggersController_getTriggers']
-    /** Creates project pg.trigger */
-    post: operations['TriggersController_createTrigger']
-    /** Deletes project pg.trigger with the given ID */
-    delete: operations['TriggersController_deleteTrigger']
-    /** Updates project pg.trigger with the given ID */
-    patch: operations['TriggersController_updateTrigger']
-  }
-  '/platform/pg-meta/{ref}/types': {
-    /** Gets project pg.types */
-    get: operations['TypesController_getTypes']
-  }
-  '/platform/pg-meta/{ref}/views': {
-    /** Retrieve database views */
-    get: operations['ViewsController_getViews']
-  }
-  '/platform/profile/access-tokens': {
-    /** Gets the user's access tokens */
-    get: operations['AccessTokensController_getAccessTokens']
-    /** Creates a new access token */
-    post: operations['AccessTokensController_createAccessToken']
-  }
-  '/platform/profile/access-tokens/{id}': {
-    /** Gets the access token with the given ID */
-    get: operations['AccessTokensController_getAccessToken']
-    /** Deletes the access token with the given ID */
-    delete: operations['AccessTokensController_deleteAccessToken']
-  }
-  '/platform/profile/audit': {
-    /** Gets a user's audit logs */
-    get: operations['UserAuditLogsController_getAuditLogs']
-  }
-  '/platform/profile/search': {
-    /** Search profiles by username, email with the given keywords */
-    post: operations['SearchProfileController_searchProfile']
-  }
-  '/platform/profile/subscriptions': {
-    /** Gets the user's subscription statistics */
-    get: operations['SubscriptionsController_getSubscriptionsStatistics']
-  }
-  '/platform/profile/password-check': {
-    /** Check password strength */
-    post: operations['PasswordCheckController_checkPassword']
-  }
-  '/platform/profile/permissions': {
-    /** Gets all the user's permissions */
-    get: operations['PermissionsController_getPermissions']
-  }
-  '/platform/profile': {
-    /** Gets the user's profile */
-    get: operations['ProfileController_getProfile']
-    /** Creates user's profile */
-    post: operations['ProfileController_createProfile']
-    /** Deletes user's profile */
-    delete: operations['ProfileController_deleteProfile']
-    /** Updates user's profile */
-    patch: operations['ProfileController_updateProfile']
-  }
-  '/platform/projects': {
-    /**
-     * Gets all projects that belong to the authenticated user
-     * @description Only returns the minimal project info
-     */
-    get: operations['ProjectsController_getProjects']
-    /** Creates a project */
-    post: operations['ProjectsController_createProject']
-  }
-  '/platform/projects/fly/{fly_extension_id}': {
-    /** Gets project linked to fly extension id */
-    get: operations['ProjectsController_getProjectByFlyExtensionId']
-  }
-  '/platform/projects/{ref}/content': {
-    /** Gets project's content */
-    get: operations['ContentController_getContent']
-    /** Updates project's content */
-    put: operations['ContentController_updateWholeContent']
-    /** Creates project's content */
-    post: operations['ContentController_createContent']
-    /** Deletes project's contents */
-    delete: operations['ContentController_deleteContents']
-    /** Updates project's content */
-    patch: operations['ContentController_updateContent']
-  }
-  '/platform/projects/{ref}/daily-stats': {
-    /** Gets daily project stats */
-    get: operations['DailyStatsController_getDailyStats']
-  }
-  '/platform/projects/{ref}/databases': {
-    /** Gets non-removed databases of a specified project */
-    get: operations['DatabasesController_getDatabases']
-  }
-  '/platform/projects/{ref}/databases-statuses': {
-    /** Gets statuses of databases within a project */
-    get: operations['DatabasesStatusesController_getStatus']
-  }
-  '/platform/projects/{ref}/db-password': {
-    /** Updates the database password */
-    patch: operations['DbPasswordController_updatePassword']
-  }
-  '/platform/projects/{ref}/live': {
-    /** Gets project health check */
-    get: operations['HealthCheckController_projectHealthCheck']
-  }
-  '/platform/projects/{ref}/load-balancers': {
-    /** Gets non-removed databases of a specified project */
-    get: operations['LoadBalancersController_getLoadBalancers']
-  }
-  '/platform/projects/{ref}/api/rest': {
-    /** Gets project OpenApi */
-    get: operations['ApiController_projectOpenApi']
-  }
-  '/platform/projects/{ref}/api/graphql': {
-    /** Queries project Graphql */
-    post: operations['ApiController_projectGraphql']
-  }
-  '/platform/projects/{ref}/infra-monitoring': {
-    /** Gets project's usage metrics */
-    get: operations['InfraMonitoringController_getUsageMetrics']
-  }
-  '/platform/projects/{ref}/pause': {
-    /** Pauses the project */
-    post: operations['PauseController_pauseProject']
-  }
-  '/platform/projects/{ref}/resize': {
-    /** Resize database disk */
-    post: operations['ResizeController_resizeDatabase']
-  }
-  '/platform/projects/{ref}/restart': {
-    /** Restarts project */
-    post: operations['RestartController_restartProject']
-  }
-  '/platform/projects/{ref}': {
-    /** Gets a specific project that belongs to the authenticated user */
-    get: operations['ProjectsRefController_getProject']
-    /** Deletes the given project */
-    delete: operations['ProjectsRefController_deleteProject']
-    /** Updates the given project */
-    patch: operations['ProjectsRefController_updateProject']
-  }
-  '/platform/projects/{ref}/restore': {
-    /** Restores project */
-    post: operations['RestoreController_restoreProject']
-  }
-  '/platform/projects/{ref}/restart-services': {
-    /** Restarts given services */
-    post: operations['RestartServicesController_restartServices']
-  }
-  '/platform/projects/{ref}/settings': {
-    /** Gets project's settings */
-    get: operations['SettingsController_getProjectApi']
-  }
-  '/platform/projects/{ref}/status': {
-    /** Gets project's status */
-    get: operations['StatusController_getStatus']
-  }
-  '/platform/projects/{ref}/update': {
-    /**
-     * Updates the project
-     * @deprecated
-     * @description Replaced by PATCH /platform/projects/:ref
-     */
-    post: operations['UpdateController_updateProject']
-  }
-  '/platform/projects/{ref}/transfer/preview': {
-    /** Previews transfering a project to a different organizations, shows eligibility and impact. */
-    post: operations['ProjectTransferController_previewTransfer']
-  }
-  '/platform/projects/{ref}/transfer': {
-    /** Transfers a project to a different organization. */
-    post: operations['ProjectTransferController_transferProject']
-  }
-  '/platform/projects/{ref}/analytics/endpoints/functions.inv-stats': {
-    /** Gets a project's function invocation statistics */
-    get: operations['FunctionInvocationLogsController_getStatus']
-  }
-  '/platform/projects/{ref}/analytics/endpoints/functions.req-stats': {
-    /** Gets a project's function request statistics */
-    get: operations['FunctionRequestLogsController_getStatus']
-  }
-  '/platform/projects/{ref}/analytics/endpoints/functions.resource-usage': {
-    /** Gets a project's function resource usage */
-    get: operations['FunctionResourceLogsController_getStatus']
-  }
-  '/platform/projects/{ref}/analytics/endpoints/logs.all': {
-    /** Gets project's logs */
-    get: operations['LogsController_getApiPaths']
-  }
-  '/platform/projects/{ref}/analytics/endpoints/usage.api-counts': {
-    /** Gets project's usage api counts */
-    get: operations['UsageApiController_getApiCounts']
-  }
-  '/platform/projects/{ref}/analytics/endpoints/usage.api-requests-count': {
-    /** Gets project's usage api requests count */
-    get: operations['UsageApiController_getApiRequestsCount']
-  }
-  '/platform/projects/{ref}/analytics/warehouse/tenant': {
-    /** Gets project's warehouse tenant from logflare */
-    get: operations['TenantController_getTenant']
-  }
-  '/platform/projects/{ref}/analytics/warehouse/collections': {
-    /** Lists project's warehouse collections from logflare */
-    get: operations['CollectionController_listCollections']
-    /** Create a warehouse collection */
-    post: operations['CollectionController_createCollection']
-  }
-  '/platform/projects/{ref}/analytics/warehouse/collections/{token}': {
-    /** Get a warehouse collection */
-    get: operations['CollectionController_getCollection']
-    /** Delete a warehouse collection */
-    delete: operations['CollectionController_deleteCollection']
-    /** Update a warehouse collection */
-    patch: operations['CollectionController_updateCollection']
-  }
-  '/platform/projects/{ref}/analytics/warehouse/access-tokens': {
-    /** Lists project's warehouse access tokens from logflare */
-    get: operations['AccessTokenController_listAccessTokens']
-    /** Create a warehouse access token */
-    post: operations['AccessTokenController_createAccessToken']
-  }
-  '/platform/projects/{ref}/analytics/warehouse/access-tokens/{token}': {
-    /** Delete a warehouse access token */
-    delete: operations['AccessTokenController_deleteAccessToken']
-  }
-  '/platform/projects/{ref}/analytics/warehouse/endpoints': {
-    /** Lists project's warehouse endpoints from logflare */
-    get: operations['EndpointController_listEndpoints']
-    /** Create a warehouse endpoint */
-    post: operations['EndpointController_createEndpoint']
-  }
-  '/platform/projects/{ref}/analytics/warehouse/endpoints/{token}': {
-    /** Update a warehouse endpoint */
-    put: operations['EndpointController_updateEndpoint']
-    /** Delete a warehouse endpoint */
-    delete: operations['EndpointController_deleteEndpoint']
-  }
-  '/platform/projects/{ref}/analytics/warehouse/query': {
-    /** Lists project's warehouse queries from logflare */
-<<<<<<< HEAD
-    get: operations['WarehouseQueryController_runQuery']
-=======
-    get: operations['QueryController_runQuery']
->>>>>>> 2bf347a585720719a9bd87adaafeb376154207f8
-  }
-  '/platform/projects/{ref}/config/pgbouncer': {
-    /** Gets project's pgbouncer config */
-    get: operations['PgbouncerConfigController_getPgbouncerConfig']
-    /** Updates project's pgbouncer config */
-    patch: operations['PgbouncerConfigController_updatePgbouncerConfig']
-  }
-  '/platform/projects/{ref}/config/pgbouncer/status': {
-    /** Gets project's pgbouncer status */
-    get: operations['PgbouncerConfigController_getPgbouncerStatus']
-  }
-  '/platform/projects/{ref}/config/postgrest': {
-    /** Gets project's postgrest config */
-    get: operations['PostgrestConfigController_getPostgRESTConfig']
-    /** Updates project's postgrest config */
-    patch: operations['PostgrestConfigController_updatePostgRESTConfig']
-  }
-  '/platform/projects/{ref}/config/postgres': {
-    /** Gets project's Postgres config */
-    get: operations['PostgresConfigController_getConfig']
-    /** Updates project's Postgres config */
-    put: operations['PostgresConfigController_updateConfig']
-  }
-  '/platform/projects/{ref}/config/secrets': {
-    /** Updates project's secrets config */
-    patch: operations['SecretsConfigController_updateConfig']
-  }
-  '/platform/projects/{ref}/config/storage': {
-    /** Gets project's storage config */
-    get: operations['StorageConfigController_getConfig']
-    /** Updates project's storage config */
-    patch: operations['StorageConfigController_updateConfig']
-  }
-  '/platform/projects/{ref}/config/supavisor': {
-    /** Gets project's supavisor config */
-    get: operations['SupavisorConfigController_getSupavisorConfig']
-    /** Updates project's supavisor config */
-    patch: operations['SupavisorConfigController_updateSupavisorConfig']
-  }
-  '/platform/projects/{ref}/billing/addons': {
-    /** Gets project addons */
-    get: operations['ProjectAddonController_getProjectAddons']
-    /** Updates project addon */
-    post: operations['ProjectAddonController_updateAddon']
-  }
-  '/platform/projects/{ref}/billing/addons/{addon_variant}': {
-    /** Removes project addon */
-    delete: operations['ProjectAddonController_removeAddon']
-  }
-  '/platform/props/project/{ref}/api': {
-    /**
-     * Gets project's api info
-     * @deprecated
-     */
-    get: operations['ApiController_getProjectApi']
-  }
-  '/platform/props/project/{ref}/jwt-secret-update-status': {
-    /** Gets the last JWT secret update status */
-    get: operations['JwtSecretUpdateStatusController_getJwtSecretUpdateStatus']
-  }
-  '/platform/props/project/{ref}/settings': {
-    /**
-     * Gets project's settings
-     * @deprecated
-     */
-    get: operations['SettingsController_getProjectApi']
-  }
-  '/platform/storage/{ref}/buckets/{id}': {
-    /** Gets bucket */
-    get: operations['StorageBucketIdController_getBucket']
-    /** Deletes bucket */
-    delete: operations['StorageBucketIdController_deleteBucket']
-    /** Updates bucket */
-    patch: operations['StorageBucketIdController_updateBucket']
-  }
-  '/platform/storage/{ref}/buckets/{id}/empty': {
-    /** Removes all objects inside a single bucket. */
-    post: operations['StorageBucketIdController_emptyBucket']
-  }
-  '/platform/storage/{ref}/buckets': {
-    /** Gets list of buckets */
-    get: operations['StorageBucketsController_getBuckets']
-    /** Create bucket */
-    post: operations['StorageBucketsController_createBucket']
-  }
-  '/platform/storage/{ref}/buckets/{id}/objects/list': {
-    /** Gets list of objects with the given bucket */
-    post: operations['StorageObjectsController_getObjects']
-  }
-  '/platform/storage/{ref}/buckets/{id}/objects/public-url': {
-    /** Creates URL for an asset in a public bucket */
-    post: operations['StorageObjectsController_createPublicUrl']
-  }
-  '/platform/storage/{ref}/buckets/{id}/objects/download': {
-    /** Downloads a file from a private bucket */
-    post: operations['StorageObjectsController_download']
-  }
-  '/platform/storage/{ref}/buckets/{id}/objects/sign': {
-    /** Creates a signed URL */
-    post: operations['StorageObjectsController_createSignedUrl']
-  }
-  '/platform/storage/{ref}/buckets/{id}/objects/sign-multi': {
-    /** Gets multiple signed URLs */
-    post: operations['StorageObjectsController_createSignedUrls']
-  }
-  '/platform/storage/{ref}/buckets/{id}/objects/copy': {
-    /** Copys object */
-    post: operations['StorageObjectsController_copyObject']
-  }
-  '/platform/storage/{ref}/buckets/{id}/objects/move': {
-    /** Move object */
-    post: operations['StorageObjectsController_moveObject']
-  }
-  '/platform/storage/{ref}/buckets/{id}/objects': {
-    /** Deletes objects */
-    delete: operations['StorageObjectsController_deleteObjects']
-  }
-  '/platform/storage/{ref}/credentials': {
-    /** Gets project storage credentials */
-    get: operations['StorageS3CredentialsController_getAllCredentials']
-    /** Creates project storage credential */
-    post: operations['StorageS3CredentialsController_createCredential']
-  }
-  '/platform/storage/{ref}/credentials/{id}': {
-    /** Deletes project storage credential */
-    delete: operations['StorageS3CredentialsController_deleteCredential']
-  }
-  '/platform/stripe/invoices': {
-    /** Gets invoices for the given customer */
-    get: operations['InvoicesController_getInvoices']
-    /** Gets the total count of invoices for the given customer */
-    head: operations['InvoicesController_countInvoices']
-  }
-  '/platform/stripe/invoices/overdue': {
-    /** Gets information about overdue invoices that relate to the authenticated user */
-    get: operations['InvoicesController_getOverdueInvoices']
-  }
-  '/platform/stripe/invoices/{id}': {
-    /** Gets invoice with the given invoice ID */
-    get: operations['InvoicesController_getInvoice']
-  }
-  '/platform/stripe/setup-intent': {
-    /** Sets up a payment method */
-    post: operations['SetupIntentController_setUpPaymentMethod']
-  }
-  '/platform/telemetry/event': {
-    /** Sends analytics server event */
-    post: operations['TelemetryEventController_sendServerEvent']
-  }
-  '/platform/telemetry/identify': {
-    /** Send analytics identify event */
-    post: operations['TelemetryIdentifyController_identify']
-  }
-  '/platform/telemetry/page': {
-    /** Send server page event */
-    post: operations['TelemetryPageController_sendServerPage']
-  }
-  '/platform/telemetry/activity': {
-    /** Sends mixpanel server activity */
-    post: operations['TelemetryActivityController_sendServerActivity']
-  }
-  '/platform/telemetry/pageview': {
-    /** Send mixpanel page event */
-    post: operations['TelemetryPageviewController_sendServerPageViewed']
-  }
-  '/platform/vercel/token': {
-    /** Gets the Vercel access token for the given code */
-    get: operations['VercelAccessTokenController_getAccessToken']
-  }
-  '/platform/vercel/projects': {
-    /** Gets the list of Vercel projects */
-    get: operations['VercelProjectsController_getVercelProjects']
-  }
-  '/platform/vercel/projects/{id}': {
-    /** Gets the Vercel project with the given ID */
-    get: operations['VercelProjectsController_getVercelProject']
-  }
-  '/platform/vercel/projects/envs': {
-    /** Gets the environment variables for the given project ID on behalf of the given team ID */
-    get: operations['VercelEnvironmentVariablesController_getEnvironmentVariables']
-    /** Creates the environment variable for the given project ID on behalf of the given team ID */
-    post: operations['VercelEnvironmentVariablesController_createEnvironmentVariable']
-  }
-  '/platform/integrations': {
-    /** Gets user's integrations */
-    get: operations['IntegrationsController_getProjectConnections']
-  }
-  '/platform/integrations/{slug}': {
-    /** Gets integration with the given organization slug */
-    get: operations['IntegrationsController_getProjectConnectionsForOrg']
-  }
-  '/platform/integrations/vercel': {
-    /**
-     * Create vercel integration
-     * @description Exchanges a vercel code for an access token and saves the access token to the new integration record
-     */
-    post: operations['VercelIntegrationController_createVercelIntegration']
-  }
-  '/platform/integrations/vercel/{organization_integration_id}': {
-    /** Removes Vercel organization integration with the given id */
-    delete: operations['VercelIntegrationController_removeVercelIntegration']
-  }
-  '/platform/integrations/vercel/projects/{organization_integration_id}': {
-    /** Gets vercel projects with the given organization integration id */
-    get: operations['VercelProjectController_getVercelProjects']
-  }
-  '/platform/integrations/vercel/connections/{organization_integration_id}': {
-    /** Gets installed vercel project connections for the given organization integration */
-    get: operations['VercelConnectionsController_getVercelConnections']
-  }
-  '/platform/integrations/vercel/connections': {
-    /** Connects a Vercel project to a supabase project */
-    post: operations['VercelConnectionsController_createVercelConnection']
-  }
-  '/platform/integrations/vercel/connections/{connection_id}/sync-envs': {
-    /** Syncs supabase project envs with given connection id */
-    post: operations['VercelConnectionsController_syncVercelConnectionEnvironments']
-  }
-  '/platform/integrations/vercel/connections/{connection_id}': {
-    /** Deletes vercel project connection */
-    delete: operations['VercelConnectionsController_deleteVercelConnection']
-    /** Updates a Vercel connection for a supabase project */
-    patch: operations['VercelConnectionsController_updateVercelConnection']
-  }
-  '/platform/integrations/github/authorization': {
-    /** Get GitHub authorization */
-    get: operations['GitHubAuthorizationsController_getGitHubAuthorization']
-    /** Create GitHub authorization */
-    post: operations['GitHubAuthorizationsController_createGitHubAuthorization']
-  }
-  '/platform/integrations/github/connections': {
-    /** List organization GitHub connections */
-    get: operations['GitHubConnectionsController_listOrganizationGitHubConnections']
-    /** Connects a GitHub project to a supabase project */
-    post: operations['GitHubConnectionsController_createGitHubConnection']
-  }
-  '/platform/integrations/github/connections/{connection_id}': {
-    /** Deletes github project connection */
-    delete: operations['GitHubConnectionsController_deleteGitHubConnection']
-    /** Updates a GitHub connection for a supabase project */
-    patch: operations['GitHubConnectionsController_updateGitHubConnection']
-  }
-  '/platform/integrations/github/branches/{connectionId}': {
-    /** List GitHub connection branches */
-    get: operations['GitHubBranchesController_listConnectionBranches']
-  }
-  '/platform/integrations/github/branches/{connectionId}/{branchName}': {
-    /** Get GitHub connection branch */
-    get: operations['GitHubBranchesController_getConnectionBranch']
-  }
-  '/platform/integrations/github/repositories': {
-    /** Gets GitHub repositories for user */
-    get: operations['GitHubRepositoriesController_listRepositories']
-  }
-  '/platform/cli/login': {
-    /** Create CLI login session */
-    post: operations['CliLoginController_createCliLoginSession']
-  }
-  '/platform/cli/login/{session_id}': {
-    /** Retrieve CLI login session */
-    get: operations['CliLoginController_getCliLoginSession']
-  }
-  '/system/auth/{ref}/templates/{template}': {
-    /** Gets GoTrue template */
-    get: operations['AuthTemplateController_getTemplate']
-  }
-  '/system/database/{ref}/owner/owner-reassign': {
-    /** Gets the status of owner reassignment */
-    get: operations['DatabaseOwnerController_getOwnerReassignStatus']
-    /** Reassigns object owner from supabase_admin to temp */
-    post: operations['DatabaseOwnerController_applyOwnerReassign']
-    /** Rollback object owner from temp to supabase_admin */
-    delete: operations['DatabaseOwnerController_rollbackOwnerReassign']
-    /** Reassigns object owner from temp to postgres */
-    patch: operations['DatabaseOwnerController_finaliseOwnerReassign']
-  }
-  '/system/database/{ref}/password': {
-    /** Updates the database password */
-    patch: operations['DatabasePasswordController_updatePassword']
-  }
-  '/system/github-secret-alert': {
-    /** Reset JWT if leaked keys found by GitHub secret scanning */
-    post: operations['GithubSecretAlertController_resetJwt']
-  }
-  '/system/projects/{ref}/functions/{function_slug}': {
-    /**
-     * Update a function
-     * @description Updates a function with the specified slug and project.
-     */
-    patch: operations['SystemFunctionSlugController_updateFunction']
-  }
-  '/system/projects/{ref}/functions': {
-    /**
-     * List all functions
-     * @description Returns all functions you've previously added to the specified project.
-     */
-    get: operations['SystemFunctionsController_getFunctions']
-    /**
-     * Create a function
-     * @description Creates a function and adds it to the specified project.
-     */
-    post: operations['SystemFunctionsController_createFunction']
-    /** Deletes all Edge Functions from a project */
-    delete: operations['SystemFunctionsController_systemDeleteAllFunctions']
-  }
-  '/system/projects/{ref}/secrets': {
-    /**
-     * List all secrets
-     * @description Returns all secrets you've previously added to the specified project.
-     */
-    get: operations['SystemSecretsController_getSecrets']
-    /**
-     * Bulk create secrets
-     * @description Creates multiple secrets and adds them to the specified project.
-     */
-    post: operations['SystemSecretsController_createSecrets']
-    /**
-     * Bulk delete secrets
-     * @description Deletes all secrets with the given names from the specified project
-     */
-    delete: operations['SystemSecretsController_deleteSecrets']
-  }
-  '/system/projects/{ref}/secrets/refresh': {
-    /** Refreshes secrets */
-    post: operations['SecretsRefreshController_refreshSecrets']
-  }
-  '/system/health': {
-    /** Get API health status */
-    get: operations['HealthController_getStatus']
-  }
-  '/system/projects/{ref}/health-reporting': {
-    /** Updates a project's health status. */
-    put: operations['HealthReportingController_updateStatus']
-  }
-  '/system/projects/{ref}/ha-events': {
-    /** Records an HA event */
-    put: operations['HaEventsController_updateStatus']
-  }
-  '/system/projects/{ref}/credentials/aws': {
-    /** Allows a project to obtain temporary credentials. */
-    post: operations['AwsCredentialsController_getTemporaryCredentials']
-  }
-  '/system/projects/{ref}/billing/addons': {
-    /** Updates project addon */
-    post: operations['AddonsController_updateAddon']
-  }
-  '/system/projects/{ref}/billing/addons/{addon_variant}': {
-    /** Removes project addon */
-    delete: operations['AddonsController_removeAddon']
-  }
-  '/system/projects/{ref}/config/update-jwt/complete': {
-    /** Handle update project jwt on completion */
-    post: operations['ProjectUpdateJwtController_completeUpdateJwt']
-  }
-  '/system/projects': {
-    /** Create a project */
-    post: operations['ProjectsController_createProject']
-  }
-  '/system/organizations/{slug}/usage': {
-    /** Gets usage stats */
-    get: operations['OrgUsageSystemController_getOrgUsage']
-  }
-  '/system/organizations/{slug}/billing/partner/usage-and-costs': {
-    /** Gets the partner usage and costs */
-    get: operations['PartnerBillingSystemController_getPartnerUsageAndCosts']
-  }
-  '/system/organizations/{slug}/billing/subscription': {
-    /** Gets the current subscription */
-    get: operations['OrgSubscriptionSystemController_getSubscription']
-    /** Updates subscription */
-    put: operations['OrgSubscriptionSystemController_updateSubscription']
-  }
-  '/system/organizations/{slug}/restrictions': {
-    /** Updates restriction status of an org */
-    put: operations['OrgRestrictionsSystemController_updateRestriction']
-  }
-  '/system/partner-organizations': {
-    /** Creates a partner organization */
-    post: operations['AwsPartnerOrganizationsSystemController_createPartnerOrganization']
-  }
-  '/system/integrations/vercel/webhooks': {
-    /** Processes Vercel event */
-    post: operations['VercelWebhooksController_processEvent']
-  }
-  '/system/integrations/github/webhooks': {
-    /** Processes GitHub event */
-    post: operations['GitHubWebhooksController_processEvent']
-  }
-  '/system/stripe/webhooks-v2': {
-    /** Processes Stripe event */
-    post: operations['StripeWebhooksController_processEvent']
-  }
-  '/system/stripe/webhooks': {
-    /** Processes Stripe event */
-    post: operations['StripeWebhooksController_processEvent']
-  }
-  '/v0/notifications': {
-    /** Get notifications */
-    get: operations['NotificationsController_getNotificationsV2']
-    /** Delete notifications */
-    delete: operations['NotificationsController_deleteNotifications']
-    /** Update notifications */
-    patch: operations['NotificationsController_updateNotificationsV2']
-  }
-  '/v0/notifications/summary': {
-    /** Get an aggregated data of interest across all notifications for the user */
-    get: operations['NotificationsController_getNotificationsSummary']
-  }
-  '/v0/notifications/archive-all': {
-    /** Archives all notifications */
-    patch: operations['NotificationsController_archiveAllNotifications']
-  }
-  '/v0/status': {
-    /** Get infrastructure status */
-    get: operations['StatusController_getStatus']
-  }
-  '/v0/auth/{ref}/config': {
-    /** Gets GoTrue config */
-    get: operations['GoTrueConfigController_getGoTrueConfig']
-    /** Updates GoTrue config */
-    patch: operations['GoTrueConfigController_updateGoTrueConfig']
-  }
-  '/v0/auth/{ref}/invite': {
-    /** Sends an invite to the given email */
-    post: operations['InviteController_sendInvite']
-  }
-  '/v0/auth/{ref}/magiclink': {
-    /** Sends a magic link to the given email */
-    post: operations['MagicLinkController_sendMagicLink']
-  }
-  '/v0/auth/{ref}/otp': {
-    /** Sends an OTP to the given phone number */
-    post: operations['OtpController_sendOtp']
-  }
-  '/v0/auth/{ref}/recover': {
-    /** Sends a recovery email to the given email */
-    post: operations['RecoverController_sendRecover']
-  }
-  '/v0/auth/{ref}/templates/{template}': {
-    /** Gets GoTrue template */
-    get: operations['TemplateController_getTemplate']
-  }
-  '/v0/auth/{ref}/users': {
-    /** Gets users */
-    get: operations['UsersController_getUsers']
-    /** Delete user with given ID */
-    delete: operations['UsersController_deleteUser']
-  }
-  '/v0/auth/{ref}/users/{id}/factors': {
-    /** Delete all factors associated to a user */
-    delete: operations['FactorsController_deleteFactors']
-  }
-  '/v0/database/{ref}/backups': {
-    /** Gets project backups */
-    get: operations['BackupsController_getBackups']
-  }
-  '/v0/database/{ref}/backups/enable-physical-backups': {
-    /** Enable usage of physical backups */
-    post: operations['BackupsController_enablePhysicalBackup']
-  }
-  '/v0/database/{ref}/backups/download': {
-    /** Download project backup */
-    post: operations['BackupsController_downloadBackup']
-  }
-  '/v0/database/{ref}/backups/restore': {
-    /** Restore project backup */
-    post: operations['BackupsController_restoreBackup']
-  }
-  '/v0/database/{ref}/backups/restore-physical': {
-    /** Restore project with a physical backup */
-    post: operations['BackupsController_restorePhysicalBackup']
-  }
-  '/v0/database/{ref}/backups/pitr': {
-    /** Restore project to a previous point in time */
-    post: operations['BackupsController_restorePointInTimeBackup']
-  }
-  '/v0/database/{ref}/hook-logs': {
-    /** Gets hook logs with the given ID */
-    get: operations['HooksController_getHookLogs']
-  }
-  '/v0/database/{ref}/hook-enable': {
-    /** Enables Database Webhooks on the project */
-    post: operations['HooksController_enableHooks']
-  }
-  '/v0/organizations': {
-    /** Gets user's organizations */
-    get: operations['OrganizationsController_getOrganizations']
-    /** Creates an organization */
-    post: operations['OrganizationsController_createOrganizationWithTier']
-  }
-  '/v0/organizations/fly/{fly_organization_id}': {
-    /** Gets organization linked to fly organization id */
-    get: operations['OrganizationsController_getOrganizationByFlyOrganizationId']
-  }
-  '/v0/organizations/{slug}': {
-    /** Deletes organization */
-    delete: operations['OrganizationSlugController_deleteOrganization']
-    /** Updates organization */
-    patch: operations['OrganizationSlugController_updateOrganization']
-  }
-  '/v0/organizations/{slug}/roles': {
-    /** Gets the given organization's roles */
-    get: operations['RolesController_addMember']
-  }
-  '/v0/organizations/{slug}/members/invite': {
-    /** Gets invited users */
-    get: operations['InviteController_getInvitedUsers']
-    /** Invites user */
-    post: operations['InviteController_inviteUser']
-    /** Delete invited user */
-    delete: operations['InviteController_deleteInvitedUser']
-  }
-  '/v0/organizations/{slug}/members/join': {
-    /** Gets invite */
-    get: operations['JoinController_getInvite']
-    /** Joins organization */
-    post: operations['JoinController_joinOrganization']
-  }
-  '/v0/organizations/{slug}/members': {
-    /** Gets organization's members */
-    get: operations['MembersController_getMembers']
-  }
-  '/v0/organizations/{slug}/members/{gotrue_id}': {
-    /** Removes organization member */
-    delete: operations['MembersController_deleteMember']
-    /** Updates organization member */
-    patch: operations['MembersController_updateMember']
-  }
-  '/v0/pg-meta/{ref}/column-privileges': {
-    /** Retrieve column privileges */
-    get: operations['ColumnPrivilegesController_getColumnPrivileges']
-    /** Grant column privileges */
-    post: operations['ColumnPrivilegesController_grantColumnPrivileges']
-    /** Revoke column privileges */
-    delete: operations['ColumnPrivilegesController_revokeColumnPrivileges']
-  }
-  '/v0/pg-meta/{ref}/columns': {
-    /** Gets project pg.columns */
-    get: operations['ColumnsController_getColumns']
-    /** Creates project pg.column */
-    post: operations['ColumnsController_createColumn']
-    /** Deletes project pg.column with the given ID */
-    delete: operations['ColumnsController_deleteColumn']
-    /** Updates project pg.column with the given ID */
-    patch: operations['ColumnsController_updateColumn']
-  }
-  '/v0/pg-meta/{ref}/extensions': {
-    /** Gets project pg.extensions */
-    get: operations['ExtensionsController_getExtensions']
-    /** Creates project pg.extension */
-    post: operations['ExtensionsController_createExtension']
-    /** Deletes project pg.extension with the given ID */
-    delete: operations['ExtensionsController_deleteExtension']
-  }
-  '/v0/pg-meta/{ref}/foreign-tables': {
-    /** Retrieve database foreign tables */
-    get: operations['ForeignTablesController_getForeignTables']
-  }
-  '/v0/pg-meta/{ref}/functions': {
-    /** Gets project pg.functions */
-    get: operations['FunctionsController_getFunctions']
-    /** Creates project pg.function */
-    post: operations['FunctionsController_createFunction']
-    /** Deletes project pg.function with the given ID */
-    delete: operations['FunctionsController_deleteFunction']
-    /** Updates project pg.function with the given ID */
-    patch: operations['FunctionsController_updateFunction']
-  }
-  '/v0/pg-meta/{ref}/materialized-views': {
-    /** Retrieve database materialized views */
-    get: operations['MaterializedViewsController_getMaterializedViews']
-  }
-  '/v0/pg-meta/{ref}/policies': {
-    /** Gets project pg.policies */
-    get: operations['PoliciesController_getPolicies']
-    /** Creates project pg.policy */
-    post: operations['PoliciesController_createPolicy']
-    /** Deletes project pg.policy with the given ID */
-    delete: operations['PoliciesController_deletePolicy']
-    /** Updates project pg.policy with the given ID */
-    patch: operations['PoliciesController_updatePolicy']
-  }
-  '/v0/pg-meta/{ref}/publications': {
-    /** Gets project pg.publications */
-    get: operations['PublicationsController_getPublications']
-    /** Gets project pg.publications */
-    post: operations['PublicationsController_createPublication']
-    /** Deletes project pg.publication with the given ID */
-    delete: operations['PublicationsController_deletePublication']
-    /** Updates project pg.publication with the given ID */
-    patch: operations['PublicationsController_updatePublication']
-  }
-  '/v0/pg-meta/{ref}/query': {
-    /** Run sql query */
-    post: operations['QueryController_runQuery']
-  }
-  '/v0/pg-meta/{ref}/query/format': {
-    /** Format sql query */
-    post: operations['QueryController_formatQuery']
-  }
-  '/v0/pg-meta/{ref}/query/validate': {
-    /** Validate sql query */
-    post: operations['QueryController_validateQuery']
-  }
-  '/v0/pg-meta/{ref}/roles': {
-    /** Gets project pg.roles */
-    get: operations['RolesController_getRoles']
-    /** Creates project pg.role */
-    post: operations['RolesController_createRole']
-    /** Deletes project pg.role with the given ID */
-    delete: operations['RolesController_deleteRole']
-    /** Updates project pg.role with the given ID */
-    patch: operations['RolesController_updateRole']
-  }
-  '/v0/pg-meta/{ref}/schemas': {
-    /** Gets project pg.schemas */
-    get: operations['SchemasController_getSchemas']
-    /** Creates project pg.schema */
-    post: operations['SchemasController_createSchema']
-    /** Deletes project pg.schema with the given ID */
-    delete: operations['SchemasController_deleteSchema']
-    /** Updates project pg.schema with the given ID */
-    patch: operations['SchemasController_updateSchema']
-  }
-  '/v0/pg-meta/{ref}/search/tables': {
-    /** Searches project pg.tables. Return maximum 50 results. */
-    post: operations['SearchController_searchTables']
-  }
-  '/v0/pg-meta/{ref}/search/columns': {
-    /** Searches project pg.columns. Return maximum 50 results. */
-    post: operations['SearchController_searchColumns']
-  }
-  '/v0/pg-meta/{ref}/table-privileges': {
-    /** Retrieve table privileges */
-    get: operations['TablePrivilegesController_getTablePrivileges']
-    /** Grant table privileges */
-    post: operations['TablePrivilegesController_grantTablePrivileges']
-    /** Revoke table privileges */
-    delete: operations['TablePrivilegesController_revokeTablePrivileges']
-  }
-  '/v0/pg-meta/{ref}/tables': {
-    /** Gets project pg.tables or pg.table with the given ID */
-    get: operations['TablesController_getTables']
-    /** Creates project pg.table */
-    post: operations['TablesController_createTable']
-    /** Deletes project pg.table with the given ID */
-    delete: operations['TablesController_deleteTable']
-    /** Updates project pg.table with the given ID */
-    patch: operations['TablesController_updateTable']
-  }
-  '/v0/pg-meta/{ref}/triggers': {
-    /** Gets project pg.triggers */
-    get: operations['TriggersController_getTriggers']
-    /** Creates project pg.trigger */
-    post: operations['TriggersController_createTrigger']
-    /** Deletes project pg.trigger with the given ID */
-    delete: operations['TriggersController_deleteTrigger']
-    /** Updates project pg.trigger with the given ID */
-    patch: operations['TriggersController_updateTrigger']
-  }
-  '/v0/pg-meta/{ref}/types': {
-    /** Gets project pg.types */
-    get: operations['TypesController_getTypes']
-  }
-  '/v0/pg-meta/{ref}/views': {
-    /** Retrieve database views */
-    get: operations['ViewsController_getViews']
-  }
-  '/v0/projects': {
-    /**
-     * Gets all projects that belong to the authenticated user
-     * @description Only returns the minimal project info
-     */
-    get: operations['ProjectsController_getProjects']
-    /** Creates a project */
-    post: operations['ProjectsController_createProject']
-  }
-  '/v0/projects/fly/{fly_extension_id}': {
-    /** Gets project linked to fly extension id */
-    get: operations['ProjectsController_getProjectByFlyExtensionId']
-  }
-  '/v0/projects/metrics': {
-    /**
-     * Get metrics
-     * @description At most 50 projects can be queried at a time.
-     * Currently supports '1d', '3d', and '7d' intervals.
-     */
-    get: operations['V0ProjectsMetricsController_getProjectsMetrics']
-  }
-  '/v0/projects/{ref}/content': {
-    /** Gets project's content */
-    get: operations['ContentController_getContent']
-    /** Updates project's content */
-    put: operations['ContentController_updateWholeContent']
-    /** Creates project's content */
-    post: operations['ContentController_createContent']
-    /** Deletes project's contents */
-    delete: operations['ContentController_deleteContents']
-    /** Updates project's content */
-    patch: operations['ContentController_updateContent']
-  }
-  '/v0/projects/{ref}/databases': {
-    /** Gets non-removed databases of a specified project */
-    get: operations['DatabasesController_getDatabases']
-  }
-  '/v0/projects/{ref}/databases-statuses': {
-    /** Gets statuses of databases within a project */
-    get: operations['DatabasesStatusesController_getStatus']
-  }
-  '/v0/projects/{ref}/db-password': {
-    /** Updates the database password */
-    patch: operations['DbPasswordController_updatePassword']
-  }
-  '/v0/projects/{ref}/live': {
-    /** Gets project health check */
-    get: operations['HealthCheckController_projectHealthCheck']
-  }
-  '/v0/projects/{ref}/load-balancers': {
-    /** Gets non-removed databases of a specified project */
-    get: operations['LoadBalancersController_getLoadBalancers']
-  }
-  '/v0/projects/{ref}/api/rest': {
-    /** Gets project OpenApi */
-    get: operations['ApiController_projectOpenApi']
-  }
-  '/v0/projects/{ref}/api/graphql': {
-    /** Queries project Graphql */
-    post: operations['ApiController_projectGraphql']
-  }
-  '/v0/projects/{ref}/infra-monitoring': {
-    /** Gets project's usage metrics */
-    get: operations['InfraMonitoringController_getUsageMetrics']
-  }
-  '/v0/projects/{ref}/pause': {
-    /** Pauses the project */
-    post: operations['PauseController_pauseProject']
-  }
-  '/v0/projects/{ref}/resize': {
-    /** Resize database disk */
-    post: operations['ResizeController_resizeDatabase']
-  }
-  '/v0/projects/{ref}/restart': {
-    /** Restarts project */
-    post: operations['RestartController_restartProject']
-  }
-  '/v0/projects/{ref}': {
-    /** Gets a specific project that belongs to the authenticated user */
-    get: operations['ProjectsRefController_getProject']
-    /** Deletes the given project */
-    delete: operations['ProjectsRefController_deleteProject']
-    /** Updates the given project */
-    patch: operations['ProjectsRefController_updateProject']
-  }
-  '/v0/projects/{ref}/restore': {
-    /** Restores project */
-    post: operations['RestoreController_restoreProject']
-  }
-  '/v0/projects/{ref}/restart-services': {
-    /** Restarts given services */
-    post: operations['RestartServicesController_restartServices']
-  }
-  '/v0/projects/{ref}/settings': {
-    /** Gets project's settings */
-    get: operations['SettingsController_getProjectApi']
-  }
-  '/v0/projects/{ref}/status': {
-    /** Gets project's status */
-    get: operations['StatusController_getStatus']
-  }
-  '/v0/projects/{ref}/analytics/endpoints/functions.inv-stats': {
-    /** Gets a project's function invocation statistics */
-    get: operations['FunctionInvocationLogsController_getStatus']
-  }
-  '/v0/projects/{ref}/analytics/endpoints/functions.req-stats': {
-    /** Gets a project's function request statistics */
-    get: operations['FunctionRequestLogsController_getStatus']
-  }
-  '/v0/projects/{ref}/analytics/endpoints/functions.resource-usage': {
-    /** Gets a project's function resource usage */
-    get: operations['FunctionResourceLogsController_getStatus']
-  }
-  '/v0/projects/{ref}/analytics/endpoints/logs.all': {
-    /** Gets project's logs */
-    get: operations['LogsController_getApiPaths']
-  }
-  '/v0/projects/{ref}/analytics/endpoints/usage.api-counts': {
-    /** Gets project's usage api counts */
-    get: operations['UsageApiController_getApiCounts']
-  }
-  '/v0/projects/{ref}/analytics/endpoints/usage.api-requests-count': {
-    /** Gets project's usage api requests count */
-    get: operations['UsageApiController_getApiRequestsCount']
-  }
-  '/v0/projects/{ref}/analytics/warehouse/tenant': {
-    /** Gets project's warehouse tenant from logflare */
-    get: operations['TenantController_getTenant']
-  }
-  '/v0/projects/{ref}/analytics/warehouse/collections': {
-    /** Lists project's warehouse collections from logflare */
-    get: operations['CollectionController_listCollections']
-    /** Create a warehouse collection */
-    post: operations['CollectionController_createCollection']
-  }
-  '/v0/projects/{ref}/analytics/warehouse/collections/{token}': {
-    /** Get a warehouse collection */
-    get: operations['CollectionController_getCollection']
-    /** Delete a warehouse collection */
-    delete: operations['CollectionController_deleteCollection']
-    /** Update a warehouse collection */
-    patch: operations['CollectionController_updateCollection']
-  }
-  '/v0/projects/{ref}/analytics/warehouse/access-tokens': {
-    /** Lists project's warehouse access tokens from logflare */
-    get: operations['AccessTokenController_listAccessTokens']
-    /** Create a warehouse access token */
-    post: operations['AccessTokenController_createAccessToken']
-  }
-  '/v0/projects/{ref}/analytics/warehouse/access-tokens/{token}': {
-    /** Delete a warehouse access token */
-    delete: operations['AccessTokenController_deleteAccessToken']
-  }
-  '/v0/projects/{ref}/analytics/warehouse/endpoints': {
-    /** Lists project's warehouse endpoints from logflare */
-    get: operations['EndpointController_listEndpoints']
-    /** Create a warehouse endpoint */
-    post: operations['EndpointController_createEndpoint']
-  }
-  '/v0/projects/{ref}/analytics/warehouse/endpoints/{token}': {
-    /** Update a warehouse endpoint */
-    put: operations['EndpointController_updateEndpoint']
-    /** Delete a warehouse endpoint */
-    delete: operations['EndpointController_deleteEndpoint']
-  }
-  '/v0/projects/{ref}/analytics/warehouse/query': {
-    /** Lists project's warehouse queries from logflare */
-<<<<<<< HEAD
-    get: operations['WarehouseQueryController_runQuery']
-=======
-    get: operations['QueryController_runQuery']
->>>>>>> 2bf347a585720719a9bd87adaafeb376154207f8
-  }
-  '/v0/projects/{ref}/config/pgbouncer': {
-    /** Gets project's pgbouncer config */
-    get: operations['PgbouncerConfigController_getPgbouncerConfig']
-    /** Updates project's pgbouncer config */
-    patch: operations['PgbouncerConfigController_updatePgbouncerConfig']
-  }
-  '/v0/projects/{ref}/config/pgbouncer/status': {
-    /** Gets project's pgbouncer status */
-    get: operations['PgbouncerConfigController_getPgbouncerStatus']
-  }
-  '/v0/projects/{ref}/config/postgrest': {
-    /** Gets project's postgrest config */
-    get: operations['PostgrestConfigController_getPostgRESTConfig']
-    /** Updates project's postgrest config */
-    patch: operations['PostgrestConfigController_updatePostgRESTConfig']
-  }
-  '/v0/projects/{ref}/config/postgres': {
-    /** Gets project's Postgres config */
-    get: operations['PostgresConfigController_getConfig']
-    /** Updates project's Postgres config */
-    put: operations['PostgresConfigController_updateConfig']
-  }
-  '/v0/projects/{ref}/config/secrets': {
-    /** Updates project's secrets config */
-    patch: operations['SecretsConfigController_updateConfig']
-  }
-  '/v0/projects/{ref}/config/storage': {
-    /** Gets project's storage config */
-    get: operations['StorageConfigController_getConfig']
-    /** Updates project's storage config */
-    patch: operations['StorageConfigController_updateConfig']
-  }
-  '/v0/projects/{ref}/config/supavisor': {
-    /** Gets project's supavisor config */
-    get: operations['SupavisorConfigController_getSupavisorConfig']
-    /** Updates project's supavisor config */
-    patch: operations['SupavisorConfigController_updateSupavisorConfig']
-  }
-  '/v0/projects/{ref}/billing/addons': {
-    /** Gets project addons */
-    get: operations['ProjectAddonController_getProjectAddons']
-    /** Updates project addon */
-    post: operations['ProjectAddonController_updateAddon']
-  }
-  '/v0/projects/{ref}/billing/addons/{addon_variant}': {
-    /** Removes project addon */
-    delete: operations['ProjectAddonController_removeAddon']
-  }
-  '/v0/storage/{ref}/buckets/{id}': {
-    /** Gets bucket */
-    get: operations['StorageBucketIdController_getBucket']
-    /** Deletes bucket */
-    delete: operations['StorageBucketIdController_deleteBucket']
-    /** Updates bucket */
-    patch: operations['StorageBucketIdController_updateBucket']
-  }
-  '/v0/storage/{ref}/buckets/{id}/empty': {
-    /** Removes all objects inside a single bucket. */
-    post: operations['StorageBucketIdController_emptyBucket']
-  }
-  '/v0/storage/{ref}/buckets': {
-    /** Gets list of buckets */
-    get: operations['StorageBucketsController_getBuckets']
-    /** Create bucket */
-    post: operations['StorageBucketsController_createBucket']
-  }
-  '/v0/storage/{ref}/buckets/{id}/objects/list': {
-    /** Gets list of objects with the given bucket */
-    post: operations['StorageObjectsController_getObjects']
-  }
-  '/v0/storage/{ref}/buckets/{id}/objects/public-url': {
-    /** Creates URL for an asset in a public bucket */
-    post: operations['StorageObjectsController_createPublicUrl']
-  }
-  '/v0/storage/{ref}/buckets/{id}/objects/download': {
-    /** Downloads a file from a private bucket */
-    post: operations['StorageObjectsController_download']
-  }
-  '/v0/storage/{ref}/buckets/{id}/objects/sign': {
-    /** Creates a signed URL */
-    post: operations['StorageObjectsController_createSignedUrl']
-  }
-  '/v0/storage/{ref}/buckets/{id}/objects/sign-multi': {
-    /** Gets multiple signed URLs */
-    post: operations['StorageObjectsController_createSignedUrls']
-  }
-  '/v0/storage/{ref}/buckets/{id}/objects/copy': {
-    /** Copys object */
-    post: operations['StorageObjectsController_copyObject']
-  }
-  '/v0/storage/{ref}/buckets/{id}/objects/move': {
-    /** Move object */
-    post: operations['StorageObjectsController_moveObject']
-  }
-  '/v0/storage/{ref}/buckets/{id}/objects': {
-    /** Deletes objects */
-    delete: operations['StorageObjectsController_deleteObjects']
-  }
-  '/v0/storage/{ref}/credentials': {
-    /** Gets project storage credentials */
-    get: operations['StorageS3CredentialsController_getAllCredentials']
-    /** Creates project storage credential */
-    post: operations['StorageS3CredentialsController_createCredential']
-  }
-  '/v0/storage/{ref}/credentials/{id}': {
-    /** Deletes project storage credential */
-    delete: operations['StorageS3CredentialsController_deleteCredential']
-  }
-  '/v1/branches/{branch_id}': {
-    /**
-     * Get database branch config
-     * @description Fetches configurations of the specified database branch
-     */
-    get: operations['BranchController_getBranchDetails']
-    /**
-     * Delete a database branch
-     * @description Deletes the specified database branch
-     */
-    delete: operations['BranchController_deleteBranch']
-    /**
-     * Update database branch config
-     * @description Updates the configuration of the specified database branch
-     */
-    patch: operations['BranchController_updateBranch']
-  }
-  '/v1/branches/{branch_id}/reset': {
-    /**
-     * Resets a database branch
-     * @description Resets the specified database branch
-     */
-    post: operations['BranchController_resetBranch']
-  }
-  '/v1/projects': {
-    /**
-     * List all projects
-     * @description Returns a list of all projects you've previously created.
-     */
-    get: operations['V1ProjectsController_getProjects']
-    /** Create a project */
-    post: operations['V1ProjectsController_createProject']
-  }
-  '/v1/projects/{ref}/api-keys': {
-    /** Get project api keys */
-    get: operations['ApiKeysController_getProjectApiKeys']
-  }
-  '/v1/projects/{ref}/branches': {
-    /**
-     * List all database branches
-     * @description Returns all database branches of the specified project.
-     */
-    get: operations['BranchesController_getBranches']
-    /**
-     * Create a database branch
-     * @description Creates a database branch from the specified project.
-     */
-    post: operations['BranchesController_createBranch']
-    /**
-     * Disables preview branching
-     * @description Disables preview branching for the specified project
-     */
-    delete: operations['BranchesController_disableBranch']
-  }
-  '/v1/projects/{ref}/custom-hostname': {
-    /** Gets project's custom hostname config */
-    get: operations['CustomHostnamesController_getCustomHostnameConfig']
-    /** Deletes a project's custom hostname configuration */
-    delete: operations['CustomHostnamesController_removeCustomHostnameConfig']
-  }
-  '/v1/projects/{ref}/custom-hostname/initialize': {
-    /** Updates project's custom hostname configuration */
-    post: operations['CustomHostnamesController_createCustomHostnameConfig']
-  }
-  '/v1/projects/{ref}/custom-hostname/reverify': {
-    /** Attempts to verify the DNS configuration for project's custom hostname configuration */
-    post: operations['CustomHostnamesController_reverify']
-  }
-  '/v1/projects/{ref}/custom-hostname/activate': {
-    /** Activates a custom hostname for a project. */
-    post: operations['CustomHostnamesController_activate']
-  }
-  '/v1/projects/{ref}/network-bans/retrieve': {
-    /** Gets project's network bans */
-    post: operations['NetworkBansController_getNetworkBans']
-  }
-  '/v1/projects/{ref}/network-bans': {
-    /** Remove network bans. */
-    delete: operations['NetworkBansController_removeNetworkBan']
-  }
-  '/v1/projects/{ref}/network-restrictions': {
-    /** Gets project's network restrictions */
-    get: operations['NetworkRestrictionsController_getNetworkRestrictions']
-  }
-  '/v1/projects/{ref}/network-restrictions/apply': {
-    /** Updates project's network restrictions */
-    post: operations['NetworkRestrictionsController_applyNetworkRestrictions']
-  }
-  '/v1/projects/{ref}/pgsodium': {
-    /** Gets project's pgsodium config */
-    get: operations['PgsodiumConfigController_getPgsodiumConfig']
-    /** Updates project's pgsodium config. Updating the root_key can cause all data encrypted with the older key to become inaccessible. */
-    put: operations['PgsodiumConfigController_updatePgsodiumConfig']
-  }
-  '/v1/projects/{ref}/postgrest': {
-    /** Gets project's postgrest config */
-    get: operations['PostgrestConfigController_getPostgRESTConfig']
-    /** Updates project's postgrest config */
-    patch: operations['PostgrestConfigController_updatePostgRESTConfig']
-  }
-  '/v1/projects/{ref}': {
-    /** Deletes the given project */
-    delete: operations['ProjectsRefController_deleteProject']
-  }
-  '/v1/projects/{ref}/secrets': {
-    /**
-     * List all secrets
-     * @description Returns all secrets you've previously added to the specified project.
-     */
-    get: operations['SecretsController_getSecrets']
-    /**
-     * Bulk create secrets
-     * @description Creates multiple secrets and adds them to the specified project.
-     */
-    post: operations['SecretsController_createSecrets']
-    /**
-     * Bulk delete secrets
-     * @description Deletes all secrets with the given names from the specified project
-     */
-    delete: operations['SecretsController_deleteSecrets']
-  }
-  '/v1/projects/{ref}/ssl-enforcement': {
-    /** Get project's SSL enforcement configuration. */
-    get: operations['SslEnforcementController_getSslEnforcementConfig']
-    /** Update project's SSL enforcement configuration. */
-    put: operations['SslEnforcementController_updateSslEnforcementConfig']
-  }
-  '/v1/projects/{ref}/types/typescript': {
-    /**
-     * Generate TypeScript types
-     * @description Returns the TypeScript types of your schema for use with supabase-js.
-     */
-    get: operations['TypesController_getTypescriptTypes']
-  }
-  '/v1/projects/{ref}/vanity-subdomain': {
-    /** Gets current vanity subdomain config */
-    get: operations['VanitySubdomainsController_getVanitySubdomainConfig']
-    /** Deletes a project's vanity subdomain configuration */
-    delete: operations['VanitySubdomainsController_removeVanitySubdomainConfig']
-  }
-  '/v1/projects/{ref}/vanity-subdomain/check-availability': {
-    /** Checks vanity subdomain availability */
-    post: operations['VanitySubdomainsController_checkVanitySubdomainAvailability']
-  }
-  '/v1/projects/{ref}/vanity-subdomain/activate': {
-    /** Activates a vanity subdomain for a project. */
-    post: operations['VanitySubdomainsController_activateVanitySubdomainPlease']
-  }
-  '/v1/projects/{ref}/upgrade': {
-    /** Upgrades the project's Postgres version */
-    post: operations['UpgradeController_upgradeProject']
-  }
-  '/v1/projects/{ref}/upgrade/eligibility': {
-    /** Returns the project's eligibility for upgrades */
-    get: operations['UpgradeController_upgradeEligibilityInformation']
-  }
-  '/v1/projects/{ref}/upgrade/status': {
-    /** Gets the latest status of the project's upgrade */
-    get: operations['UpgradeController_getUpgradeStatus']
-  }
-  '/v1/projects/{ref}/readonly': {
-    /** Returns project's readonly mode status */
-    get: operations['ReadOnlyController_getReadOnlyModeStatus']
-  }
-  '/v1/projects/{ref}/readonly/temporary-disable': {
-    /** Disables project's readonly mode for the next 15 minutes */
-    post: operations['ReadOnlyController_temporarilyDisableReadonlyMode']
-  }
-  '/v1/projects/{ref}/read-replicas/setup': {
-    /** Set up a read replica */
-    post: operations['ReadReplicaController_setUpReadReplica']
-  }
-  '/v1/projects/{ref}/read-replicas/remove': {
-    /** Remove a read replica */
-    post: operations['ReadReplicaController_removeReadReplica']
-  }
-  '/v1/projects/{ref}/health': {
-    /** Gets project's service health status */
-    get: operations['ServiceHealthController_checkServiceHealth']
-  }
-  '/v1/projects/{ref}/config/database/postgres': {
-    /** Gets project's Postgres config */
-    get: operations['AuthPostgresConfigController_getConfig']
-    /** Updates project's Postgres config */
-    put: operations['AuthPostgresConfigController_updateConfig']
-  }
-  '/v1/projects/{ref}/config/database/pgbouncer': {
-    /** Get project's pgbouncer config */
-    get: operations['V1PgbouncerConfigController_v1GetPgbouncerConfig']
-  }
-  '/v1/projects/{ref}/config/auth': {
-    /** Gets project's auth config */
-    get: operations['V1AuthConfigController_getV1AuthConfig']
-    /** Updates a project's auth config */
-    patch: operations['V1AuthConfigController_updateV1AuthConfig']
-  }
-  '/v1/projects/{ref}/config/auth/third-party-auth': {
-    /** Lists all third-party auth integrations */
-    get: operations['ThirdPartyAuthController_listTPAForProject']
-    /** Creates a new third-party auth integration */
-    post: operations['ThirdPartyAuthController_createTPAForProject']
-  }
-  '/v1/projects/{ref}/config/auth/third-party-auth/{tpa_id}': {
-    /** Get a third-party integration */
-    get: operations['ThirdPartyAuthController_getTPAForProject']
-    /** Removes a third-party auth integration */
-    delete: operations['ThirdPartyAuthController_deleteTPAForProject']
-  }
-  '/v1/projects/{ref}/config/auth/sso/providers': {
-    /** Lists all SSO providers */
-    get: operations['ProvidersController_listAllProviders']
-    /** Creates a new SSO provider */
-    post: operations['ProvidersController_createProviderForProject']
-  }
-  '/v1/projects/{ref}/config/auth/sso/providers/{provider_id}': {
-    /** Gets a SSO provider by its UUID */
-    get: operations['ProvidersController_getProviderById']
-    /** Updates a SSO provider by its UUID */
-    put: operations['ProvidersController_updateProviderById']
-    /** Removes a SSO provider by its UUID */
-    delete: operations['ProvidersController_removeProviderById']
-  }
-  '/v1/projects/{ref}/database/query': {
-    /** Run sql query */
-    post: operations['V1QueryController_v1RunQuery']
-  }
-  '/v1/projects/{ref}/database/webhooks/enable': {
-    /** Enables Database Webhooks on the project */
-    post: operations['V1DatabaseWebhooksController_v1EnableDatabaseWebhooks']
-  }
-  '/v1/projects/{ref}/database/backups': {
-    /** Lists all backups */
-    get: operations['V1BackupsController_getBackups']
-  }
-  '/v1/projects/{ref}/database/backups/restore-pitr': {
-    /** Restores a PITR backup for a database */
-    post: operations['V1RestorePitrController_v1RestorePitr']
-  }
-  '/v1/projects/{ref}/functions': {
-    /**
-     * List all functions
-     * @description Returns all functions you've previously added to the specified project.
-     */
-    get: operations['FunctionsController_getFunctions']
-    /**
-     * Create a function
-     * @description Creates a function and adds it to the specified project.
-     */
-    post: operations['FunctionsController_createFunction']
-  }
-  '/v1/projects/{ref}/functions/{function_slug}': {
-    /**
-     * Retrieve a function
-     * @description Retrieves a function with the specified slug and project.
-     */
-    get: operations['FunctionSlugController_getFunction']
-    /**
-     * Delete a function
-     * @description Deletes a function with the specified slug from the specified project.
-     */
-    delete: operations['FunctionSlugController_deleteFunction']
-    /**
-     * Update a function
-     * @description Updates a function with the specified slug and project.
-     */
-    patch: operations['FunctionSlugController_updateFunction']
-  }
-  '/v1/projects/{ref}/functions/{function_slug}/body': {
-    /**
-     * Retrieve a function body
-     * @description Retrieves a function body for the specified slug and project.
-     */
-    get: operations['FunctionSlugController_getFunctionBody']
-  }
-  '/v1/projects/{ref}/storage/buckets': {
-    /** Lists all buckets */
-    get: operations['V1StorageBucketsController_getBuckets']
-  }
-  '/v1/organizations': {
-    /**
-     * List all organizations
-     * @description Returns a list of organizations that you currently belong to.
-     */
-    get: operations['OrganizationsController_getOrganizations']
-    /** Create an organization */
-    post: operations['OrganizationsController_createOrganization']
-  }
-  '/v1/organizations/{slug}/members': {
-    /** List members of an organization */
-    get: operations['V1OrganizationMembersController_v1ListOrganizationMembers']
-  }
-  '/v1/organizations/{slug}': {
-    /** Gets information about the organization */
-    get: operations['V1OrganizationSlugController_getOrganization']
-  }
-  '/v1/oauth/authorize': {
-    /** Authorize user through oauth */
-    get: operations['OAuthController_authorize']
-  }
-  '/v1/oauth/token': {
-    /** Exchange auth code for user's access and refresh token */
-    post: operations['OAuthController_token']
-  }
-  '/v1/snippets': {
-    /** Lists SQL snippets for the logged in user */
-    get: operations['SnippetsController_listSnippets']
-  }
-  '/v1/snippets/{id}': {
-    /** Gets a specific SQL snippet */
-    get: operations['SnippetsController_getSnippet']
-  }
-  '/partners/flyio/callback': {
-    /** Redirects to Supabase dashboard after completing Fly sso */
-    get: operations['CallbackController_redirectToDashboardFlyioExtensionScreen']
-  }
-  '/partners/flyio/extensions/{extension_id}': {
-    /** Gets database status */
-    get: operations['ExtensionController_getResourceStatus']
-    /** Deletes a database */
-    delete: operations['ExtensionController_deleteResource']
-  }
-  '/partners/flyio/extensions/{extension_id}/sso': {
-    /** Starts Fly single sign on */
-    get: operations['ExtensionController_startFlyioSSO']
-  }
-  '/partners/flyio/extensions': {
-    /** Creates a database */
-    post: operations['ExtensionsController_provisionResource']
-  }
-  '/partners/flyio/organizations/{organization_id}': {
-    /** Gets information about the organization */
-    get: operations['OrganizationsController_getOrganization']
-  }
-  '/partners/flyio/organizations/{organization_id}/extensions': {
-    /** Gets all databases that belong to the Fly organization */
-    get: operations['OrganizationsController_getOrgExtensions']
-  }
-  '/partners/flyio/organizations/{organization_id}/sso': {
-    /** Starts Fly single sign on */
-    get: operations['OrganizationsController_startFlyioSSO']
-  }
-  '/partners/flyio/organizations/{organization_id}/billing': {
-    /** Gets the organizations current unbilled charges */
-    get: operations['FlyBillingController_getResourceBilling']
-  }
-}
-
-export type webhooks = Record<string, never>
-
-export interface components {
-  schemas: {
-<<<<<<< HEAD
-    UpdateNotificationsBodyV1: Record<string, never>
-    UpdateNotificationBodyV2: Record<string, never>
-    ResetPasswordBody: Record<string, never>
-    SendFeedbackBody: Record<string, never>
-    SendExitSurveyBody: Record<string, never>
-    SendUpgradeSurveyBody: Record<string, never>
-    SendDocsFeedbackBody: Record<string, never>
-    SignUpBody: Record<string, never>
-    UpdateGoTrueConfigBody: Record<string, never>
-    UserBody: Record<string, never>
-    DownloadBackupBody: Record<string, never>
-    RestoreLogicalBackupBody: Record<string, never>
-    RestorePhysicalBackupBody: Record<string, never>
-    PointInTimeRestoreBody: Record<string, never>
-    CreateOrganizationBody: Record<string, never>
-    UpdateOrganizationBody: Record<string, never>
-    CreateTaxIdBody: Record<string, never>
-    DeleteTaxIdBody: Record<string, never>
-    TransferOrganizationBody: Record<string, never>
-    InviteUserBody: Record<string, never>
-    RemoveMemberBody: Record<string, never>
-    UpdateMemberBody: Record<string, never>
-    DetachPaymentMethodBody: Record<string, never>
-=======
-    NotificationResponseV1: {
-      id: string
-      inserted_at: string
-      project_id: number
-      notification_name: string
-      notification_status: string
-      data: Record<string, never>
-      meta: Record<string, never>
-    }
-    UpdateNotificationsBodyV1: {
-      ids: string[]
-    }
-    NotificationAction: {
-      label: string
-      url?: string
-      action_type?: string
-    }
-    NotificationData: {
-      org_slug?: string
-      project_ref?: string
-      title: string
-      message?: string
-      actions?: components['schemas']['NotificationAction'][]
-    }
-    NotificationResponseV2: {
-      /** @enum {string} */
-      status: 'new' | 'seen' | 'archived'
-      /** @enum {string} */
-      priority: 'Critical' | 'Warning' | 'Info'
-      data: components['schemas']['NotificationData']
-      id: string
-      inserted_at: string
-      name: string
-      meta: Record<string, never>
-    }
-    NotificationsSummary: {
-      unread_count: number
-      has_warning: boolean
-      has_critical: boolean
-    }
-    UpdateNotificationBodyV2: {
-      id: string
-      /** @enum {string} */
-      status: 'new' | 'seen' | 'archived'
-    }
-    ResetPasswordBody: {
-      email: string
-      redirectTo?: string
-    }
-    SendFeedbackBody: {
-      message: string
-      affectedServices?: string
-      library?: string
-      category: string
-      subject?: string
-      tags: string[]
-      additionalRedirectUrls?: string
-      pathname?: string
-      projectRef?: string
-      organizationSlug?: string
-      severity?: string
-      siteUrl?: string
-      urlToAirTable?: string
-      allowSupportAccess?: boolean
-      verified?: boolean
-      browserInformation?: string
-    }
-    SendFeedbackResponse: {
-      result: string
-    }
-    SendExitSurveyBody: {
-      projectRef?: string
-      orgSlug?: string
-      reasons: string
-      additionalFeedback?: string
-      exitAction?: string
-    }
-    SendUpgradeSurveyBody: {
-      orgSlug?: string
-      prevPlan?: string
-      currentPlan?: string
-      reasons: string[]
-      additionalFeedback?: string
-    }
-    SendDocsFeedbackBody: {
-      page: string
-      isHelpful: boolean
-      title: string
-      feedback: string
-    }
-    SignUpBody: {
-      email: string
-      password: string
-      redirectTo?: string
-    }
-    ProjectResourceWarningsResponse: {
-      /** @enum {string|null} */
-      need_pitr: 'critical' | 'warning' | null
-      /** @enum {string|null} */
-      disk_io_exhaustion: 'critical' | 'warning' | null
-      /** @enum {string|null} */
-      disk_space_exhaustion: 'critical' | 'warning' | null
-      /** @enum {string|null} */
-      cpu_exhaustion: 'critical' | 'warning' | null
-      /** @enum {string|null} */
-      memory_and_swap_exhaustion: 'critical' | 'warning' | null
-      /** @enum {string|null} */
-      auth_rate_limit_exhaustion: 'critical' | 'warning' | null
-      project: string
-      is_readonly_mode_enabled: boolean
-    }
-    GoTrueConfigResponse: {
-      SITE_URL: string
-      DISABLE_SIGNUP: boolean
-      JWT_EXP: number
-      SMTP_ADMIN_EMAIL: string
-      SMTP_HOST: string
-      SMTP_PORT: string
-      SMTP_USER: string
-      SMTP_PASS: string
-      SMTP_MAX_FREQUENCY: number
-      SMTP_SENDER_NAME: string
-      MAILER_AUTOCONFIRM: boolean
-      MAILER_ALLOW_UNVERIFIED_EMAIL_SIGN_INS: boolean
-      MAILER_SUBJECTS_INVITE: string
-      MAILER_SUBJECTS_CONFIRMATION: string
-      MAILER_SUBJECTS_RECOVERY: string
-      MAILER_SUBJECTS_EMAIL_CHANGE: string
-      MAILER_SUBJECTS_MAGIC_LINK: string
-      MAILER_SUBJECTS_REAUTHENTICATION: string
-      MAILER_TEMPLATES_INVITE_CONTENT: string
-      MAILER_TEMPLATES_CONFIRMATION_CONTENT: string
-      MAILER_TEMPLATES_RECOVERY_CONTENT: string
-      MAILER_TEMPLATES_EMAIL_CHANGE_CONTENT: string
-      MAILER_TEMPLATES_MAGIC_LINK_CONTENT: string
-      MAILER_TEMPLATES_REAUTHENTICATION_CONTENT: string
-      MFA_MAX_ENROLLED_FACTORS: number
-      URI_ALLOW_LIST: string
-      EXTERNAL_ANONYMOUS_USERS_ENABLED: boolean
-      EXTERNAL_EMAIL_ENABLED: boolean
-      EXTERNAL_PHONE_ENABLED: boolean
-      SAML_ENABLED: boolean
-      SECURITY_CAPTCHA_ENABLED: boolean
-      SECURITY_CAPTCHA_PROVIDER: string
-      SECURITY_CAPTCHA_SECRET: string
-      SESSIONS_TIMEBOX: number
-      SESSIONS_INACTIVITY_TIMEOUT: number
-      SESSIONS_SINGLE_PER_USER: boolean
-      SESSIONS_TAGS: string
-      RATE_LIMIT_ANONYMOUS_USERS: number
-      RATE_LIMIT_EMAIL_SENT: number
-      RATE_LIMIT_SMS_SENT: number
-      RATE_LIMIT_VERIFY: number
-      RATE_LIMIT_TOKEN_REFRESH: number
-      MAILER_SECURE_EMAIL_CHANGE_ENABLED: boolean
-      REFRESH_TOKEN_ROTATION_ENABLED: boolean
-      PASSWORD_HIBP_ENABLED: boolean
-      PASSWORD_MIN_LENGTH: number
-      PASSWORD_REQUIRED_CHARACTERS: string
-      SECURITY_MANUAL_LINKING_ENABLED: boolean
-      SECURITY_UPDATE_PASSWORD_REQUIRE_REAUTHENTICATION: boolean
-      SECURITY_REFRESH_TOKEN_REUSE_INTERVAL: number
-      MAILER_OTP_EXP: number
-      SMS_AUTOCONFIRM: boolean
-      SMS_MAX_FREQUENCY: number
-      SMS_OTP_EXP: number
-      SMS_OTP_LENGTH: number
-      SMS_PROVIDER: string
-      SMS_MESSAGEBIRD_ACCESS_KEY: string
-      SMS_MESSAGEBIRD_ORIGINATOR: string
-      SMS_TEXTLOCAL_API_KEY: string
-      SMS_TEXTLOCAL_SENDER: string
-      SMS_TWILIO_ACCOUNT_SID: string
-      SMS_TWILIO_AUTH_TOKEN: string
-      SMS_TWILIO_CONTENT_SID: string
-      SMS_TWILIO_MESSAGE_SERVICE_SID: string
-      SMS_TWILIO_VERIFY_ACCOUNT_SID: string
-      SMS_TWILIO_VERIFY_AUTH_TOKEN: string
-      SMS_TWILIO_VERIFY_MESSAGE_SERVICE_SID: string
-      SMS_VONAGE_API_KEY: string
-      SMS_VONAGE_API_SECRET: string
-      SMS_VONAGE_FROM: string
-      SMS_TEMPLATE: string
-      SMS_TEST_OTP: string
-      SMS_TEST_OTP_VALID_UNTIL: string
-      HOOK_MFA_VERIFICATION_ATTEMPT_ENABLED: boolean
-      HOOK_MFA_VERIFICATION_ATTEMPT_URI: string
-      HOOK_PASSWORD_VERIFICATION_ATTEMPT_ENABLED: boolean
-      HOOK_PASSWORD_VERIFICATION_ATTEMPT_URI: string
-      HOOK_CUSTOM_ACCESS_TOKEN_ENABLED: boolean
-      HOOK_CUSTOM_ACCESS_TOKEN_URI: string
-      HOOK_SEND_SMS_ENABLED: boolean
-      HOOK_SEND_SMS_URI: string
-      HOOK_SEND_EMAIL_ENABLED: boolean
-      HOOK_SEND_EMAIL_URI: string
-      EXTERNAL_APPLE_ENABLED: boolean
-      EXTERNAL_APPLE_CLIENT_ID: string
-      EXTERNAL_APPLE_SECRET: string
-      EXTERNAL_APPLE_ADDITIONAL_CLIENT_IDS: string
-      EXTERNAL_AZURE_ENABLED: boolean
-      EXTERNAL_AZURE_CLIENT_ID: string
-      EXTERNAL_AZURE_SECRET: string
-      EXTERNAL_AZURE_URL: string
-      EXTERNAL_BITBUCKET_ENABLED: boolean
-      EXTERNAL_BITBUCKET_CLIENT_ID: string
-      EXTERNAL_BITBUCKET_SECRET: string
-      EXTERNAL_DISCORD_ENABLED: boolean
-      EXTERNAL_DISCORD_CLIENT_ID: string
-      EXTERNAL_DISCORD_SECRET: string
-      EXTERNAL_FACEBOOK_ENABLED: boolean
-      EXTERNAL_FACEBOOK_CLIENT_ID: string
-      EXTERNAL_FACEBOOK_SECRET: string
-      EXTERNAL_FIGMA_ENABLED: boolean
-      EXTERNAL_FIGMA_CLIENT_ID: string
-      EXTERNAL_FIGMA_SECRET: string
-      EXTERNAL_GITHUB_ENABLED: boolean
-      EXTERNAL_GITHUB_CLIENT_ID: string
-      EXTERNAL_GITHUB_SECRET: string
-      EXTERNAL_GITLAB_ENABLED: boolean
-      EXTERNAL_GITLAB_CLIENT_ID: string
-      EXTERNAL_GITLAB_SECRET: string
-      EXTERNAL_GITLAB_URL: string
-      EXTERNAL_GOOGLE_ENABLED: boolean
-      EXTERNAL_GOOGLE_CLIENT_ID: string
-      EXTERNAL_GOOGLE_SECRET: string
-      EXTERNAL_GOOGLE_ADDITIONAL_CLIENT_IDS: string
-      EXTERNAL_GOOGLE_SKIP_NONCE_CHECK: boolean
-      EXTERNAL_KAKAO_ENABLED: boolean
-      EXTERNAL_KAKAO_CLIENT_ID: string
-      EXTERNAL_KAKAO_SECRET: string
-      EXTERNAL_KEYCLOAK_ENABLED: boolean
-      EXTERNAL_KEYCLOAK_CLIENT_ID: string
-      EXTERNAL_KEYCLOAK_SECRET: string
-      EXTERNAL_KEYCLOAK_URL: string
-      EXTERNAL_LINKEDIN_OIDC_ENABLED: boolean
-      EXTERNAL_LINKEDIN_OIDC_CLIENT_ID: string
-      EXTERNAL_LINKEDIN_OIDC_SECRET: string
-      EXTERNAL_NOTION_ENABLED: boolean
-      EXTERNAL_NOTION_CLIENT_ID: string
-      EXTERNAL_NOTION_SECRET: string
-      EXTERNAL_SLACK_ENABLED: boolean
-      EXTERNAL_SLACK_CLIENT_ID: string
-      EXTERNAL_SLACK_SECRET: string
-      EXTERNAL_SPOTIFY_ENABLED: boolean
-      EXTERNAL_SPOTIFY_CLIENT_ID: string
-      EXTERNAL_SPOTIFY_SECRET: string
-      EXTERNAL_TWITCH_ENABLED: boolean
-      EXTERNAL_TWITCH_CLIENT_ID: string
-      EXTERNAL_TWITCH_SECRET: string
-      EXTERNAL_TWITTER_ENABLED: boolean
-      EXTERNAL_TWITTER_CLIENT_ID: string
-      EXTERNAL_TWITTER_SECRET: string
-      EXTERNAL_WORKOS_ENABLED: boolean
-      EXTERNAL_WORKOS_CLIENT_ID: string
-      EXTERNAL_WORKOS_SECRET: string
-      EXTERNAL_WORKOS_URL: string
-      EXTERNAL_ZOOM_ENABLED: boolean
-      EXTERNAL_ZOOM_CLIENT_ID: string
-      EXTERNAL_ZOOM_SECRET: string
-    }
-    UpdateGoTrueConfigBody: {
-      SITE_URL?: string
-      DISABLE_SIGNUP?: boolean
-      JWT_EXP?: number
-      SMTP_ADMIN_EMAIL?: string
-      SMTP_HOST?: string
-      SMTP_PORT?: string
-      SMTP_USER?: string
-      SMTP_PASS?: string
-      SMTP_MAX_FREQUENCY?: number
-      SMTP_SENDER_NAME?: string
-      MAILER_ALLOW_UNVERIFIED_EMAIL_SIGN_INS?: boolean
-      MAILER_AUTOCONFIRM?: boolean
-      MAILER_SUBJECTS_INVITE?: string
-      MAILER_SUBJECTS_CONFIRMATION?: string
-      MAILER_SUBJECTS_RECOVERY?: string
-      MAILER_SUBJECTS_EMAIL_CHANGE?: string
-      MAILER_SUBJECTS_MAGIC_LINK?: string
-      MAILER_SUBJECTS_REAUTHENTICATION?: string
-      MAILER_TEMPLATES_INVITE_CONTENT?: string
-      MAILER_TEMPLATES_REAUTHENTICATION_CONTENT?: string
-      MAILER_TEMPLATES_CONFIRMATION_CONTENT?: string
-      MAILER_TEMPLATES_RECOVERY_CONTENT?: string
-      MAILER_TEMPLATES_EMAIL_CHANGE_CONTENT?: string
-      MAILER_TEMPLATES_MAGIC_LINK_CONTENT?: string
-      MFA_MAX_ENROLLED_FACTORS?: number
-      URI_ALLOW_LIST?: string
-      EXTERNAL_ANONYMOUS_USERS_ENABLED?: boolean
-      EXTERNAL_EMAIL_ENABLED?: boolean
-      EXTERNAL_PHONE_ENABLED?: boolean
-      SAML_ENABLED?: boolean
-      SECURITY_CAPTCHA_ENABLED?: boolean
-      SECURITY_CAPTCHA_PROVIDER?: string
-      SECURITY_CAPTCHA_SECRET?: string
-      SESSIONS_TIMEBOX?: number
-      SESSIONS_INACTIVITY_TIMEOUT?: number
-      SESSIONS_SINGLE_PER_USER?: boolean
-      SESSIONS_TAGS?: string
-      RATE_LIMIT_ANONYMOUS_USERS?: number
-      RATE_LIMIT_EMAIL_SENT?: number
-      RATE_LIMIT_SMS_SENT?: number
-      RATE_LIMIT_VERIFY?: number
-      RATE_LIMIT_TOKEN_REFRESH?: number
-      MAILER_SECURE_EMAIL_CHANGE_ENABLED?: boolean
-      REFRESH_TOKEN_ROTATION_ENABLED?: boolean
-      PASSWORD_HIBP_ENABLED?: boolean
-      PASSWORD_MIN_LENGTH?: number
-      /** @enum {string} */
-      PASSWORD_REQUIRED_CHARACTERS?:
-        | 'abcdefghijklmnopqrstuvwxyzABCDEFGHIJKLMNOPQRSTUVWXYZ:0123456789'
-        | 'abcdefghijklmnopqrstuvwxyz:ABCDEFGHIJKLMNOPQRSTUVWXYZ:0123456789'
-        | 'abcdefghijklmnopqrstuvwxyz:ABCDEFGHIJKLMNOPQRSTUVWXYZ:0123456789:!@#$%^&*()_+-=[]{};\'\\:"|<>?,./`~'
-        | ''
-      SECURITY_MANUAL_LINKING_ENABLED?: boolean
-      SECURITY_UPDATE_PASSWORD_REQUIRE_REAUTHENTICATION?: boolean
-      SECURITY_REFRESH_TOKEN_REUSE_INTERVAL?: number
-      MAILER_OTP_EXP?: number
-      SMS_AUTOCONFIRM?: boolean
-      SMS_MAX_FREQUENCY?: number
-      SMS_OTP_EXP?: number
-      SMS_OTP_LENGTH?: number
-      SMS_PROVIDER?: string
-      SMS_MESSAGEBIRD_ACCESS_KEY?: string
-      SMS_MESSAGEBIRD_ORIGINATOR?: string
-      SMS_TEST_OTP?: string
-      SMS_TEST_OTP_VALID_UNTIL?: string
-      SMS_TEXTLOCAL_API_KEY?: string
-      SMS_TEXTLOCAL_SENDER?: string
-      SMS_TWILIO_ACCOUNT_SID?: string
-      SMS_TWILIO_AUTH_TOKEN?: string
-      SMS_TWILIO_CONTENT_SID?: string
-      SMS_TWILIO_MESSAGE_SERVICE_SID?: string
-      SMS_TWILIO_VERIFY_ACCOUNT_SID?: string
-      SMS_TWILIO_VERIFY_AUTH_TOKEN?: string
-      SMS_TWILIO_VERIFY_MESSAGE_SERVICE_SID?: string
-      SMS_VONAGE_API_KEY?: string
-      SMS_VONAGE_API_SECRET?: string
-      SMS_VONAGE_FROM?: string
-      SMS_TEMPLATE?: string
-      HOOK_MFA_VERIFICATION_ATTEMPT_ENABLED?: boolean
-      HOOK_MFA_VERIFICATION_ATTEMPT_URI?: string
-      HOOK_PASSWORD_VERIFICATION_ATTEMPT_ENABLED?: boolean
-      HOOK_PASSWORD_VERIFICATION_ATTEMPT_URI?: string
-      HOOK_CUSTOM_ACCESS_TOKEN_ENABLED?: boolean
-      HOOK_CUSTOM_ACCESS_TOKEN_URI?: string
-      HOOK_SEND_SMS_ENABLED?: boolean
-      HOOK_SEND_SMS_URI?: string
-      HOOK_SEND_EMAIL_ENABLED?: boolean
-      HOOK_SEND_EMAIL_URI?: string
-      EXTERNAL_APPLE_ENABLED?: boolean
-      EXTERNAL_APPLE_CLIENT_ID?: string
-      EXTERNAL_APPLE_SECRET?: string
-      EXTERNAL_APPLE_ADDITIONAL_CLIENT_IDS?: string
-      EXTERNAL_AZURE_ENABLED?: boolean
-      EXTERNAL_AZURE_CLIENT_ID?: string
-      EXTERNAL_AZURE_SECRET?: string
-      EXTERNAL_AZURE_URL?: string
-      EXTERNAL_BITBUCKET_ENABLED?: boolean
-      EXTERNAL_BITBUCKET_CLIENT_ID?: string
-      EXTERNAL_BITBUCKET_SECRET?: string
-      EXTERNAL_DISCORD_ENABLED?: boolean
-      EXTERNAL_DISCORD_CLIENT_ID?: string
-      EXTERNAL_DISCORD_SECRET?: string
-      EXTERNAL_FACEBOOK_ENABLED?: boolean
-      EXTERNAL_FACEBOOK_CLIENT_ID?: string
-      EXTERNAL_FACEBOOK_SECRET?: string
-      EXTERNAL_FIGMA_ENABLED?: boolean
-      EXTERNAL_FIGMA_CLIENT_ID?: string
-      EXTERNAL_FIGMA_SECRET?: string
-      EXTERNAL_GITHUB_ENABLED?: boolean
-      EXTERNAL_GITHUB_CLIENT_ID?: string
-      EXTERNAL_GITHUB_SECRET?: string
-      EXTERNAL_GITLAB_ENABLED?: boolean
-      EXTERNAL_GITLAB_CLIENT_ID?: string
-      EXTERNAL_GITLAB_SECRET?: string
-      EXTERNAL_GITLAB_URL?: string
-      EXTERNAL_GOOGLE_ENABLED?: boolean
-      EXTERNAL_GOOGLE_CLIENT_ID?: string
-      EXTERNAL_GOOGLE_SECRET?: string
-      EXTERNAL_GOOGLE_ADDITIONAL_CLIENT_IDS?: string
-      EXTERNAL_GOOGLE_SKIP_NONCE_CHECK?: boolean
-      EXTERNAL_KAKAO_ENABLED?: boolean
-      EXTERNAL_KAKAO_CLIENT_ID?: string
-      EXTERNAL_KAKAO_SECRET?: string
-      EXTERNAL_KEYCLOAK_ENABLED?: boolean
-      EXTERNAL_KEYCLOAK_CLIENT_ID?: string
-      EXTERNAL_KEYCLOAK_SECRET?: string
-      EXTERNAL_KEYCLOAK_URL?: string
-      EXTERNAL_LINKEDIN_OIDC_ENABLED?: boolean
-      EXTERNAL_LINKEDIN_OIDC_CLIENT_ID?: string
-      EXTERNAL_LINKEDIN_OIDC_SECRET?: string
-      EXTERNAL_NOTION_ENABLED?: boolean
-      EXTERNAL_NOTION_CLIENT_ID?: string
-      EXTERNAL_NOTION_SECRET?: string
-      EXTERNAL_SLACK_ENABLED?: boolean
-      EXTERNAL_SLACK_CLIENT_ID?: string
-      EXTERNAL_SLACK_SECRET?: string
-      EXTERNAL_SPOTIFY_ENABLED?: boolean
-      EXTERNAL_SPOTIFY_CLIENT_ID?: string
-      EXTERNAL_SPOTIFY_SECRET?: string
-      EXTERNAL_TWITCH_ENABLED?: boolean
-      EXTERNAL_TWITCH_CLIENT_ID?: string
-      EXTERNAL_TWITCH_SECRET?: string
-      EXTERNAL_TWITTER_ENABLED?: boolean
-      EXTERNAL_TWITTER_CLIENT_ID?: string
-      EXTERNAL_TWITTER_SECRET?: string
-      EXTERNAL_WORKOS_ENABLED?: boolean
-      EXTERNAL_WORKOS_CLIENT_ID?: string
-      EXTERNAL_WORKOS_SECRET?: string
-      EXTERNAL_WORKOS_URL?: string
-      EXTERNAL_ZOOM_ENABLED?: boolean
-      EXTERNAL_ZOOM_CLIENT_ID?: string
-      EXTERNAL_ZOOM_SECRET?: string
-    }
-    UserBody: {
-      id?: string
-      aud?: string
-      banned_until?: string
-      confirmation_sent_at?: string
-      confirmation_token?: string
-      confirmed_at?: string
-      created_at?: string
-      email?: string
-      email_change?: string
-      email_change_confirm_status?: number
-      email_change_sent_at?: string
-      email_change_token_current?: string
-      email_change_token_new?: string
-      email_confirmed_at?: string
-      encrypted_password?: string
-      instance_id?: string
-      invited_at?: string
-      is_super_admin?: boolean
-      last_sign_in_at?: string
-      phone?: string
-      phone_change?: string
-      phone_change_sent_at?: string
-      phone_change_token?: string
-      phone_confirmed_at?: string
-      raw_app_meta_data?: Record<string, never>
-      raw_user_meta_data?: Record<string, never>
-      reauthentication_sent_at?: string
-      reauthentication_token?: string
-      recovery_sent_at?: string
-      recovery_token?: string
-      role?: string
-      updated_at?: string
-      is_sso_user?: boolean
-      deleted_at?: string
-      is_anonymous?: boolean
-    }
-    UsersResponse: {
-      total: number
-      users: components['schemas']['UserBody'][]
-    }
-    Backup: {
-      id: number
-      isPhysicalBackup: boolean
-      project_id: number
-      status: Record<string, never>
-      inserted_at: string
-    }
-    BackupsResponse: {
-      tierKey: string
-      region: string
-      walg_enabled: boolean
-      pitr_enabled: boolean
-      backups: components['schemas']['Backup'][]
-      physicalBackupData: {
-        earliestPhysicalBackupDateUnix?: number
-        latestPhysicalBackupDateUnix?: number
-      }
-    }
-    DownloadBackupBody: {
-      id: number
-      data: Record<string, never>
-      inserted_at: string
-      project_id: number
-      s3_bucket: string
-      s3_path: string
-      status: string
-    }
-    DownloadBackupResponse: {
-      fileUrl: string
-    }
-    RestoreLogicalBackupBody: {
-      id: number
-    }
-    RestorePhysicalBackupBody: {
-      id: number
-      recovery_time_target: string
-    }
-    PointInTimeRestoreBody: {
-      recovery_time_target_unix: number
-    }
-    OwnerResponse: {
-      project_ref: string
-      /** @enum {string} */
-      current: 'unmigrated' | 'temp_role' | 'migrated'
-      /** @enum {string} */
-      desired: 'unmigrated' | 'temp_role' | 'migrated'
-      created_at: string
-      modified_at: string
-      migrated_at: string | null
-    }
-    OrganizationResponse: {
-      /** @enum {string|null} */
-      restriction_status: 'grace_period' | 'grace_period_over' | 'restricted' | null
-      id: number
-      slug: string
-      name: string
-      billing_email: string | null
-      is_owner: boolean
-      stripe_customer_id: string | null
-      subscription_id: string | null
-      opt_in_tags: string[]
-      restriction_data: Record<string, never>
-    }
-    GetOrganizationByFlyOrganizationIdResponse: {
-      slug: string
-    }
-    CreateOrganizationBody: {
-      name: string
-      kind?: string
-      size?: string
-      /** @enum {string} */
-      tier: 'tier_payg' | 'tier_pro' | 'tier_free' | 'tier_team' | 'tier_enterprise'
-      payment_method?: string
-    }
-    UpdateOrganizationBody: {
-      name: string
-      billing_email: string
-      opt_in_tags: string[]
-    }
-    OrganizationSlugResponse: {
-      id: number
-      slug: string
-      name: string
-      billing_email?: string
-      stripe_customer_id?: string
-      opt_in_tags: string[]
-    }
-    CustomerResponse: {
-      id: string
-      email: string
-      address: string
-      balance: number
-      invoice_settings: Record<string, never>
-      billing_via_partner: boolean
-    }
-    CustomerUpdateResponse: {
-      id: string
-      object: string
-      address: Record<string, never>
-      balance: number
-      cash_balance?: Record<string, never>
-      created: number
-      currency: string
-      default_currency?: string
-      default_source: string
-      delinquent: boolean
-      description: string
-      discount: Record<string, never>
-      email: string
-      invoice_credit_balance?: Record<string, never>
-      invoice_prefix: string
-      invoice_settings: Record<string, never>
-      livemode: boolean
-      metadata: Record<string, never>
-      name: string
-      next_invoice_sequence?: number
-      phone: string
-      preferred_locales: string[]
-      shipping: Record<string, never>
-      sources?: Record<string, never>
-      subscriptions?: Record<string, never>
-      tax?: Record<string, never>
-      tax_exempt?: string
-      tax_ids?: Record<string, never>
-      test_clock?: Record<string, never>
-      lastResponse: {
-        headers?: Record<string, never>
-        requestId?: string
-        statusCode?: number
-        apiVersion?: string
-        idempotencyKey?: string
-        stripeAccount?: string
-      }
-    }
-    Role: {
-      id: number
-      name: string
-    }
-    TaxId: {
-      id: string
-      object: string
-      country: string
-      created: number
-      customer: Record<string, never>
-      deleted?: Record<string, never>
-      livemode: boolean
-      type: string
-      value: string
-      verification: Record<string, never>
-    }
-    TaxIdResponse: {
-      object: string
-      data: components['schemas']['TaxId'][]
-      has_more: boolean
-      url: string
-      lastResponse: {
-        headers?: Record<string, never>
-        requestId?: string
-        statusCode?: number
-        apiVersion?: string
-        idempotencyKey?: string
-        stripeAccount?: string
-      }
-    }
-    CreateTaxIdBody: {
-      type: Record<string, never>
-      value: string
-    }
-    CreateTaxIdResponse: {
-      id: string
-      object: string
-      country: string
-      created: number
-      customer: Record<string, never>
-      livemode: boolean
-      type: string
-      value: string
-      verification: Record<string, never>
-      lastResponse: {
-        headers?: Record<string, never>
-        requestId?: string
-        statusCode?: number
-        apiVersion?: string
-        idempotencyKey?: string
-        stripeAccount?: string
-      }
-    }
-    DeleteTaxIdBody: {
-      id: string
-    }
-    DeleteTaxIdResponse: {
-      id: string
-      object: string
-      deleted: boolean
-      lastResponse: {
-        headers?: Record<string, never>
-        requestId?: string
-        statusCode?: number
-        apiVersion?: string
-        idempotencyKey?: string
-        stripeAccount?: string
-      }
-    }
-    TransferOrganizationBody: {
-      member_gotrue_id: string
-      member_id: number
-      org_id: number
-    }
-    ProjectAllocation: {
-      ref: string
-      usage: number
-      name: string
-    }
-    OrgMetricUsage: {
-      usage: number
-      usage_original: number
-      cost: number
-      unit_price_desc: string
-      available_in_plan: boolean
-      unlimited: boolean
-      capped: boolean
-      /** @enum {string} */
-      metric:
-        | 'EGRESS'
-        | 'DATABASE_SIZE'
-        | 'STORAGE_SIZE'
-        | 'MONTHLY_ACTIVE_USERS'
-        | 'MONTHLY_ACTIVE_SSO_USERS'
-        | 'FUNCTION_INVOCATIONS'
-        | 'FUNCTION_COUNT'
-        | 'STORAGE_IMAGES_TRANSFORMED'
-        | 'REALTIME_MESSAGE_COUNT'
-        | 'REALTIME_PEAK_CONNECTIONS'
-        | 'COMPUTE_HOURS_BRANCH'
-        | 'COMPUTE_HOURS_XS'
-        | 'COMPUTE_HOURS_SM'
-        | 'COMPUTE_HOURS_MD'
-        | 'COMPUTE_HOURS_L'
-        | 'COMPUTE_HOURS_XL'
-        | 'COMPUTE_HOURS_2XL'
-        | 'COMPUTE_HOURS_4XL'
-        | 'COMPUTE_HOURS_8XL'
-        | 'COMPUTE_HOURS_12XL'
-        | 'COMPUTE_HOURS_16XL'
-      /** @enum {string} */
-      pricing_strategy: 'UNIT' | 'PACKAGE' | 'NONE'
-      pricing_free_units?: number
-      pricing_package_price?: number
-      pricing_package_size?: number
-      pricing_per_unit_price?: number
-      project_allocations: components['schemas']['ProjectAllocation'][]
-    }
-    OrgUsageResponse: {
-      usage_billing_enabled: boolean
-      slugs: string[]
-      usages: components['schemas']['OrgMetricUsage'][]
-    }
-    OrgDocumentUrlResponse: {
-      fileUrl: string
-    }
-    AuditLogsResponse: {
-      result: Record<string, never>[]
-      retention_period: number
-    }
-    Invite: {
-      invited_id: number
-      invited_at: string
-      invited_email: string
-      role_id: number
-    }
-    InviteUserBody: {
-      invited_email: string
-      owner_id: number
-      role_id: number
-    }
-    SendInviteResponse: {
-      invited_at: string
-      invited_email: string
-      role_id: number
-    }
-    InviteResponse: {
-      organization_name: string
-      invite_id: string
-      token_does_not_exist: boolean
-      email_match: boolean
-      authorized_user: boolean
-      expired_token: boolean
-    }
-    JoinResponse: {
-      billing_email: string
-      id: number
-      name: string
-      slug: string
-      stripe_customer_id: string
-    }
-    RemoveMemberBody: {
-      member_id: number
-    }
-    Member: {
-      gotrue_id: string
-      primary_email: string | null
-      role_ids: number[]
-      username: string
-      mfa_enabled: boolean
-    }
-    UpdateMemberBody: {
-      role_id: number
-    }
-    MemberWithFreeProjectLimit: {
-      free_project_limit: number
-      primary_email: string
-      username: string
-    }
-    Payment: {
-      id: string
-      object: string
-      acss_debit?: Record<string, never>
-      affirm?: Record<string, never>
-      afterpay_clearpay?: Record<string, never>
-      alipay?: Record<string, never>
-      au_becs_debit?: Record<string, never>
-      bacs_debit?: Record<string, never>
-      bancontact?: Record<string, never>
-      billing_details: Record<string, never>
-      blik?: Record<string, never>
-      boleto?: Record<string, never>
-      card?: Record<string, never>
-      card_present?: Record<string, never>
-      created: number
-      customer: Record<string, never>
-      customer_balance?: Record<string, never>
-      eps?: Record<string, never>
-      fpx?: Record<string, never>
-      giropay?: Record<string, never>
-      grabpay?: Record<string, never>
-      ideal?: Record<string, never>
-      interac_present?: Record<string, never>
-      klarna?: Record<string, never>
-      konbini?: Record<string, never>
-      link?: Record<string, never>
-      livemode: boolean
-      metadata: Record<string, never>
-      oxxo?: Record<string, never>
-      p24?: Record<string, never>
-      paynow?: Record<string, never>
-      promptpay?: Record<string, never>
-      radar_options?: Record<string, never>
-      sepa_debit?: Record<string, never>
-      sofort?: Record<string, never>
-      type: string
-      us_bank_account?: Record<string, never>
-      wechat_pay?: Record<string, never>
-    }
-    PaymentsResponse: {
-      object: string
-      data: components['schemas']['Payment'][]
-      has_more: boolean
-      url: string
-      lastResponse: {
-        headers?: Record<string, never>
-        requestId?: string
-        statusCode?: number
-        apiVersion?: string
-        idempotencyKey?: string
-        stripeAccount?: string
-      }
-    }
-    DetachPaymentMethodBody: {
-      card_id: string
-    }
-    DetachPaymentResponse: {
-      id: string
-      object: string
-      acss_debit?: Record<string, never>
-      affirm?: Record<string, never>
-      afterpay_clearpay?: Record<string, never>
-      alipay?: Record<string, never>
-      au_becs_debit?: Record<string, never>
-      bacs_debit?: Record<string, never>
-      bancontact?: Record<string, never>
-      billing_details: Record<string, never>
-      blik?: Record<string, never>
-      boleto?: Record<string, never>
-      card?: Record<string, never>
-      card_present?: Record<string, never>
-      created: number
-      customer: Record<string, never>
-      customer_balance?: Record<string, never>
-      eps?: Record<string, never>
-      fpx?: Record<string, never>
-      giropay?: Record<string, never>
-      grabpay?: Record<string, never>
-      ideal?: Record<string, never>
-      interac_present?: Record<string, never>
-      klarna?: Record<string, never>
-      konbini?: Record<string, never>
-      link?: Record<string, never>
-      livemode: boolean
-      metadata: Record<string, never>
-      oxxo?: Record<string, never>
-      p24?: Record<string, never>
-      paynow?: Record<string, never>
-      promptpay?: Record<string, never>
-      radar_options?: Record<string, never>
-      sepa_debit?: Record<string, never>
-      sofort?: Record<string, never>
-      type: string
-      us_bank_account?: Record<string, never>
-      wechat_pay?: Record<string, never>
-      lastResponse: {
-        headers?: Record<string, never>
-        requestId?: string
-        statusCode?: number
-        apiVersion?: string
-        idempotencyKey?: string
-        stripeAccount?: string
-      }
-    }
->>>>>>> 2bf347a585720719a9bd87adaafeb376154207f8
-    HCaptchaBody: {
-      hcaptchaToken: string
-    }
-    UpdateSubscriptionBody: Record<string, never>
-    GrantColumnPrivilegesBody: Record<string, never>
-    RevokeColumnPrivilegesBody: Record<string, never>
-    CreateColumnBody: Record<string, never>
-    UpdateColumnBody: Record<string, never>
-    CreateExtensionBody: Record<string, never>
-    CreateFunctionBody: Record<string, never>
-    UpdateFunctionBody: Record<string, never>
-    CreatePolicyBody: Record<string, never>
-    UpdatePolicyBody: Record<string, never>
-    CreatePublicationBody: Record<string, never>
-    UpdatePublicationBody: Record<string, never>
-    RunQueryBody: Record<string, never>
-    FormatQueryBody: Record<string, never>
-    ValidateQueryBody: Record<string, never>
-    CreateRoleBody: Record<string, never>
-    UpdateRoleBody: Record<string, never>
-    CreateSchemaBody: Record<string, never>
-    UpdateSchemaBody: Record<string, never>
-    SearchTableBody: Record<string, never>
-    SearchColumnBody: Record<string, never>
-    GrantTablePrivilegesBody: Record<string, never>
-    RevokeTablePrivilegesBody: Record<string, never>
-    CreateTableBody: Record<string, never>
-    UpdateTableBody: Record<string, never>
-    CreateTriggerBody: Record<string, never>
-    UpdateTriggerBody: Record<string, never>
-    CreateAccessTokenBody: Record<string, never>
-    SearchProfileBody: Record<string, never>
-    PasswordCheckBody: Record<string, never>
-    UpdateProfileBody: Record<string, never>
-    /** @enum {string} */
-    DesiredInstanceSize:
-      | 'micro'
-      | 'small'
-      | 'medium'
-      | 'large'
-      | 'xlarge'
-      | '2xlarge'
-      | '4xlarge'
-      | '8xlarge'
-      | '12xlarge'
-      | '16xlarge'
-    CreateProjectBody: {
-      /** @deprecated */
-      kps_enabled: boolean
-      desired_instance_size: components['schemas']['DesiredInstanceSize']
-    }
-    CreateContentParams: Record<string, never>
-    UpsertContentParams: Record<string, never>
-    UpdateContentParams: Record<string, never>
-    UpdatePasswordBody: Record<string, never>
-    Buffer: Record<string, never>
-    ResizeBody: Record<string, never>
-    UpdateProjectBody: Record<string, never>
-    RestartServicesBody: Record<string, never>
-    ProjectSettingsResponse: Record<string, never>
-    TransferProjectBody: Record<string, never>
-    UpdatePgbouncerConfigBody: {
-      default_pool_size: number
-      max_client_conn: number
-    }
-    UpdatePostgrestConfigBody: {
-      max_rows: number
-      db_pool: number
-    }
-    UpdatePostgresConfigBody: {
-      statement_timeout: string
-      effective_cache_size: string
-      maintenance_work_mem: string
-      max_connections: number
-      max_locks_per_transaction: number
-      max_parallel_maintenance_workers: number
-      max_parallel_workers: number
-      max_parallel_workers_per_gather: number
-      max_worker_processes: number
-      shared_buffers: string
-      work_mem: string
-    }
-    UpdateSecretsConfigBody: Record<string, never>
-    UpdateStorageConfigBody: Record<string, never>
-    UpdateSupavisorConfigBody: {
-      default_pool_size: number
-    }
-    /** @enum {string} */
-    AddonVariantId:
-      | 'ci_micro'
-      | 'ci_small'
-      | 'ci_medium'
-      | 'ci_large'
-      | 'ci_xlarge'
-      | 'ci_2xlarge'
-      | 'ci_4xlarge'
-      | 'ci_8xlarge'
-      | 'ci_12xlarge'
-      | 'ci_16xlarge'
-      | 'cd_default'
-      | 'pitr_7'
-      | 'pitr_14'
-      | 'pitr_28'
-      | 'ipv4_default'
-    /** @enum {string} */
-<<<<<<< HEAD
-    ProjectAddonType: 'custom_domain' | 'compute_instance' | 'pitr' | 'ipv4'
-=======
-    ProjectAddonVariantPricingType: 'fixed' | 'usage'
-    /** @enum {string} */
-    ProjectAddonPricingInterval: 'monthly' | 'hourly'
-    ProjectAddonVariantResponse: {
-      identifier: components['schemas']['AddonVariantId']
-      price_type: components['schemas']['ProjectAddonVariantPricingType']
-      price_interval: components['schemas']['ProjectAddonPricingInterval']
-      name: string
-      price_description: string
-      price: number
-      meta?: Record<string, never>
-    }
-    SelectedAddonResponse: {
-      type: components['schemas']['ProjectAddonType']
-      variant: components['schemas']['ProjectAddonVariantResponse']
-    }
-    BillingProjectAddonResponse: {
-      addons: components['schemas']['SelectedAddonResponse'][]
-      name: string
-      ref: string
-    }
-    BillingPricingOptionsUnit: {
-      perUnitPrice: number
-      freeUnits?: number
-    }
-    BillingPricingOptionsPackage: {
-      packageSize: number
-      packagePrice: number
-      freeUnits?: number
-    }
-    BillingPricingOptionsNone: {
-      freeUnits?: number
-    }
-    BillingUsageBasedPrice: {
-      /** @enum {string} */
-      metric:
-        | 'EGRESS'
-        | 'DATABASE_SIZE'
-        | 'STORAGE_SIZE'
-        | 'MONTHLY_ACTIVE_USERS'
-        | 'MONTHLY_ACTIVE_SSO_USERS'
-        | 'FUNCTION_INVOCATIONS'
-        | 'FUNCTION_COUNT'
-        | 'STORAGE_IMAGES_TRANSFORMED'
-        | 'REALTIME_MESSAGE_COUNT'
-        | 'REALTIME_PEAK_CONNECTIONS'
-        | 'COMPUTE_HOURS_BRANCH'
-        | 'COMPUTE_HOURS_XS'
-        | 'COMPUTE_HOURS_SM'
-        | 'COMPUTE_HOURS_MD'
-        | 'COMPUTE_HOURS_L'
-        | 'COMPUTE_HOURS_XL'
-        | 'COMPUTE_HOURS_2XL'
-        | 'COMPUTE_HOURS_4XL'
-        | 'COMPUTE_HOURS_8XL'
-        | 'COMPUTE_HOURS_12XL'
-        | 'COMPUTE_HOURS_16XL'
-      /** @enum {string} */
-      pricingStrategy: 'UNIT' | 'PACKAGE' | 'NONE'
-      pricingOptions:
-        | components['schemas']['BillingPricingOptionsUnit']
-        | components['schemas']['BillingPricingOptionsPackage']
-        | components['schemas']['BillingPricingOptionsNone']
-      name: string
-      unit: string
-    }
-    PaymentMethodCardDetails: {
-      last_4_digits: string
-      brand: string
-      expiry_month: number
-      expiry_year: number
-    }
-    ScheduledPlanChange: {
-      target_plan: components['schemas']['BillingPlanId']
-      /** Format: date-time */
-      at: string
-      usage_billing_enabled: boolean
-    }
-    GetSubscriptionResponse: {
-      billing_cycle_anchor: number
-      current_period_end: number
-      current_period_start: number
-      next_invoice_at: number
-      usage_billing_enabled: boolean
-      plan: components['schemas']['BillingSubscriptionPlan']
-      addons: components['schemas']['BillingSubscriptionAddon'][]
-      project_addons: components['schemas']['BillingProjectAddonResponse'][]
-      usage_fees: components['schemas']['BillingUsageBasedPrice'][]
-      payment_method_type: string
-      payment_method_id?: string
-      payment_method_card_details?: components['schemas']['PaymentMethodCardDetails']
-      billing_via_partner: boolean
-      /** @enum {string} */
-      billing_partner: 'fly' | 'aws'
-      scheduled_plan_change: components['schemas']['ScheduledPlanChange'] | null
-      customer_balance: number
-      nano_enabled: boolean
-    }
-    UpdateSubscriptionBody: {
-      payment_method?: string
-      /** @enum {string} */
-      tier: 'tier_payg' | 'tier_pro' | 'tier_free' | 'tier_team' | 'tier_enterprise'
-    }
-    /** @enum {string} */
-    BillingPlanChangeType: 'upgrade' | 'downgrade' | 'none'
-    /** @enum {string} */
-    BillingPlanEffectiveAt: 'now' | 'end_of_billing_period' | 'none'
-    PlanResponse: {
-      id: components['schemas']['BillingPlanId']
-      change_type: components['schemas']['BillingPlanChangeType']
-      effective_at: components['schemas']['BillingPlanEffectiveAt']
-      name: string
-      price: number
-      is_current: boolean
-    }
-    PlansResponse: {
-      plans: components['schemas']['PlanResponse'][]
-    }
-    UpcomingInvoice: Record<string, never>
-    ColumnPrivilege: {
-      grantor: string
-      grantee: string
-      /** @enum {string} */
-      privilege_type: 'ALL' | 'SELECT' | 'INSERT' | 'UPDATE' | 'REFERENCES'
-      is_grantable: boolean
-    }
-    PostgresColumnPrivileges: {
-      column_id: string
-      relation_schema: string
-      relation_name: string
-      column_name: string
-      privileges: components['schemas']['ColumnPrivilege'][]
-    }
-    GrantColumnPrivilegesBody: {
-      is_grantable?: boolean
-      column_id: string
-      grantee: string
-      /** @enum {string} */
-      privilege_type: 'ALL' | 'SELECT' | 'INSERT' | 'UPDATE' | 'REFERENCES'
-    }
-    RevokeColumnPrivilegesBody: {
-      column_id: string
-      grantee: string
-      /** @enum {string} */
-      privilege_type: 'ALL' | 'SELECT' | 'INSERT' | 'UPDATE' | 'REFERENCES'
-    }
-    PostgresColumn: {
-      table_id: number
-      schema: string
-      table: string
-      id: string
-      ordinal_position: number
-      name: string
-      default_value: Record<string, never>
-      data_type: string
-      format: string
-      is_identity: boolean
-      identity_generation: Record<string, never>
-      is_generated: boolean
-      is_nullable: boolean
-      is_updatable: boolean
-      is_unique: boolean
-      enums: string[]
-      check: string | null
-      comment: string | null
-    }
-    CreateColumnBody: {
-      tableId: number
-      name: string
-      type: string
-      check?: string
-      comment?: string
-      defaultValue?: Record<string, never>
-      /** @enum {string} */
-      defaultValueFormat?: 'expression' | 'literal'
-      /** @enum {string} */
-      identityGeneration?: 'BY DEFAULT' | 'ALWAYS'
-      isIdentity?: boolean
-      isNullable?: boolean
-      isPrimaryKey?: boolean
-      isUnique?: boolean
-    }
-    UpdateColumnBody: {
-      dropDefault?: boolean
-      name?: string
-      type?: string
-      id?: number
-      check?: string
-      comment?: string
-      defaultValue?: Record<string, never>
-      /** @enum {string} */
-      defaultValueFormat?: 'expression' | 'literal'
-      /** @enum {string} */
-      identityGeneration?: 'BY DEFAULT' | 'ALWAYS'
-      isIdentity?: boolean
-      isNullable?: boolean
-      isUnique?: boolean
-    }
-    PostgresExtension: {
-      name: string
-      schema: string | null
-      default_version: string
-      installed_version: string | null
-      comment: string | null
-    }
-    CreateExtensionBody: {
-      cascade: boolean
-      name: string
-      schema: string
-      version: string
-    }
-    PostgresForeignTable: {
-      id: number
-      schema: string
-      name: string
-      comment: string | null
-      columns?: components['schemas']['PostgresColumn'][]
-    }
-    PostgresFunction: {
-      id: number
-      schema: string
-      name: string
-      language: string
-      definition: string
-      complete_statement: string
-      argument_types: string
-      identity_argument_types: string
-      return_type: string
-      /** @enum {string} */
-      behavior: 'VOLATILE' | 'STABLE' | 'IMMUTABLE'
-      security_definer: boolean
-      config_params: unknown
-    }
-    CreateFunctionBody: {
-      args: string[]
-      /** @enum {string} */
-      behavior: 'VOLATILE' | 'STABLE' | 'IMMUTABLE'
-      config_params?: Record<string, never>
-      definition: string
-      language: string
-      name: string
-      return_type: string
-      schema: string
-      security_definer: boolean
-    }
-    UpdateFunctionBody: {
-      id?: number
-      args?: string[]
-      /** @enum {string} */
-      behavior?: 'VOLATILE' | 'STABLE' | 'IMMUTABLE'
-      config_params?: Record<string, never>
-      definition?: string
-      language?: string
-      name?: string
-      return_type?: string
-      schema?: string
-      security_definer?: boolean
-    }
-    PostgresMaterializedView: {
-      id: number
-      schema: string
-      name: string
-      is_populated: boolean
-      comment: string | null
-      columns?: components['schemas']['PostgresColumn'][]
-    }
-    PostgresPolicy: {
-      id: number
-      schema: string
-      table: string
-      table_id: number
-      name: string
-      /** @enum {string} */
-      action: 'PERMISSIVE' | 'RESTRICTIVE'
-      roles: string[]
-      /** @enum {string} */
-      command: 'SELECT' | 'INSERT' | 'UPDATE' | 'DELETE' | 'ALL'
-      definition: string | null
-      check: string | null
-    }
-    CreatePolicyBody: {
-      name: string
-      table: string
-      schema?: string
-      definition?: string
-      check?: string
-      /** @enum {string} */
-      action?: 'PERMISSIVE' | 'RESTRICTIVE'
-      /** @enum {string} */
-      command?: 'SELECT' | 'INSERT' | 'UPDATE' | 'DELETE' | 'ALL'
-      roles?: string[]
-    }
-    UpdatePolicyBody: {
-      id?: number
-      name?: string
-      definition?: string
-      check?: string
-      roles?: string[]
-    }
-    Table: {
-      id: number
-      name: string
-      schema: string
-    }
-    PostgresPublication: {
-      id: number
-      name: string
-      owner: string
-      publish_insert: boolean
-      publish_update: boolean
-      publish_delete: boolean
-      publish_truncate: boolean
-      tables: components['schemas']['Table'][] | null
-    }
-    CreatePublicationBody: {
-      name: string
-      owner?: string
-      tables?: string[] | null
-      publish_insert?: boolean
-      publish_update?: boolean
-      publish_delete?: boolean
-      publish_truncate?: boolean
-    }
-    UpdatePublicationBody: {
-      id?: number
-      name?: string
-      owner?: string
-      tables?: string[] | null
-      publish_insert?: boolean
-      publish_update?: boolean
-      publish_delete?: boolean
-      publish_truncate?: boolean
-    }
-    RunQueryBody: {
-      query: string
-    }
-    FormatQueryBody: {
-      query: string
-    }
-    ValidateQueryBody: {
-      query: string
-    }
-    ValidateQueryResponse: {
-      valid: boolean
-    }
-    PostgresRole: {
-      id: number
-      name: string
-      is_superuser: boolean
-      can_create_db: boolean
-      can_create_role: boolean
-      inherit_role: boolean
-      can_login: boolean
-      is_replication_role: boolean
-      can_bypass_rls: boolean
-      active_connections: number
-      connection_limit: number
-      password: string
-      valid_until: string | null
-      config: string[] | null
-    }
-    CreateRoleBody: {
-      name: string
-      password?: string
-      inherit_role?: boolean
-      can_login?: boolean
-      is_superuser?: boolean
-      can_create_db?: boolean
-      can_create_role?: boolean
-      is_replication_role?: boolean
-      can_bypass_rls?: boolean
-      connection_limit?: number
-      member_of?: string[]
-      members?: string[]
-      admins?: string[]
-      valid_until?: string
-      config?: Record<string, never>
-    }
-    UpdateRoleBody: {
-      name?: string
-      password?: string
-      inherit_role?: boolean
-      can_login?: boolean
-      is_superuser?: boolean
-      can_create_db?: boolean
-      can_create_role?: boolean
-      is_replication_role?: boolean
-      can_bypass_rls?: boolean
-      connection_limit?: number
-      valid_until?: string
-      config?: Record<string, never>
-    }
-    PostgresSchema: {
-      id: number
-      name: string
-      owner: string
-    }
-    CreateSchemaBody: {
-      name: string
-      owner: string
-    }
-    UpdateSchemaBody: {
-      name?: string
-      owner?: string
-    }
-    SearchTableBody: {
-      name: string
-      schema: string
-    }
-    SearchColumnBody: {
-      name: string
-      schema: string
-    }
-    Column: {
-      id: number
-      name: string
-      schema: string
-      table_id: number
-      table: string
-    }
-    TablePrivilege: {
-      grantor: string
-      grantee: string
-      /** @enum {string} */
-      privilege_type:
-        | 'ALL'
-        | 'SELECT'
-        | 'INSERT'
-        | 'UPDATE'
-        | 'DELETE'
-        | 'TRUNCATE'
-        | 'REFERENCES'
-        | 'TRIGGER'
-      is_grantable: boolean
-    }
-    PostgresTablePrivileges: {
-      schema: string
-      name: string
-      kind: string
-      privileges: components['schemas']['TablePrivilege'][]
-    }
-    GrantTablePrivilegesBody: {
-      is_grantable?: boolean
-      relation_id: number
-      grantee: string
-      /** @enum {string} */
-      privilege_type:
-        | 'ALL'
-        | 'SELECT'
-        | 'INSERT'
-        | 'UPDATE'
-        | 'DELETE'
-        | 'TRUNCATE'
-        | 'REFERENCES'
-        | 'TRIGGER'
-    }
-    RevokeTablePrivilegesBody: {
-      relation_id: number
-      grantee: string
-      /** @enum {string} */
-      privilege_type:
-        | 'ALL'
-        | 'SELECT'
-        | 'INSERT'
-        | 'UPDATE'
-        | 'DELETE'
-        | 'TRUNCATE'
-        | 'REFERENCES'
-        | 'TRIGGER'
-    }
-    PrimaryKey: {
-      schema: string
-      table_name: string
-      name: string
-      table_id: number
-    }
-    Relationship: {
-      id: number
-      constraint_name: string
-      source_schema: string
-      source_table_name: string
-      source_column_name: string
-      target_table_schema: string
-      target_table_name: string
-      target_column_name: string
-    }
-    PostgresTable: {
-      id: number
-      schema: string
-      name: string
-      rls_enabled: boolean
-      rls_forced: boolean
-      /** @enum {string} */
-      replica_identity: 'DEFAULT' | 'INDEX' | 'FULL' | 'NOTHING'
-      bytes: number
-      size: string
-      live_rows_estimate: number
-      dead_rows_estimate: number
-      comment: string | null
-      columns?: components['schemas']['PostgresColumn'][]
-      primary_keys: components['schemas']['PrimaryKey'][]
-      relationships: components['schemas']['Relationship'][]
-    }
-    CreateTableBody: {
-      name: string
-      schema?: string
-      comment?: string
-    }
-    UpdateTableBody: {
-      id?: number
-      rls_enabled?: boolean
-      rls_forced?: boolean
-      /** @enum {string} */
-      replica_identity?: 'DEFAULT' | 'INDEX' | 'FULL' | 'NOTHING'
-      replica_identity_index?: string
-      name?: string
-      schema?: string
-      comment?: string
-    }
-    PostgresTrigger: {
-      id: number
-      table_id: number
-      /** @enum {string} */
-      enabled_mode: 'ORIGIN' | 'REPLICA' | 'ALWAYS' | 'DISABLED'
-      name: string
-      table: string
-      schema: string
-      condition: string | null
-      /** @enum {string} */
-      orientation: 'ROW' | 'STATEMENT'
-      /** @enum {string} */
-      activation: 'AFTER' | 'BEFORE'
-      events: string[]
-      function_schema: string
-      function_name: string
-      function_args: string[]
-    }
-    CreateTriggerBody: {
-      /** @enum {string} */
-      activation: 'AFTER' | 'BEFORE'
-      /** @enum {string} */
-      enabled_mode: 'ORIGIN' | 'REPLICA' | 'ALWAYS' | 'DISABLED'
-      events: ('INSERT' | 'UPDATE' | 'DELETE')[]
-      function_args: string[]
-      function_name: string
-      function_schema: string
-      name: string
-      /** @enum {string} */
-      orientation: 'ROW' | 'STATEMENT'
-      schema: string
-      table: string
-      table_id?: number
-    }
-    UpdateTriggerBody: {
-      id?: number
-      /** @enum {string} */
-      activation?: 'AFTER' | 'BEFORE'
-      /** @enum {string} */
-      enabled_mode?: 'ORIGIN' | 'REPLICA' | 'ALWAYS' | 'DISABLED'
-      events?: ('INSERT' | 'UPDATE' | 'DELETE')[]
-      function_args?: string[]
-      function_name?: string
-      function_schema?: string
-      name?: string
-      /** @enum {string} */
-      orientation?: 'ROW' | 'STATEMENT'
-      schema?: string
-      table?: string
-      table_id?: number
-    }
-    PostgresType: {
-      id: number
-      name: string
-      schema: string
-      format: string
-      enums: string[]
-      comment: string | null
-    }
-    PostgresView: {
-      id: number
-      schema: string
-      name: string
-      is_updatable: boolean
-      comment: string | null
-      columns?: components['schemas']['PostgresColumn'][]
-    }
-    AccessToken: {
-      created_at: string
-      id: number
-      token_alias: string
-      name: string
-      /** @enum {string} */
-      scope?: 'V0'
-    }
-    CreateAccessTokenBody: {
-      name: string
-      /** @enum {string} */
-      scope?: 'V0'
-    }
-    CreateAccessTokenResponse: {
-      created_at: string
-      id: number
-      token_alias: string
-      name: string
-      /** @enum {string} */
-      scope?: 'V0'
-      token: string
-    }
-    SearchProfileBody: {
-      keywords: string
-    }
-    Profile: {
-      first_name: string
-      gotrue_id: string
-      id: number
-      last_name: string
-      username: string
-    }
-    SubscriptionStatisticsResponse: {
-      total_paid_projects: number
-      total_free_projects: number
-      total_active_free_projects: number
-      total_paused_free_projects: number
-      total_pro_projects: number
-      total_payg_projects: number
-      total_team_projects: number
-      total_enterprise_projects: number
-    }
-    PasswordCheckBody: {
-      password: string
-    }
-    PasswordCheckResponse: {
-      result: {
-        feedback?: {
-          warning?: string
-          suggestions?: string[]
-        }
-        score?: number
-      }
-    }
-    Permission: {
-      actions: (
-        | 'analytics:Read'
-        | 'auth:Execute'
-        | 'billing:Read'
-        | 'billing:Write'
-        | 'write:Create'
-        | 'write:Delete'
-        | 'functions:Read'
-        | 'functions:Write'
-        | 'infra:Execute'
-        | 'read:Read'
-        | 'sql:Read:Select'
-        | 'sql:Write:Delete'
-        | 'sql:Write:Insert'
-        | 'sql:Write:Update'
-        | 'storage:Admin:Read'
-        | 'storage:Admin:Write'
-        | 'tenant:Sql:Admin:Read'
-        | 'tenant:Sql:Admin:Write'
-        | 'tenant:Sql:CreateTable'
-        | 'tenant:Sql:Write:Delete'
-        | 'tenant:Sql:Write:Insert'
-        | 'tenant:Sql:Query'
-        | 'tenant:Sql:Read:Select'
-        | 'tenant:Sql:Write:Update'
-        | 'write:Update'
-      )[]
-      condition: unknown
-      organization_id: number
-      resources: string[]
-    }
-    ProfileResponse: {
-      id: number
-      auth0_id: string
-      primary_email: string
-      username: string
-      first_name: string
-      last_name: string
-      mobile: string
-      is_alpha_user: boolean
-      gotrue_id: string
-      free_project_limit: number
-      disabled_features: (
-        | 'organizations:create'
-        | 'organizations:delete'
-        | 'organization_members:create'
-        | 'organization_members:delete'
-        | 'projects:create'
-        | 'projects:transfer'
-        | 'project_auth:all'
-        | 'project_storage:all'
-        | 'project_edge_function:all'
-        | 'profile:update'
-        | 'billing:account_data'
-        | 'billing:credits'
-        | 'billing:invoices'
-        | 'billing:payment_methods'
-        | 'realtime:all'
-      )[]
-    }
-    UpdateProfileBody: {
-      first_name: string
-      last_name: string
-    }
-    /** @enum {string} */
-    DbInstanceSize:
-      | 'nano'
-      | 'micro'
-      | 'small'
-      | 'medium'
-      | 'large'
-      | 'xlarge'
-      | '2xlarge'
-      | '4xlarge'
-      | '8xlarge'
-      | '12xlarge'
-      | '16xlarge'
-    ProjectInfo: {
-      infra_compute_size?: components['schemas']['DbInstanceSize']
-      cloud_provider: string
-      id: number
-      inserted_at: string
-      name: string
-      organization_id: number
-      ref: string
-      region: string
-      status: string
-      subscription_id: string
-      is_branch_enabled: boolean
-      is_read_replicas_enabled: boolean
-      preview_branch_refs: string[]
-      disk_volume_size_gb?: number
-    }
-    GetProjectByFlyExtensionIdResponse: {
-      ref: string
-    }
-    /** @enum {string} */
-    DesiredInstanceSize:
-      | 'micro'
-      | 'small'
-      | 'medium'
-      | 'large'
-      | 'xlarge'
-      | '2xlarge'
-      | '4xlarge'
-      | '8xlarge'
-      | '12xlarge'
-      | '16xlarge'
-    AmiSearchOptions: {
-      search_tags?: Record<string, never>
-    }
-    CustomSupabaseInternalRequests: {
-      ami: components['schemas']['AmiSearchOptions']
-    }
-    CreateProjectBody: {
-      /** @deprecated */
-      kps_enabled?: boolean
-      desired_instance_size?: components['schemas']['DesiredInstanceSize']
-      cloud_provider: string
-      org_id: number
-      name: string
-      db_pass: string
-      db_region: string
-      db_pricing_tier_id?: string
-      db_sql?: string
-      auth_site_url?: string
-      vercel_configuration_id?: string
-      custom_supabase_internal_requests?: components['schemas']['CustomSupabaseInternalRequests']
-    }
-    CreateProjectResponse: {
-      infra_compute_size?: components['schemas']['DbInstanceSize']
-      cloud_provider: string
-      id: number
-      inserted_at: string
-      name: string
-      organization_id: number
-      ref: string
-      region: string
-      status: string
-      subscription_id: string
-      is_branch_enabled: boolean
-      is_read_replicas_enabled: boolean
-      preview_branch_refs: string[]
-      disk_volume_size_gb?: number
-      endpoint: string
-      anon_key: string
-      service_key: string
-    }
-    GetUserContentObject: {
-      owner: {
-        id?: number
-        username?: string
-      }
-      updated_by: {
-        id?: number
-        username?: string
-      }
-      id: string
-      inserted_at: string
-      updated_at: string
-      type: Record<string, never>
-      visibility: Record<string, never>
-      name: string
-      description?: string
-      project_id: number
-      owner_id: number
-      last_updated_by: number
-    }
-    GetUserContentResponse: {
-      data: components['schemas']['GetUserContentObject'][]
-    }
-    CreateContentParams: {
-      id: string
-      name: string
-      description: string
-      /** @enum {string} */
-      type: 'sql' | 'report' | 'log_sql'
-      /** @enum {string} */
-      visibility: 'user' | 'project' | 'org' | 'public'
-      content?: Record<string, never>
-      owner_id?: number
-    }
-    UserContentObject: {
-      id: string
-      inserted_at: string
-      updated_at: string
-      type: Record<string, never>
-      visibility: Record<string, never>
-      name: string
-      description?: string
-      project_id: number
-      owner_id: number
-      last_updated_by: number
-    }
-    UpsertContentParams: {
-      id: string
-      name: string
-      description: string
-      /** @enum {string} */
-      type: 'sql' | 'report' | 'log_sql'
-      /** @enum {string} */
-      visibility: 'user' | 'project' | 'org' | 'public'
-      content?: Record<string, never>
-      owner_id?: number
-      project_id: number
-    }
-    UpdateContentParams: {
-      id?: string
-      name?: string
-      description?: string
-      /** @enum {string} */
-      type?: 'sql' | 'report' | 'log_sql'
-      /** @enum {string} */
-      visibility?: 'user' | 'project' | 'org' | 'public'
-      content?: Record<string, never>
-      owner_id?: number
-    }
-    BulkDeleteUserContentResponse: {
-      id: string
-    }
-    DatabaseDetailResponse: {
-      /** @enum {string} */
-      status:
-        | 'ACTIVE_HEALTHY'
-        | 'ACTIVE_UNHEALTHY'
-        | 'COMING_UP'
-        | 'GOING_DOWN'
-        | 'INIT_FAILED'
-        | 'REMOVED'
-        | 'RESTORING'
-        | 'UNKNOWN'
-        | 'UPGRADING'
-        | 'INIT_READ_REPLICA'
-        | 'INIT_READ_REPLICA_FAILED'
-      /** @enum {string} */
-      cloud_provider: 'AWS' | 'FLY'
-      db_port: number
-      db_name: string
-      db_user: string
-      restUrl: string
-      db_host: string
-      connectionString: string
-      identifier: string
-      inserted_at: string
-      size: string
-      region: string
-    }
-    DatabaseStatusResponse: {
-      /** @enum {string} */
-      status:
-        | 'ACTIVE_HEALTHY'
-        | 'ACTIVE_UNHEALTHY'
-        | 'COMING_UP'
-        | 'GOING_DOWN'
-        | 'INIT_FAILED'
-        | 'REMOVED'
-        | 'RESTORING'
-        | 'UNKNOWN'
-        | 'UPGRADING'
-        | 'INIT_READ_REPLICA'
-        | 'INIT_READ_REPLICA_FAILED'
-      identifier: string
-    }
-    UpdatePasswordBody: {
-      password: string
-    }
-    LoadBalancerDatabase: {
-      identifier: string
-      /** @enum {string} */
-      type: 'PRIMARY' | 'READ_REPLICA'
-      status: string
-    }
-    LoadBalancerDetailResponse: {
-      endpoint: string
-      databases: components['schemas']['LoadBalancerDatabase'][]
-    }
-    Buffer: Record<string, never>
-    ResizeBody: {
-      volume_size_gb: number
-    }
-    ServiceVersions: {
-      gotrue: string
-      postgrest: string
-      'supabase-postgres': string
-    }
-    ProjectDetailResponse: {
-      infra_compute_size?: components['schemas']['DbInstanceSize']
-      cloud_provider: string
-      db_host: string
-      id: number
-      inserted_at: string
-      name: string
-      organization_id: number
-      ref: string
-      region: string
-      /** @enum {string} */
-      status:
-        | 'INACTIVE'
-        | 'ACTIVE_HEALTHY'
-        | 'ACTIVE_UNHEALTHY'
-        | 'COMING_UP'
-        | 'UNKNOWN'
-        | 'GOING_DOWN'
-        | 'INIT_FAILED'
-        | 'REMOVED'
-        | 'RESTORING'
-        | 'UPGRADING'
-      subscription_id: string
-      connectionString: string
-      kpsVersion?: string
-      dbVersion?: string
-      restUrl: string
-      serviceVersions?: components['schemas']['ServiceVersions']
-      volumeSizeGb?: number
-      maxDatabasePreprovisionGb?: number
-      lastDatabaseResizeAt?: string
-      is_branch_enabled: boolean
-      parent_project_ref?: string
-      is_read_replicas_enabled: boolean
-      v2MaintenanceWindow: {
-        start?: string
-        end?: string
-      }
-    }
-    ProjectRefResponse: {
-      id: number
-      ref: string
-      name: string
-    }
-    UpdateProjectBody: {
-      name: string
-    }
-    BackupId: {
-      id: number
-    }
-    RestoreProjectInfo: {
-      id: number
-      status: string
-      organization_id: number
-      subscription_id: string
-      region: string
-      cloud_provider: string
-      back_ups: components['schemas']['BackupId'][]
-    }
-    RestartServiceRequest: {
-      services: (
-        | 'adminapi'
-        | 'api-gateway'
-        | 'envoy'
-        | 'functions'
-        | 'gotrue'
-        | 'kong'
-        | 'pgbouncer'
-        | 'pgsodium'
-        | 'postgresql'
-        | 'postgrest'
-        | 'realtime'
-        | 'storage'
-        | 'walg'
-        | 'autoshutdown'
-      )[]
-      source_notification_id?: string
-      region: string
-    }
-    RestartServicesBody: {
-      restartRequest: components['schemas']['RestartServiceRequest']
-    }
-    ProjectAppConfigResponse: {
-      db_schema: string
-      endpoint: string
-    }
-    ProjectServiceApiKeyResponse: {
-      api_key: string
-      name: string
-      tags: string
-    }
-    ProjectSettingsResponse: {
-      name: string
-      ref: string
-      status: string
-      inserted_at: string
-      db_dns_name: string
-      db_host: string
-      db_name: string
-      db_user: string
-      db_port: string
-      ssl_enforced: boolean
-      cloud_provider: string
-      region: string
-      app_config?: components['schemas']['ProjectAppConfigResponse']
-      jwt_secret?: string
-      service_api_keys?: components['schemas']['ProjectServiceApiKeyResponse'][]
-      /** @enum {string|null} */
-      db_ip_addr_config: 'legacy' | 'static-ipv4' | 'concurrent-ipv6' | 'ipv6' | null
-    }
-    TransferProjectBody: {
-      target_organization_slug: string
-    }
-    PreviewTransferInfo: {
-      key: string
-      message: string
-    }
-    MemberExceedingFreeProjectLimit: {
-      name: string
-      limit: number
-    }
-    PreviewTransferInvoiceItem: {
-      description: string
-      quantity: number
-      amount: number
-    }
-    PreviewProjectTransferResponse: {
-      source_subscription_plan: components['schemas']['BillingPlanId']
-      target_subscription_plan: components['schemas']['BillingPlanId']
-      valid: boolean
-      warnings: components['schemas']['PreviewTransferInfo'][]
-      errors: components['schemas']['PreviewTransferInfo'][]
-      members_exceeding_free_project_limit: components['schemas']['MemberExceedingFreeProjectLimit'][]
-      has_permissions_on_source_organization: boolean
-      has_access_to_target_organization: boolean
-      source_project_eligible: boolean
-      target_organization_eligible: boolean | null
-      target_organization_has_free_project_slots: boolean | null
-      credits_on_source_organization: number
-      costs_on_target_organization: number
-      charge_on_target_organization: number
-      source_invoice_items: components['schemas']['PreviewTransferInvoiceItem'][]
-      target_invoice_items: components['schemas']['PreviewTransferInvoiceItem'][]
-    }
-    AnalyticsResponse: {
-      error?: OneOf<
-        [
-          {
-            code?: number
-            errors?: {
-              domain?: string
-              location?: string
-              locationType?: string
-              message?: string
-              reason?: string
-            }[]
-            message?: string
-            status?: string
-          },
-          string,
-        ]
-      >
-      result?: Record<string, never>[]
-    }
-    LFUser: {
-      token: string
-      metadata: {
-        project_ref?: string
-      }
-    }
-    LFSource: {
-      token: string
-      id: number
-      name: string
-    }
-    LFEndpoint: {
-      token: string
-      id: number
-      name: string
-      description: string
-      query: string
-      language: Record<string, never>
-      sandboxable: boolean | null
-      cache_duration_seconds: number
-      proactive_requerying_seconds: number
-      max_limit: number
-      enable_auth: number
-    }
-    PgbouncerConfigResponse: {
-      default_pool_size?: number
-      ignore_startup_parameters?: string
-      max_client_conn?: number
-      /** @enum {string} */
-      pool_mode?: 'transaction' | 'session' | 'statement'
-      inserted_at: string
-      db_dns_name: string
-      db_user: string
-      db_host: string
-      db_port: number
-      db_name: string
-      ssl_enforced: boolean
-      pgbouncer_enabled: boolean
-      supavisor_enabled: boolean
-      /** @enum {string} */
-      pgbouncer_status: 'COMING_DOWN' | 'COMING_UP' | 'DISABLED' | 'ENABLED' | 'RELOADING'
-      connectionString: string
-    }
-    PgbouncerStatusResponse: {
-      active: boolean
-    }
-    UpdatePgbouncerConfigBody: {
-      default_pool_size?: number
-      max_client_conn?: number | null
-      ignore_startup_parameters: string
-      pgbouncer_enabled: boolean
-      /** @enum {string} */
-      pool_mode: 'transaction' | 'session' | 'statement'
-    }
-    UpdatePoolingConfigResponse: {
-      default_pool_size?: number
-      max_client_conn?: number | null
-      ignore_startup_parameters: string
-      pgbouncer_enabled: boolean
-      /** @enum {string} */
-      pool_mode: 'transaction' | 'session' | 'statement'
-      /** @enum {string} */
-      pgbouncer_status: 'COMING_DOWN' | 'COMING_UP' | 'DISABLED' | 'ENABLED' | 'RELOADING'
-    }
-    PostgrestConfigResponse: {
-      db_schema: string
-      db_anon_role: string
-      role_claim_key: string
-      jwt_secret: string
-      max_rows: number
-      db_extra_search_path: string
-    }
-    UpdatePostgrestConfigBody: {
-      max_rows?: number
-      db_extra_search_path?: string
-      db_schema?: string
-    }
-    V1PostgrestConfigResponse: {
-      max_rows: number
-      db_schema: string
-      db_extra_search_path: string
-    }
-    PostgresConfigResponse: {
-      statement_timeout?: string
-      effective_cache_size?: string
-      maintenance_work_mem?: string
-      max_connections?: number
-      max_locks_per_transaction?: number
-      max_parallel_maintenance_workers?: number
-      max_parallel_workers?: number
-      max_parallel_workers_per_gather?: number
-      max_worker_processes?: number
-      shared_buffers?: string
-      work_mem?: string
-      /** @enum {string} */
-      session_replication_role?: 'origin' | 'replica' | 'local'
-    }
-    UpdatePostgresConfigBody: {
-      statement_timeout?: string
-      effective_cache_size?: string
-      maintenance_work_mem?: string
-      max_connections?: number
-      max_locks_per_transaction?: number
-      max_parallel_maintenance_workers?: number
-      max_parallel_workers?: number
-      max_parallel_workers_per_gather?: number
-      max_worker_processes?: number
-      shared_buffers?: string
-      work_mem?: string
-      /** @enum {string} */
-      session_replication_role?: 'origin' | 'replica' | 'local'
-    }
-    UpdateSecretsConfigBody: {
-      jwt_secret: string
-      change_tracking_id: string
-    }
-    UpdateSecretsResponse: {
-      message: string
-    }
-    StorageConfigResponse: {
-      isFreeTier: boolean
-      fileSizeLimit: number
-    }
-    UpdateStorageConfigBody: {
-      fileSizeLimit: number
-    }
-    UpdateStorageConfigResponse: {
-      fileSizeLimit: number
-    }
-    SupavisorConfigResponse: {
-      identifier: string
-      /** @enum {string} */
-      database_type: 'PRIMARY' | 'READ_REPLICA'
-      is_using_scram_auth: boolean
-      db_user: string
-      db_host: string
-      db_port: number
-      db_name: string
-      connectionString: string
-      default_pool_size: number | null
-      max_client_conn: number | null
-      /** @enum {string|null} */
-      pool_mode: 'transaction' | 'session' | 'statement' | null
-    }
-    UpdateSupavisorConfigBody: {
-      default_pool_size?: number
-      /** @enum {string} */
-      pool_mode: 'transaction' | 'session' | 'statement'
-    }
-    UpdateSupavisorConfigResponse: {
-      default_pool_size?: number
-      /** @enum {string} */
-      pool_mode: 'transaction' | 'session' | 'statement'
-    }
-    AvailableAddonResponse: {
-      type: components['schemas']['ProjectAddonType']
-      name: string
-      variants: components['schemas']['ProjectAddonVariantResponse'][]
-    }
-    ProjectAddonsResponse: {
-      ref: string
-      selected_addons: components['schemas']['SelectedAddonResponse'][]
-      available_addons: components['schemas']['AvailableAddonResponse'][]
-    }
->>>>>>> 2bf347a585720719a9bd87adaafeb376154207f8
-    UpdateAddonBody: {
-      addon_variant: components['schemas']['AddonVariantId']
-      addon_type: components['schemas']['ProjectAddonType']
-    }
-<<<<<<< HEAD
-    ApiResponse: Record<string, never>
-    SettingsResponse: Record<string, never>
-    UpdateStorageBucketBody: Record<string, never>
-    CreateStorageBucketBody: Record<string, never>
-    GetObjectsBody: Record<string, never>
-    GetPublicUrlBody: Record<string, never>
-    DownloadObjectBody: Record<string, never>
-    GetSignedUrlBody: Record<string, never>
-    GetSignedUrlsBody: Record<string, never>
-    CopyObjectBody: Record<string, never>
-    MoveObjectBody: Record<string, never>
-    DeleteObjectsBody: Record<string, never>
-    CreateStorageCredentialBody: Record<string, never>
-    TelemetryEventBody: Record<string, never>
-    TelemetryIdentifyBody: Record<string, never>
-    TelemetryPageBody: Record<string, never>
-    TelemetryActivityBody: Record<string, never>
-    TelemetryPageviewBody: Record<string, never>
-    CreateVercelEnvironmentVariableBody: Record<string, never>
-    CreateVercelIntegrationBody: Record<string, never>
-    CreateVercelConnectionsBody: Record<string, never>
-    UpdateVercelConnectionsBody: Record<string, never>
-    CreateGitHubAuthorizationBody: Record<string, never>
-    CreateGitHubConnectionsBody: Record<string, never>
-    UpdateGitHubConnectionsBody: Record<string, never>
-    CreateCliLoginSessionBody: Record<string, never>
-=======
-    ServiceApiKey: {
-      api_key_encrypted?: string
-      tags: string
-      name: string
-    }
-    AutoApiService: {
-      protocol: string
-      endpoint: string
-      restUrl: string
-      project: {
-        ref?: string
-      }
-      defaultApiKey: string
-      serviceApiKey: string
-      id: number
-      name: string
-      app_config: Record<string, never>
-      app: {
-        id?: number
-        name?: string
-      }
-      service_api_keys: components['schemas']['ServiceApiKey'][]
-    }
-    ApiResponse: {
-      autoApiService: components['schemas']['AutoApiService']
-    }
-    JwtSecretUpdateStatus: {
-      jwtSecretUpdateStatus: {
-        change_tracking_id?: string
-        /** @enum {number} */
-        error?: 0 | 1 | 2 | 3 | 4 | 5
-        /** @enum {number} */
-        progress?: 0 | 1 | 2 | 3 | 4 | 5
-        /** @enum {number} */
-        status?: 0 | 1 | 2
-      }
-    }
-    ServiceApiKeyResponse: {
-      api_key_encrypted?: string
-      tags: string
-      name: string
-      api_key?: string
-    }
-    ServiceResponse: {
-      service_api_keys: components['schemas']['ServiceApiKeyResponse'][]
-      id: number
-      name: string
-      app_config: Record<string, never>
-      app: {
-        id?: number
-        name?: string
-      }
-    }
-    ProjectResponse: {
-      jwt_secret: string
-      services?: components['schemas']['ServiceResponse'][]
-      id: number
-      name: string
-      ref: string
-      status: string
-      inserted_at: string
-      db_dns_name: string
-      db_host: string
-      db_name: string
-      db_user: string
-      db_port: string
-      ssl_enforced: boolean
-      cloud_provider: string
-      region: string
-    }
-    SettingsResponse: {
-      project: components['schemas']['ProjectResponse']
-      services: components['schemas']['ServiceResponse'][]
-    }
-    StorageBucket: {
-      id: string
-      name: string
-      owner: string
-      created_at: string
-      updated_at: string
-      public: boolean
-    }
-    UpdateStorageBucketBody: {
-      public: boolean
-      file_size_limit: number
-      allowed_mime_types: string[]
-    }
-    CreateStorageBucketBody: {
-      id: string
-      public: boolean
-      file_size_limit: number
-      allowed_mime_types: string[]
-    }
-    StorageObjectSortBy: {
-      column?: string
-      order?: string
-    }
-    StorageObjectSearchOptions: {
-      limit?: number
-      offset?: number
-      sortBy?: components['schemas']['StorageObjectSortBy']
-      search?: string
-    }
-    GetObjectsBody: {
-      path: string
-      options: components['schemas']['StorageObjectSearchOptions']
-    }
-    StorageObject: {
-      name: string
-      bucket_id: string
-      owner: string
-      id: string
-      updated_at: string
-      created_at: string
-      last_accessed_at: string
-      metadata: Record<string, never>
-      buckets: components['schemas']['StorageBucket']
-    }
-    StorageObjectTransformOptions: {
-      width?: number
-      height?: number
-      /** @enum {string} */
-      resize?: 'cover' | 'contain' | 'fill'
-      quality?: number
-      /** @enum {string} */
-      format?: 'origin'
-    }
-    PublicUrlOptions: {
-      transform?: components['schemas']['StorageObjectTransformOptions']
-      download?: boolean
-      downloadName?: string
-    }
-    GetPublicUrlBody: {
-      path: string
-      options?: components['schemas']['PublicUrlOptions']
-    }
-    PublicUrlResponse: {
-      publicUrl: string
-    }
-    DownloadObjectOptions: {
-      transform?: components['schemas']['StorageObjectTransformOptions']
-      download?: boolean
-      downloadName?: string
-    }
-    DownloadObjectBody: {
-      path: string
-      options?: components['schemas']['DownloadObjectOptions']
-    }
-    SignedUrlOptions: {
-      transform?: components['schemas']['StorageObjectTransformOptions']
-      download?: boolean
-      downloadName?: string
-    }
-    GetSignedUrlBody: {
-      path: string
-      expiresIn: number
-      options?: components['schemas']['SignedUrlOptions']
-    }
-    SignedUrlResponse: {
-      signedUrl: string
-    }
-    SignedUrlsOptions: {
-      download?: boolean
-      downloadName?: string
-    }
-    GetSignedUrlsBody: {
-      path: string[]
-      expiresIn: number
-      options?: components['schemas']['SignedUrlsOptions']
-    }
-    SignedUrlsResponse: {
-      signedUrl: string
-      error: string | null
-      path: string | null
-    }
-    CopyObjectBody: {
-      from: string
-      to: string
-    }
-    CopyObjectResponse: {
-      path: string
-    }
-    MoveObjectBody: {
-      from: string
-      to: string
-    }
-    DeleteObjectsBody: {
-      paths: string[]
-    }
-    GetStorageCredential: {
-      id: string
-      description: string
-      created_at: string
-    }
-    GetStorageCredentialsResponse: {
-      data: components['schemas']['GetStorageCredential'][]
-    }
-    CreateStorageCredentialBody: {
-      description: string
-    }
-    CreateStorageCredentialResponse: {
-      id: string
-      access_key: string
-      secret_key: string
-      description: string
-    }
-    Invoice: {
-      id: string
-      invoice_pdf: string
-      subscription: string
-      subtotal: number
-      number: string
-      period_end: number
-      status: string
-    }
-    OverdueInvoiceCount: {
-      organization_id: number
-      overdue_invoice_count: number
-    }
-    GoogleAnalyticBody: {
-      language?: string
-      screen_resolution?: string
-      session_id: string
-    }
-    TelemetryEventBody: {
-      category: string
-      action: string
-      label?: Record<string, never>
-      value?: string
-      page_referrer?: string
-      page_title?: string
-      page_location?: string
-      ga?: components['schemas']['GoogleAnalyticBody']
-    }
-    IdentifyUserBody: {
-      id: number
-      gotrue_id: string
-      mobile?: string
-      primary_email: string
-      username?: string
-      first_name?: string
-      last_name?: string
-      is_alpha_user?: boolean
-      free_project_limit?: number
-      auth0_id?: string
-    }
-    TelemetryIdentifyBody: {
-      user: components['schemas']['IdentifyUserBody']
-      ga?: components['schemas']['GoogleAnalyticBody']
-    }
-    TelemetryPageBody: {
-      referrer: string
-      title: string
-      route?: string
-      ga?: components['schemas']['GoogleAnalyticBody']
-    }
-    PageBody: {
-      path: string
-      location: string
-      referrer?: string
-      title?: string
-    }
-    TelemetryActivityBody: {
-      activity: string
-      source: string
-      projectRef?: string
-      orgSlug?: string
-      data?: Record<string, never>
-      page: components['schemas']['PageBody']
-    }
-    TelemetryPageviewBody: {
-      projectRef?: string
-      orgSlug?: string
-      referrer: string
-      title: string
-      path: string
-      location: string
-    }
-    CreateVercelEnvironmentVariableBody: {
-      key: string
-      target: string[]
-      type: string
-      value: string
-    }
-    GetUserOrganizationIntegrationResponse: {
-      id: string
-      inserted_at: string
-      updated_at: string
-      metadata: Record<string, never>
-      integration: {
-        name?: string
-      }
-      added_by: {
-        username?: string
-        primary_email?: string
-      }
-      organization: {
-        slug?: string
-      }
-    }
-    ProjectIntegrationConnection: {
-      id: string
-      inserted_at: string
-      updated_at: string
-      organization_integration_id: string
-      supabase_project_ref: string
-      added_by: {
-        username?: string
-        primary_email?: string
-      }
-    }
-    GetOrganizationIntegrationResponse: {
-      id: string
-      inserted_at: string
-      updated_at: string
-      metadata: Record<string, never>
-      integration: {
-        name?: string
-      }
-      added_by: {
-        username?: string
-        primary_email?: string
-      }
-      organization: {
-        slug?: string
-      }
-      connections: components['schemas']['ProjectIntegrationConnection'][]
-    }
-    CreateVercelIntegrationBody: {
-      code: string
-      configuration_id: string
-      organization_slug: string
-      metadata: Record<string, never>
-      source: string
-      teamId?: string
-    }
-    VercelProjectDeployHooks: {
-      createdAt?: number
-      id: string
-      name: string
-      ref: string
-      url: string
-    }
-    VercelProjectLink: {
-      type?: string
-      deployHooks: components['schemas']['VercelProjectDeployHooks'][]
-      gitCredentialId?: string
-      productionBranch?: string
-    }
-    IntegrationVercelProject: {
-      id: string
-      name: string
-      framework?: string | null
-      link?: components['schemas']['VercelProjectLink']
-    }
-    GetVercelProjectsResponse: {
-      projects: components['schemas']['IntegrationVercelProject'][]
-      pagination: {
-        count?: number
-        next?: number | null
-        prev?: number | null
-      }
-    }
-    GetVercelConnections: {
-      id: string
-      inserted_at: string
-      updated_at: string
-      organization_integration_id: string
-      supabase_project_ref: string
-      foreign_project_id: string
-      metadata: Record<string, never>
-    }
-    IntegrationConnectionVercel: {
-      foreign_project_id: string
-      supabase_project_ref: string
-      metadata: Record<string, never>
-    }
-    CreateVercelConnectionsBody: {
-      organization_integration_id: string
-      connection: components['schemas']['IntegrationConnectionVercel']
-    }
-    SyncVercelEnvError: {
-      message: string
-    }
-    CreateVercelConnectionResponse: {
-      id: string
-      env_sync_error?: components['schemas']['SyncVercelEnvError']
-    }
-    UpdateVercelConnectionsBody: {
-      metadata: Record<string, never>
-    }
-    DeleteVercelConnectionResponse: {
-      id: string
-    }
-    GitHubAuthorization: {
-      id: number
-      user_id: number
-      sender_id: number
-    }
-    CreateGitHubAuthorizationBody: {
-      code: string
-    }
-    ListGitHubConnectionsProject: {
-      id: number
-      ref: string
-      name: string
-    }
-    ListGitHubConnectionsRepository: {
-      id: number
-      name: string
-    }
-    ListGitHubConnectionsUser: {
-      id: number
-      username: string
-      primary_email: string | null
-    }
-    ListGitHubConnectionsConnection: {
-      id: number
-      inserted_at: string
-      updated_at: string
-      installation_id: number
-      project: components['schemas']['ListGitHubConnectionsProject']
-      repository: components['schemas']['ListGitHubConnectionsRepository']
-      user: components['schemas']['ListGitHubConnectionsUser'] | null
-      workdir: string
-    }
-    ListGitHubConnectionsResponse: {
-      connections: components['schemas']['ListGitHubConnectionsConnection'][]
-    }
-    CreateGitHubConnectionsBody: {
-      project_ref: string
-      installation_id: number
-      repository_id: number
-    }
-    UpdateGitHubConnectionsBody: {
-      workdir?: string
-      supabase_changes_only?: boolean
-    }
-    CreateCliLoginSessionBody: {
-      session_id: string
-      public_key: string
-      token_name?: string
-    }
->>>>>>> 2bf347a585720719a9bd87adaafeb376154207f8
-    V1UpdateFunctionBody: {
-      name?: string
-      body?: string
-      verify_jwt?: boolean
-    }
-<<<<<<< HEAD
-    V1CreateFunctionBody: {
-=======
-    FunctionResponse: {
-      id: string
->>>>>>> 2bf347a585720719a9bd87adaafeb376154207f8
-      slug: string
-      name: string
-      body: string
-      verify_jwt?: boolean
-<<<<<<< HEAD
-=======
-      import_map?: boolean
-      entrypoint_path?: string
-      import_map_path?: string
-    }
-    V1CreateFunctionBody: {
-      slug: string
-      name: string
-      body: string
-      verify_jwt?: boolean
-    }
-    SecretResponse: {
-      name: string
-      value: string
->>>>>>> 2bf347a585720719a9bd87adaafeb376154207f8
-    }
-    CreateSecretBody: {
-      /**
-       * @description Secret name must not start with the SUPABASE_ prefix.
-       * @example string
-       */
-      name: string
-    }
-    ReportStatusBody: Record<string, never>
-    EventBody: Record<string, never>
-    CredentialsRequestBody: Record<string, never>
-    UpdateAddonAdminBody: {
-      addon_variant: components['schemas']['AddonVariantId']
-      addon_type: components['schemas']['ProjectAddonType']
-      /** @enum {string} */
-      proration_behaviour: 'prorate_and_invoice_end_of_cycle' | 'prorate_and_invoice_now'
-    }
-    SystemCreateProjectBody: {
-      /** @description Database password */
-      db_pass: string
-      /** @description Name of your project, should not contain dots */
-      name: string
-      /** @description Slug of your organization */
-      organization_id: string
-      /**
-       * @description Subscription plan
-       * @example free
-       * @enum {string}
-       */
-      plan: 'free' | 'pro'
-      /**
-       * @description Region you want your server to reside in
-       * @example us-east-1
-       * @enum {string}
-       */
-      region:
-        | 'us-east-1'
-        | 'us-west-1'
-        | 'us-west-2'
-        | 'ap-east-1'
-        | 'ap-southeast-1'
-        | 'ap-northeast-1'
-        | 'ap-northeast-2'
-        | 'ap-southeast-2'
-        | 'eu-west-1'
-        | 'eu-west-2'
-        | 'eu-west-3'
-        | 'eu-central-1'
-        | 'ca-central-1'
-        | 'ap-south-1'
-        | 'sa-east-1'
-    }
-    SystemDatabaseResponse: {
-      /** @description Database host */
-      host: string
-      /** @description Database version */
-      version: string
-    }
-    SystemProjectResponse: {
-      /** @description Id of your project */
-      id: string
-      /** @description Slug of your organization */
-      organization_id: string
-      /** @description Name of your project */
-      name: string
-      /**
-       * @description Region of your project
-       * @example us-east-1
-       */
-      region: string
-      /**
-       * @description Creation timestamp
-       * @example 2023-03-29T16:32:59Z
-       */
-      created_at: string
-      database?: components['schemas']['SystemDatabaseResponse']
-    }
-<<<<<<< HEAD
-    UpdateSubscriptionV2AdminBody: Record<string, never>
-    UpdateRestrictionsBody: Record<string, never>
-    CreateAwsPartnerOrganizationBody: Record<string, never>
-    GetMetricsBody: Record<string, never>
-    UpdateBranchBody: Record<string, never>
-    V1CreateProjectBody: {
-      /** @description Database password */
-      db_pass: string
-      /** @description Name of your project, should not contain dots */
-=======
-    UpdateSubscriptionV2AdminBody: {
-      payment_method?: string
-      /** @enum {string} */
-      tier: 'tier_payg' | 'tier_pro' | 'tier_free' | 'tier_team' | 'tier_enterprise'
-      price_id?: string
-    }
-    RestrictionData: {
-      grace_period_end?: string
-      /** @enum {string} */
-      restrictions?: 'drop_requests_402'
-      violations?: (
-        | 'exceed_db_size_quota'
-        | 'exceed_egress_quota'
-        | 'exceed_edge_functions_count_quota'
-        | 'exceed_edge_functions_invocations_quota'
-        | 'exceed_monthly_active_users_quota'
-        | 'exceed_realtime_connection_count_quota'
-        | 'exceed_realtime_message_count_quota'
-        | 'exceed_storage_size_quota'
-        | 'overdue_payment'
-      )[]
-    }
-    UpdateRestrictionsBody: {
-      /** @enum {string} */
-      restriction_status: 'grace_period' | 'grace_period_over' | 'null' | 'restricted'
-      restriction_data?: components['schemas']['RestrictionData']
-      no_notification?: boolean
-    }
-    UpdateRestrictionsResponse: {
-      slug: string
-      /** @enum {string} */
-      restriction_status?: 'grace_period' | 'grace_period_over' | 'null' | 'restricted'
-      restriction_data?: components['schemas']['RestrictionData']
-      message?: string
-    }
-    CreateAwsPartnerOrganizationBody: {
-      primary_email: string
-      name: string
-    }
-    AwsPartnerOrganizationResponse: {
-      id: number
-      slug: string
-      name: string
-    }
-    GetMetricsBody: {
-      /** @enum {string} */
-      metric: 'user_queries'
-      /** @enum {string} */
-      interval: '1d' | '3d' | '7d'
-      project_refs: string[]
-      region: string
-    }
-    ProjectMetric: {
-      project_ref: string
-      metric: string
-      value: number
-    }
-    GetMetricsResponse: {
-      metrics: components['schemas']['ProjectMetric'][]
-    }
-    BranchDetailResponse: {
-      db_port: number
-      ref: string
-      postgres_version: string
-      /** @enum {string} */
-      status:
-        | 'ACTIVE_HEALTHY'
-        | 'ACTIVE_UNHEALTHY'
-        | 'COMING_UP'
-        | 'GOING_DOWN'
-        | 'INACTIVE'
-        | 'INIT_FAILED'
-        | 'REMOVED'
-        | 'RESTORING'
-        | 'UNKNOWN'
-        | 'UPGRADING'
-        | 'PAUSING'
-      db_host: string
-      db_user?: string
-      db_pass?: string
-      jwt_secret?: string
-    }
-    UpdateBranchBody: {
-      branch_name?: string
-      git_branch?: string
-      reset_on_push?: boolean
-      persistent?: boolean
-    }
-    BranchResponse: {
-      id: string
->>>>>>> 2bf347a585720719a9bd87adaafeb376154207f8
-      name: string
-      /** @description Slug of your organization */
-      organization_id: string
-      /**
-       * @deprecated
-       * @description Subscription plan is now set on organization level and is ignored in this request
-       * @example free
-       * @enum {string}
-       */
-      plan: 'free' | 'pro'
-      /**
-       * @description Region you want your server to reside in
-       * @example us-east-1
-       * @enum {string}
-       */
-      region:
-        | 'us-east-1'
-        | 'us-west-1'
-        | 'us-west-2'
-        | 'ap-east-1'
-        | 'ap-southeast-1'
-        | 'ap-northeast-1'
-        | 'ap-northeast-2'
-        | 'ap-southeast-2'
-        | 'eu-west-1'
-        | 'eu-west-2'
-        | 'eu-west-3'
-        | 'eu-central-1'
-        | 'ca-central-1'
-        | 'ap-south-1'
-        | 'sa-east-1'
-      /** @deprecated */
-      kps_enabled: boolean
-      desired_instance_size: components['schemas']['DesiredInstanceSize']
-      /**
-       * @description Template URL used to create the project from the CLI.
-       * @example https://github.com/supabase/supabase/tree/master/examples/slack-clone/nextjs-slack-clone
-       */
-      template_url: string
-    }
-    V1DatabaseResponse: {
-      /** @description Database host */
-      host: string
-      /** @description Database version */
-      version: string
-    }
-    V1ProjectResponse: {
-      /** @description Id of your project */
-      id: string
-      /** @description Slug of your organization */
-      organization_id: string
-      /** @description Name of your project */
-      name: string
-      /**
-       * @description Region of your project
-       * @example us-east-1
-       */
-      region: string
-      /**
-       * @description Creation timestamp
-       * @example 2023-03-29T16:32:59Z
-       */
-      created_at: string
-      database?: components['schemas']['V1DatabaseResponse']
-      /** @enum {string} */
-      status:
-        | 'ACTIVE_HEALTHY'
-        | 'ACTIVE_UNHEALTHY'
-        | 'COMING_UP'
-        | 'GOING_DOWN'
-        | 'INACTIVE'
-        | 'INIT_FAILED'
-        | 'REMOVED'
-        | 'RESTORING'
-        | 'UNKNOWN'
-        | 'UPGRADING'
-        | 'PAUSING'
-    }
-<<<<<<< HEAD
-    CreateBranchBody: Record<string, never>
-    UpdateCustomHostnameBody: Record<string, never>
-    RemoveNetworkBanRequest: Record<string, never>
-    NetworkRestrictionsRequest: Record<string, never>
-    UpdatePgsodiumConfigBody: Record<string, never>
-    SslEnforcementRequest: Record<string, never>
-    VanitySubdomainBody: Record<string, never>
-    UpgradeDatabaseBody: Record<string, never>
-=======
-    V1CreateProjectBody: {
-      /** @description Database password */
-      db_pass: string
-      /** @description Name of your project, should not contain dots */
-      name: string
-      /** @description Slug of your organization */
-      organization_id: string
-      /**
-       * @deprecated
-       * @description Subscription plan is now set on organization level and is ignored in this request
-       * @example free
-       * @enum {string}
-       */
-      plan?: 'free' | 'pro'
-      /**
-       * @description Region you want your server to reside in
-       * @example us-east-1
-       * @enum {string}
-       */
-      region:
-        | 'us-east-1'
-        | 'us-west-1'
-        | 'us-west-2'
-        | 'ap-east-1'
-        | 'ap-southeast-1'
-        | 'ap-northeast-1'
-        | 'ap-northeast-2'
-        | 'ap-southeast-2'
-        | 'eu-west-1'
-        | 'eu-west-2'
-        | 'eu-west-3'
-        | 'eu-central-1'
-        | 'ca-central-1'
-        | 'ap-south-1'
-        | 'sa-east-1'
-      /** @deprecated */
-      kps_enabled?: boolean
-      desired_instance_size?: components['schemas']['DesiredInstanceSize']
-      /**
-       * @description Template URL used to create the project from the CLI.
-       * @example https://github.com/supabase/supabase/tree/master/examples/slack-clone/nextjs-slack-clone
-       */
-      template_url?: string
-    }
-    ApiKeyResponse: {
-      name: string
-      api_key: string
-    }
-    CreateBranchBody: {
-      branch_name: string
-      git_branch?: string
-      region?: string
-    }
-    UpdateCustomHostnameResponse: {
-      /** @enum {string} */
-      status:
-        | '1_not_started'
-        | '2_initiated'
-        | '3_challenge_verified'
-        | '4_origin_setup_completed'
-        | '5_services_reconfigured'
-      custom_hostname: string
-      data: Record<string, never>
-    }
-    UpdateCustomHostnameBody: {
-      custom_hostname: string
-    }
-    NetworkBanResponse: {
-      banned_ipv4_addresses: string[]
-    }
-    RemoveNetworkBanRequest: {
-      ipv4_addresses: string[]
-    }
-    NetworkRestrictionsRequest: {
-      dbAllowedCidrs?: string[]
-      dbAllowedCidrsV6?: string[]
-    }
-    NetworkRestrictionsResponse: {
-      /** @enum {string} */
-      entitlement: 'disallowed' | 'allowed'
-      config: components['schemas']['NetworkRestrictionsRequest']
-      old_config?: components['schemas']['NetworkRestrictionsRequest']
-      /** @enum {string} */
-      status: 'stored' | 'applied'
-    }
-    PgsodiumConfigResponse: {
-      root_key: string
-    }
-    UpdatePgsodiumConfigBody: {
-      root_key: string
-    }
-    PostgrestConfigWithJWTSecretResponse: {
-      max_rows: number
-      db_schema: string
-      db_extra_search_path: string
-      jwt_secret?: string
-    }
-    V1ProjectRefResponse: {
-      id: number
-      ref: string
-      name: string
-    }
-    SslEnforcements: {
-      database: boolean
-    }
-    SslEnforcementResponse: {
-      currentConfig: components['schemas']['SslEnforcements']
-      appliedSuccessfully: boolean
-    }
-    SslEnforcementRequest: {
-      requestedConfig: components['schemas']['SslEnforcements']
-    }
-    TypescriptResponse: {
-      types: string
-    }
-    VanitySubdomainConfigResponse: {
-      /** @enum {string} */
-      status: 'not-used' | 'custom-domain-used' | 'active'
-      custom_domain?: string
-    }
-    VanitySubdomainBody: {
-      vanity_subdomain: string
-    }
-    SubdomainAvailabilityResponse: {
-      available: boolean
-    }
-    ActivateVanitySubdomainResponse: {
-      custom_domain: string
-    }
-    UpgradeDatabaseBody: {
-      target_version: number
-    }
-    ProjectUpgradeInitiateResponse: {
-      tracking_id: string
-    }
-    ProjectVersion: {
-      postgres_version: number
-      app_version: string
-    }
-    ProjectUpgradeEligibilityResponse: {
-      eligible: boolean
-      current_app_version: string
-      latest_app_version: string
-      target_upgrade_versions: components['schemas']['ProjectVersion'][]
-      potential_breaking_changes: string[]
-      duration_estimate_hours: number
-      legacy_auth_custom_roles: string[]
-      extension_dependent_objects: string[]
-    }
-    DatabaseUpgradeStatus: {
-      initiated_at: string
-      target_version: number
-      /** @enum {string} */
-      error?:
-        | '1_upgraded_instance_launch_failed'
-        | '2_volume_detachchment_from_upgraded_instance_failed'
-        | '3_volume_attachment_to_original_instance_failed'
-        | '4_data_upgrade_initiation_failed'
-        | '5_data_upgrade_completion_failed'
-        | '6_volume_detachchment_from_original_instance_failed'
-        | '7_volume_attachment_to_upgraded_instance_failed'
-        | '8_upgrade_completion_failed'
-      /** @enum {string} */
-      progress?:
-        | '0_requested'
-        | '1_started'
-        | '2_launched_upgraded_instance'
-        | '3_detached_volume_from_upgraded_instance'
-        | '4_attached_volume_to_original_instance'
-        | '5_initiated_data_upgrade'
-        | '6_completed_data_upgrade'
-        | '7_detached_volume_from_original_instance'
-        | '8_attached_volume_to_upgraded_instance'
-        | '9_completed_upgrade'
-      /** @enum {number} */
-      status: 0 | 1 | 2
-    }
-    DatabaseUpgradeStatusResponse: {
-      databaseUpgradeStatus: components['schemas']['DatabaseUpgradeStatus'] | null
-    }
-    ReadOnlyStatusResponse: {
-      enabled: boolean
-      override_enabled: boolean
-      override_active_until: string
-    }
->>>>>>> 2bf347a585720719a9bd87adaafeb376154207f8
-    SetUpReadReplicaBody: {
-      /**
-       * @description Region you want your read replica to reside in
-       * @example us-east-1
-       * @enum {string}
-       */
-      read_replica_region:
-        | 'us-east-1'
-        | 'us-west-1'
-        | 'us-west-2'
-        | 'ap-east-1'
-        | 'ap-southeast-1'
-        | 'ap-northeast-1'
-        | 'ap-northeast-2'
-        | 'ap-southeast-2'
-        | 'eu-west-1'
-        | 'eu-west-2'
-        | 'eu-west-3'
-        | 'eu-central-1'
-        | 'ca-central-1'
-        | 'ap-south-1'
-        | 'sa-east-1'
-    }
-    RemoveReadReplicaBody: Record<string, never>
-    AuthHealthResponse: {
-      name: string
-      version: string
-      description: string
-    }
-    RealtimeHealthResponse: {
-      healthy: boolean
-      db_connected: boolean
-      connected_cluster: number
-    }
-    V1ServiceHealthResponse: {
-      info:
-        | components['schemas']['AuthHealthResponse']
-        | components['schemas']['RealtimeHealthResponse']
-<<<<<<< HEAD
-=======
-      /** @enum {string} */
-      name: 'auth' | 'db' | 'pooler' | 'realtime' | 'rest' | 'storage'
-      healthy: boolean
-      /** @enum {string} */
-      status: 'COMING_UP' | 'ACTIVE_HEALTHY' | 'UNHEALTHY'
-      error?: string
-    }
-    V1PgbouncerConfigResponse: {
-      /** @enum {string} */
-      pool_mode?: 'transaction' | 'session' | 'statement'
-      default_pool_size?: number
-      ignore_startup_parameters?: string
-      max_client_conn?: number
-      connection_string?: string
-    }
-    AuthConfigResponse: {
-      disable_signup: boolean | null
-      external_anonymous_users_enabled: boolean | null
-      external_apple_additional_client_ids: string | null
-      external_apple_client_id: string | null
-      external_apple_enabled: boolean | null
-      external_apple_secret: string | null
-      external_azure_client_id: string | null
-      external_azure_enabled: boolean | null
-      external_azure_secret: string | null
-      external_azure_url: string | null
-      external_bitbucket_client_id: string | null
-      external_bitbucket_enabled: boolean | null
-      external_bitbucket_secret: string | null
-      external_discord_client_id: string | null
-      external_discord_enabled: boolean | null
-      external_discord_secret: string | null
-      external_email_enabled: boolean | null
-      external_facebook_client_id: string | null
-      external_facebook_enabled: boolean | null
-      external_facebook_secret: string | null
-      external_figma_client_id: string | null
-      external_figma_enabled: boolean | null
-      external_figma_secret: string | null
-      external_github_client_id: string | null
-      external_github_enabled: boolean | null
-      external_github_secret: string | null
-      external_gitlab_client_id: string | null
-      external_gitlab_enabled: boolean | null
-      external_gitlab_secret: string | null
-      external_gitlab_url: string | null
-      external_google_additional_client_ids: string | null
-      external_google_client_id: string | null
-      external_google_enabled: boolean | null
-      external_google_secret: string | null
-      external_google_skip_nonce_check: boolean | null
-      external_kakao_client_id: string | null
-      external_kakao_enabled: boolean | null
-      external_kakao_secret: string | null
-      external_keycloak_client_id: string | null
-      external_keycloak_enabled: boolean | null
-      external_keycloak_secret: string | null
-      external_keycloak_url: string | null
-      external_linkedin_oidc_client_id: string | null
-      external_linkedin_oidc_enabled: boolean | null
-      external_linkedin_oidc_secret: string | null
-      external_notion_client_id: string | null
-      external_notion_enabled: boolean | null
-      external_notion_secret: string | null
-      external_phone_enabled: boolean | null
-      external_slack_client_id: string | null
-      external_slack_enabled: boolean | null
-      external_slack_secret: string | null
-      external_spotify_client_id: string | null
-      external_spotify_enabled: boolean | null
-      external_spotify_secret: string | null
-      external_twitch_client_id: string | null
-      external_twitch_enabled: boolean | null
-      external_twitch_secret: string | null
-      external_twitter_client_id: string | null
-      external_twitter_enabled: boolean | null
-      external_twitter_secret: string | null
-      external_workos_client_id: string | null
-      external_workos_enabled: boolean | null
-      external_workos_secret: string | null
-      external_workos_url: string | null
-      external_zoom_client_id: string | null
-      external_zoom_enabled: boolean | null
-      external_zoom_secret: string | null
-      hook_custom_access_token_enabled: boolean | null
-      hook_custom_access_token_uri: string | null
-      hook_mfa_verification_attempt_enabled: boolean | null
-      hook_mfa_verification_attempt_uri: string | null
-      hook_password_verification_attempt_enabled: boolean | null
-      hook_password_verification_attempt_uri: string | null
-      jwt_exp: number | null
-      mailer_allow_unverified_email_sign_ins: boolean | null
-      mailer_autoconfirm: boolean | null
-      mailer_otp_exp: number | null
-      mailer_secure_email_change_enabled: boolean | null
-      mailer_subjects_confirmation: string | null
-      mailer_subjects_email_change: string | null
-      mailer_subjects_invite: string | null
-      mailer_subjects_magic_link: string | null
-      mailer_subjects_recovery: string | null
-      mailer_subjects_reauthentication: string | null
-      mailer_templates_confirmation_content: string | null
-      mailer_templates_email_change_content: string | null
-      mailer_templates_invite_content: string | null
-      mailer_templates_magic_link_content: string | null
-      mailer_templates_recovery_content: string | null
-      mailer_templates_reauthentication_content: string | null
-      mfa_max_enrolled_factors: number | null
-      password_hibp_enabled: boolean | null
-      password_min_length: number | null
-      password_required_characters: string | null
-      rate_limit_anonymous_users: number | null
-      rate_limit_email_sent: number | null
-      rate_limit_sms_sent: number | null
-      rate_limit_token_refresh: number | null
-      rate_limit_verify: number | null
-      refresh_token_rotation_enabled: boolean | null
-      saml_enabled: boolean | null
-      security_captcha_enabled: boolean | null
-      security_captcha_provider: string | null
-      security_captcha_secret: string | null
-      security_manual_linking_enabled: boolean | null
-      security_refresh_token_reuse_interval: number | null
-      security_update_password_require_reauthentication: boolean | null
-      sessions_inactivity_timeout: number | null
-      sessions_single_per_user: boolean | null
-      sessions_tags: string | null
-      sessions_timebox: number | null
-      site_url: string | null
-      sms_autoconfirm: boolean | null
-      sms_max_frequency: number | null
-      sms_messagebird_access_key: string | null
-      sms_messagebird_originator: string | null
-      sms_otp_exp: number | null
-      sms_otp_length: number | null
-      sms_provider: string | null
-      sms_template: string | null
-      sms_test_otp: string | null
-      sms_test_otp_valid_until: string | null
-      sms_textlocal_api_key: string | null
-      sms_textlocal_sender: string | null
-      sms_twilio_account_sid: string | null
-      sms_twilio_auth_token: string | null
-      sms_twilio_content_sid: string | null
-      sms_twilio_message_service_sid: string | null
-      sms_twilio_verify_account_sid: string | null
-      sms_twilio_verify_auth_token: string | null
-      sms_twilio_verify_message_service_sid: string | null
-      sms_vonage_api_key: string | null
-      sms_vonage_api_secret: string | null
-      sms_vonage_from: string | null
-      smtp_admin_email: string | null
-      smtp_host: string | null
-      smtp_max_frequency: number | null
-      smtp_pass: string | null
-      smtp_port: string | null
-      smtp_sender_name: string | null
-      smtp_user: string | null
-      uri_allow_list: string | null
-    }
-    UpdateAuthConfigBody: {
-      site_url?: string
-      disable_signup?: boolean
-      jwt_exp?: number
-      smtp_admin_email?: string
-      smtp_host?: string
-      smtp_port?: string
-      smtp_user?: string
-      smtp_pass?: string
-      smtp_max_frequency?: number
-      smtp_sender_name?: string
-      mailer_allow_unverified_email_sign_ins?: boolean
-      mailer_autoconfirm?: boolean
-      mailer_subjects_invite?: string
-      mailer_subjects_confirmation?: string
-      mailer_subjects_recovery?: string
-      mailer_subjects_email_change?: string
-      mailer_subjects_magic_link?: string
-      mailer_subjects_reauthentication?: string
-      mailer_templates_invite_content?: string
-      mailer_templates_confirmation_content?: string
-      mailer_templates_recovery_content?: string
-      mailer_templates_email_change_content?: string
-      mailer_templates_magic_link_content?: string
-      mailer_templates_reauthentication_content?: string
-      mfa_max_enrolled_factors?: number
-      uri_allow_list?: string
-      external_anonymous_users_enabled?: boolean
-      external_email_enabled?: boolean
-      external_phone_enabled?: boolean
-      saml_enabled?: boolean
-      security_captcha_enabled?: boolean
-      security_captcha_provider?: string
-      security_captcha_secret?: string
-      sessions_timebox?: number
-      sessions_inactivity_timeout?: number
-      sessions_single_per_user?: boolean
-      sessions_tags?: string
-      rate_limit_anonymous_users?: number
-      rate_limit_email_sent?: number
-      rate_limit_sms_sent?: number
-      rate_limit_verify?: number
-      rate_limit_token_refresh?: number
-      mailer_secure_email_change_enabled?: boolean
-      refresh_token_rotation_enabled?: boolean
-      password_hibp_enabled?: boolean
-      password_min_length?: number
-      /** @enum {string} */
-      password_required_characters?:
-        | 'abcdefghijklmnopqrstuvwxyzABCDEFGHIJKLMNOPQRSTUVWXYZ:0123456789'
-        | 'abcdefghijklmnopqrstuvwxyz:ABCDEFGHIJKLMNOPQRSTUVWXYZ:0123456789'
-        | 'abcdefghijklmnopqrstuvwxyz:ABCDEFGHIJKLMNOPQRSTUVWXYZ:0123456789:!@#$%^&*()_+-=[]{};\'\\:"|<>?,./`~'
-        | ''
-      security_manual_linking_enabled?: boolean
-      security_update_password_require_reauthentication?: boolean
-      security_refresh_token_reuse_interval?: number
-      mailer_otp_exp?: number
-      sms_autoconfirm?: boolean
-      sms_max_frequency?: number
-      sms_otp_exp?: number
-      sms_otp_length?: number
-      sms_provider?: string
-      sms_messagebird_access_key?: string
-      sms_messagebird_originator?: string
-      sms_test_otp?: string
-      sms_test_otp_valid_until?: string
-      sms_textlocal_api_key?: string
-      sms_textlocal_sender?: string
-      sms_twilio_account_sid?: string
-      sms_twilio_auth_token?: string
-      sms_twilio_content_sid?: string
-      sms_twilio_message_service_sid?: string
-      sms_twilio_verify_account_sid?: string
-      sms_twilio_verify_auth_token?: string
-      sms_twilio_verify_message_service_sid?: string
-      sms_vonage_api_key?: string
-      sms_vonage_api_secret?: string
-      sms_vonage_from?: string
-      sms_template?: string
-      hook_mfa_verification_attempt_enabled?: boolean
-      hook_mfa_verification_attempt_uri?: string
-      hook_password_verification_attempt_enabled?: boolean
-      hook_password_verification_attempt_uri?: string
-      hook_custom_access_token_enabled?: boolean
-      hook_custom_access_token_uri?: string
-      hook_send_sms_enabled?: boolean
-      hook_send_sms_uri?: string
-      hook_send_email_enabled?: boolean
-      hook_send_email_uri?: string
-      external_apple_enabled?: boolean
-      external_apple_client_id?: string
-      external_apple_secret?: string
-      external_apple_additional_client_ids?: string
-      external_azure_enabled?: boolean
-      external_azure_client_id?: string
-      external_azure_secret?: string
-      external_azure_url?: string
-      external_bitbucket_enabled?: boolean
-      external_bitbucket_client_id?: string
-      external_bitbucket_secret?: string
-      external_discord_enabled?: boolean
-      external_discord_client_id?: string
-      external_discord_secret?: string
-      external_facebook_enabled?: boolean
-      external_facebook_client_id?: string
-      external_facebook_secret?: string
-      external_figma_enabled?: boolean
-      external_figma_client_id?: string
-      external_figma_secret?: string
-      external_github_enabled?: boolean
-      external_github_client_id?: string
-      external_github_secret?: string
-      external_gitlab_enabled?: boolean
-      external_gitlab_client_id?: string
-      external_gitlab_secret?: string
-      external_gitlab_url?: string
-      external_google_enabled?: boolean
-      external_google_client_id?: string
-      external_google_secret?: string
-      external_google_additional_client_ids?: string
-      external_google_skip_nonce_check?: boolean
-      external_kakao_enabled?: boolean
-      external_kakao_client_id?: string
-      external_kakao_secret?: string
-      external_keycloak_enabled?: boolean
-      external_keycloak_client_id?: string
-      external_keycloak_secret?: string
-      external_keycloak_url?: string
-      external_linkedin_oidc_enabled?: boolean
-      external_linkedin_oidc_client_id?: string
-      external_linkedin_oidc_secret?: string
-      external_notion_enabled?: boolean
-      external_notion_client_id?: string
-      external_notion_secret?: string
-      external_slack_enabled?: boolean
-      external_slack_client_id?: string
-      external_slack_secret?: string
-      external_spotify_enabled?: boolean
-      external_spotify_client_id?: string
-      external_spotify_secret?: string
-      external_twitch_enabled?: boolean
-      external_twitch_client_id?: string
-      external_twitch_secret?: string
-      external_twitter_enabled?: boolean
-      external_twitter_client_id?: string
-      external_twitter_secret?: string
-      external_workos_enabled?: boolean
-      external_workos_client_id?: string
-      external_workos_secret?: string
-      external_workos_url?: string
-      external_zoom_enabled?: boolean
-      external_zoom_client_id?: string
-      external_zoom_secret?: string
-    }
-    CreateThirdPartyAuthBody: {
-      oidc_issuer_url?: string
-      jwks_url?: string
-      custom_jwks?: Record<string, never>
-    }
-    ThirdPartyAuth: {
-      id: string
-      type: string
-      oidc_issuer_url?: string | null
-      jwks_url?: string | null
-      custom_jwks?: unknown
-      resolved_jwks?: unknown
-      inserted_at: string
-      updated_at: string
-      resolved_at?: string | null
-    }
-    AttributeValue: {
-      default?: Record<string, never> | number | string | boolean
-      name?: string
-      names?: string[]
-    }
-    AttributeMapping: {
-      keys: {
-        [key: string]: components['schemas']['AttributeValue']
-      }
->>>>>>> 2bf347a585720719a9bd87adaafeb376154207f8
-    }
-    UpdateAuthConfigBody: Record<string, never>
-    CreateThirdPartyAuthBody: Record<string, never>
-    CreateProviderBody: {
-      /**
-       * @description What type of provider will be created
-       * @enum {string}
-       */
-      type: 'saml'
-<<<<<<< HEAD
-=======
-      metadata_xml?: string
-      metadata_url?: string
-      domains?: string[]
-      attribute_mapping?: components['schemas']['AttributeMapping']
-    }
-    SamlDescriptor: {
-      id: string
-      entity_id: string
-      metadata_url?: string
-      metadata_xml?: string
-      attribute_mapping?: components['schemas']['AttributeMapping']
-    }
-    Domain: {
-      id: string
-      domain?: string
-      created_at?: string
-      updated_at?: string
-    }
-    CreateProviderResponse: {
-      id: string
-      saml?: components['schemas']['SamlDescriptor']
-      domains?: components['schemas']['Domain'][]
-      created_at?: string
-      updated_at?: string
-    }
-    Provider: {
-      id: string
-      saml?: components['schemas']['SamlDescriptor']
-      domains?: components['schemas']['Domain'][]
-      created_at?: string
-      updated_at?: string
-    }
-    ListProvidersResponse: {
-      items: components['schemas']['Provider'][]
-    }
-    GetProviderResponse: {
-      id: string
-      saml?: components['schemas']['SamlDescriptor']
-      domains?: components['schemas']['Domain'][]
-      created_at?: string
-      updated_at?: string
-    }
-    UpdateProviderBody: {
-      metadata_xml?: string
-      metadata_url?: string
-      domains?: string[]
-      attribute_mapping?: components['schemas']['AttributeMapping']
-    }
-    UpdateProviderResponse: {
-      id: string
-      saml?: components['schemas']['SamlDescriptor']
-      domains?: components['schemas']['Domain'][]
-      created_at?: string
-      updated_at?: string
-    }
-    DeleteProviderResponse: {
-      id: string
-      saml?: components['schemas']['SamlDescriptor']
-      domains?: components['schemas']['Domain'][]
-      created_at?: string
-      updated_at?: string
-    }
-    V1RunQueryBody: {
-      query: string
-    }
-    V1Backup: {
-      /** @enum {string} */
-      status: 'COMPLETED' | 'FAILED' | 'PENDING' | 'REMOVED' | 'ARCHIVED'
-      is_physical_backup: boolean
-      inserted_at: string
-    }
-    V1PhysicalBackup: {
-      earliest_physical_backup_date_unix?: number
-      latest_physical_backup_date_unix?: number
-    }
-    V1BackupsResponse: {
-      region: string
-      walg_enabled: boolean
-      pitr_enabled: boolean
-      backups: components['schemas']['V1Backup'][]
-      physical_backup_data: components['schemas']['V1PhysicalBackup']
-    }
-    V1RestorePitrBody: {
-      recovery_time_target_unix: number
-    }
-    FunctionSlugResponse: {
-      id: string
-      slug: string
-      name: string
-      /** @enum {string} */
-      status: 'ACTIVE' | 'REMOVED' | 'THROTTLED'
-      version: number
-      created_at: number
-      updated_at: number
-      verify_jwt?: boolean
-      import_map?: boolean
-      entrypoint_path?: string
-      import_map_path?: string
-    }
-    V1StorageBucketResponse: {
-      id: string
-      name: string
-      owner: string
-      created_at: string
-      updated_at: string
-      public: boolean
-    }
-    OrganizationResponseV1: {
-      id: string
-      name: string
-    }
-    CreateOrganizationBodyV1: {
-      name: string
-    }
-    V1OrganizationMemberResponse: {
-      user_id: string
-      user_name: string
-      email?: string
-      role_name: string
-      mfa_enabled: boolean
-    }
-    V1OrganizationSlugResponse: {
-      plan?: components['schemas']['BillingPlanId']
-      opt_in_tags: 'AI_SQL_GENERATOR_OPT_IN'[]
-      id: string
-      name: string
-    }
-    OAuthTokenBody: {
-      /** @enum {string} */
-      grant_type: 'authorization_code' | 'refresh_token'
-      client_id: string
-      client_secret: string
-      code?: string
-      code_verifier?: string
-      redirect_uri?: string
-      refresh_token?: string
-    }
-    OAuthTokenResponse: {
-      /** @enum {string} */
-      token_type: 'Bearer'
-      access_token: string
-      refresh_token: string
-      expires_in: number
-    }
-    SnippetProject: {
-      id: number
-      name: string
-    }
-    SnippetUser: {
-      id: number
-      username: string
-    }
-    SnippetMeta: {
-      id: string
-      inserted_at: string
-      updated_at: string
-      /** @enum {string} */
-      type: 'sql'
-      /** @enum {string} */
-      visibility: 'user' | 'project' | 'org' | 'public'
-      name: string
-      description: string | null
-      project: components['schemas']['SnippetProject']
-      owner: components['schemas']['SnippetUser']
-      updated_by: components['schemas']['SnippetUser']
-    }
-    SnippetList: {
-      data: components['schemas']['SnippetMeta'][]
-    }
-    SnippetContent: {
-      favorite: boolean
-      schema_version: string
-      sql: string
-    }
-    SnippetResponse: {
-      id: string
-      inserted_at: string
-      updated_at: string
-      /** @enum {string} */
-      type: 'sql'
-      /** @enum {string} */
-      visibility: 'user' | 'project' | 'org' | 'public'
-      name: string
-      description: string | null
-      project: components['schemas']['SnippetProject']
-      owner: components['schemas']['SnippetUser']
-      updated_by: components['schemas']['SnippetUser']
-      content: components['schemas']['SnippetContent']
-    }
-    ServiceHealthResponse: {
-      /**
-       * @description Service name
-       * @enum {string}
-       */
-      name: 'auth' | 'db' | 'pooler' | 'realtime' | 'rest' | 'storage'
-      /** @description Whether the service is healthy */
-      healthy: boolean
-      /**
-       * @description Service health status
-       * @example COMING_UP
-       * @enum {string}
-       */
-      status: 'COMING_UP' | 'ACTIVE_HEALTHY' | 'UNHEALTHY'
-      /** @description Service health check error */
-      error?: string
-    }
-    ResourceWithServicesStatusResponse: {
-      /** @description Supabase project instance compute size */
-      compute: string
-      /** @description Unique ID representing the fly extension */
-      id: string
-      /**
-       * @description Supabase project status
-       * @example ACTIVE_HEALTHY
-       * @enum {string}
-       */
-      status:
-        | 'REMOVED'
-        | 'COMING_UP'
-        | 'INACTIVE'
-        | 'ACTIVE_HEALTHY'
-        | 'ACTIVE_UNHEALTHY'
-        | 'UNKNOWN'
-        | 'GOING_DOWN'
-        | 'INIT_FAILED'
-        | 'RESTORING'
-        | 'UPGRADING'
-        | 'PAUSING'
-      /**
-       * @description Supabase organization id
-       * @example fly_123456789
-       */
-      supabase_org_id: string
-      /** @description Supabase project services health status */
-      services: components['schemas']['ServiceHealthResponse'][]
-    }
-    ResourceProvisioningConfigResponse: {
-      /**
-       * @description PSQL connection string
-       * @example postgresql://postgres:dbpass@db.abcdefghijklmnop.supabase.co:5432/postgres
-       */
-      DATABASE_URL: string
-      /**
-       * @description Pooler connection string
-       * @example postgres://postgres.abcdefghijklmnop:dbpass@aws-0-us-east-1.pooler.supabase.com:6543/postgres
-       */
-      DATABASE_POOLER_URL: string
-    }
-    ResourceProvisioningResponse: {
-      /** @description Supabase envs config */
-      config: components['schemas']['ResourceProvisioningConfigResponse']
-      /**
-       * @description The target Fly application for internal traffic
-       * @example ext-db-pgshhamktpsgnptvcadw
-       */
-      fly_app_name: string
-      /**
-       * @description Supabase project id
-       * @example pgshhamktpsgnptvcadw
-       */
-      id: string
-      /** @description Welcome message */
-      message: string
-      /**
-       * @description Supabase organization id
-       * @example fly_123456789
-       */
-      supabase_org_id: string
-    }
-    FlyOrganization: {
-      plan: components['schemas']['BillingPlanId']
-      id: string
-      supabase_org_id: string
-      name: string
-    }
-    OrganizationExtensionStatus: {
-      /** @description Supabase project instance compute size */
-      compute: string
-      /** @description Unique ID representing the fly extension */
-      id: string
-      /**
-       * @description Supabase project status
-       * @example ACTIVE_HEALTHY
-       * @enum {string}
-       */
-      status:
-        | 'REMOVED'
-        | 'COMING_UP'
-        | 'INACTIVE'
-        | 'ACTIVE_HEALTHY'
-        | 'ACTIVE_UNHEALTHY'
-        | 'UNKNOWN'
-        | 'GOING_DOWN'
-        | 'INIT_FAILED'
-        | 'RESTORING'
-        | 'UPGRADING'
-        | 'PAUSING'
-      /**
-       * @description Supabase organization id
-       * @example fly_123456789
-       */
-      supabase_org_id: string
-    }
-    ResourceBillingItem: {
-      /**
-       * @description Non-Unique identifier of the item
-       * @example usage_egress
-       */
-      itemIdentifier: string
-      /**
-       * @description Descriptive name of the billing item
-       * @example Pro Plan
-       */
-      itemName: string
-      /** @enum {string} */
-      type: 'usage' | 'plan' | 'addon' | 'proration' | 'compute_credits'
-      /**
-       * @description In case of a usage item, the free usage included in the customers plan
-       * @example 100
-       */
-      freeUnitsInPlan?: number
-      /**
-       * @description In case of a usage item, the total usage
-       * @example 100
-       */
-      usageTotal?: number
-      /**
-       * @description In case of a usage item, the billable usage amount, free usage has been deducted
-       * @example 100
-       */
-      usageBillable?: number
-      /**
-       * @description Costs of the item in cents
-       * @example 100
-       */
-      costs: number
-    }
-    ResourceBillingResponse: {
-      /** @description Whether the user is exceeding the included quotas in the plan - only relevant for users on usage-capped plans. */
-      exceedsPlanLimits: boolean
-      /** @description Whether the user is can have over-usage, which will be billed - this will be false on usage-capped plans. */
-      overusageAllowed: boolean
-      items: components['schemas']['ResourceBillingItem'][]
->>>>>>> 2bf347a585720719a9bd87adaafeb376154207f8
-    }
-    UpdateProviderBody: Record<string, never>
-    V1RunQueryBody: Record<string, never>
-    V1RestorePitrBody: Record<string, never>
-    CreateOrganizationBodyV1: Record<string, never>
-    OAuthTokenBody: Record<string, never>
-  }
-  responses: never
-  parameters: never
-  requestBodies: never
-  headers: never
-  pathItems: never
-}
-
-export type $defs = Record<string, never>
-
-export type external = Record<string, never>
-
-export interface operations {
-  /** Get notifications */
-  NotificationsController_getNotificationsV2: {
-    responses: {
-      /** @description Failed to retrieve notifications */
-      500: {
-        content: never
-      }
-    }
-  }
-  /** Delete notifications */
-  NotificationsController_deleteNotifications: {
-    requestBody: {
-      content: {
-        'application/json': components['schemas']['UpdateNotificationsBodyV1']
-      }
-    }
-    responses: {
-      /** @description Failed to delete notifications */
-      500: {
-        content: never
-      }
-    }
-  }
-  /** Update notifications */
-  NotificationsController_updateNotificationsV2: {
-    requestBody: {
-      content: {
-        'application/json': components['schemas']['UpdateNotificationBodyV2'][]
-      }
-    }
-    responses: {
-      /** @description Failed to update notifications */
-      500: {
-        content: never
-      }
-    }
-  }
-  /** Get an aggregated data of interest across all notifications for the user */
-  NotificationsController_getNotificationsSummary: {
-    responses: {
-      200: {
-        content: never
-      }
-    }
-  }
-  /** Archives all notifications */
-  NotificationsController_archiveAllNotifications: {
-    responses: {
-      /** @description Failed to archive all notifications */
-      500: {
-        content: never
-      }
-    }
-  }
-  /** Reset password for email */
-  ResetPasswordController_resetPassword: {
-    requestBody: {
-      content: {
-        'application/json': components['schemas']['ResetPasswordBody']
-      }
-    }
-    responses: {
-      201: {
-        content: never
-      }
-    }
-  }
-  /** Send feedback */
-  SendFeedbackController_sendFeedback: {
-    requestBody: {
-      content: {
-        'application/json': components['schemas']['SendFeedbackBody']
-      }
-    }
-    responses: {
-      /** @description Failed to send feedback */
-      500: {
-        content: never
-      }
-    }
-  }
-  /** Send exit survey to HubSpot */
-  SendExitSurveyController_sendExitSurvey: {
-    requestBody: {
-      content: {
-        'application/json': components['schemas']['SendExitSurveyBody']
-      }
-    }
-    responses: {
-      /** @description Failed to send exit survey */
-      500: {
-        content: never
-      }
-    }
-  }
-  /** Send upgrade survey to survey_responses table */
-  SendUpgradeSurveyController_sendUpgradeSurvey: {
-    requestBody: {
-      content: {
-        'application/json': components['schemas']['SendUpgradeSurveyBody']
-      }
-    }
-    responses: {
-      /** @description Failed to send upgrade survey */
-      500: {
-        content: never
-      }
-    }
-  }
-  /** Send feedback on docs */
-  SendDocsFeedbackController_sendDocsFeedback: {
-    requestBody: {
-      content: {
-        'application/json': components['schemas']['SendDocsFeedbackBody']
-      }
-    }
-    responses: {
-<<<<<<< HEAD
-=======
-      201: {
-        content: {
-          'application/json': components['schemas']['SendFeedbackResponse']
-        }
-      }
->>>>>>> 2bf347a585720719a9bd87adaafeb376154207f8
-      /** @description Failed to send feedback for docs */
-      500: {
-        content: never
-      }
-    }
-  }
-  /** Sign up with email and password */
-  SignUpController_signUp: {
-    requestBody: {
-      content: {
-        'application/json': components['schemas']['SignUpBody']
-      }
-    }
-    responses: {
-      201: {
-        content: never
-      }
-    }
-  }
-  /** Gets project's status */
-  StatusController_getStatus: {
-    parameters: {
-      path: {
-        /** @description Project ref */
-        ref: string
-      }
-    }
-    responses: {
-      /** @description Failed to get project's status */
-      500: {
-        content: never
-      }
-    }
-  }
-  /**
-   * Gets resource warnings for all projects accessible by the user
-   * @description Only returns the minimal project info
-   */
-  ProjectsResourceWarningsController_getProjectsResourceWarnings: {
-    responses: {
-      200: {
-        content: never
-      }
-    }
-  }
-  /** Redirects to Fly sso flow */
-  TermsOfServiceController_flyTosAccepted: {
-    parameters: {
-      query: {
-        extension_id: string
-        organization_id: string
-      }
-    }
-    responses: {
-      200: {
-        content: never
-      }
-    }
-  }
-  /** Gets GoTrue config */
-  GoTrueConfigController_getGoTrueConfig: {
-    parameters: {
-      path: {
-        /** @description Project ref */
-        ref: string
-      }
-    }
-    responses: {
-      /** @description Failed to retrieve GoTrue config */
-      500: {
-        content: never
-      }
-    }
-  }
-  /** Updates GoTrue config */
-  GoTrueConfigController_updateGoTrueConfig: {
-    parameters: {
-      path: {
-        /** @description Project ref */
-        ref: string
-      }
-    }
-    requestBody: {
-      content: {
-        'application/json': components['schemas']['UpdateGoTrueConfigBody']
-      }
-    }
-    responses: {
-      /** @description Failed to update GoTrue config */
-      500: {
-        content: never
-      }
-    }
-  }
-  /** Sends an invite to the given email */
-  InviteController_sendInvite: {
-    parameters: {
-      path: {
-        /** @description Project ref */
-        ref: string
-      }
-    }
-    requestBody: {
-      content: {
-        'application/json': components['schemas']['UserBody']
-      }
-    }
-    responses: {
-      403: {
-        content: never
-      }
-      /** @description Failed to send an invite to the given email */
-      500: {
-        content: never
-      }
-    }
-  }
-  /** Sends a magic link to the given email */
-  MagicLinkController_sendMagicLink: {
-    parameters: {
-      path: {
-        /** @description Project ref */
-        ref: string
-      }
-    }
-    requestBody: {
-      content: {
-        'application/json': components['schemas']['UserBody']
-      }
-    }
-    responses: {
-      403: {
-        content: never
-      }
-      /** @description Failed to send a magic link to the given email */
-      500: {
-        content: never
-      }
-    }
-  }
-  /** Sends an OTP to the given phone number */
-  OtpController_sendOtp: {
-    parameters: {
-      path: {
-        /** @description Project ref */
-        ref: string
-      }
-    }
-    requestBody: {
-      content: {
-        'application/json': components['schemas']['UserBody']
-      }
-    }
-    responses: {
-      403: {
-        content: never
-      }
-      /** @description Failed to send an OTP to the given phone number */
-      500: {
-        content: never
-      }
-    }
-  }
-  /** Sends a recovery email to the given email */
-  RecoverController_sendRecover: {
-    parameters: {
-      path: {
-        /** @description Project ref */
-        ref: string
-      }
-    }
-    requestBody: {
-      content: {
-        'application/json': components['schemas']['UserBody']
-      }
-    }
-    responses: {
-      403: {
-        content: never
-      }
-      /** @description Failed to send a recovery email to the given email */
-      500: {
-        content: never
-      }
-    }
-  }
-  /** Gets GoTrue template */
-  TemplateController_getTemplate: {
-<<<<<<< HEAD
-=======
-    parameters: {
-      path: {
-        ref: string
-        template:
-          | 'confirmation'
-          | 'email-change'
-          | 'invite'
-          | 'magic-link'
-          | 'recovery'
-          | 'reauthentication'
-      }
-    }
->>>>>>> 2bf347a585720719a9bd87adaafeb376154207f8
-    responses: {
-      /** @description Failed to retrieve GoTrue template */
-      500: {
-        content: never
-      }
-    }
-  }
-  /** Gets users */
-  UsersController_getUsers: {
-    parameters: {
-      path: {
-        /** @description Project ref */
-        ref: string
-      }
-    }
-    responses: {
-      403: {
-        content: never
-      }
-      /** @description Failed to retrieve users */
-      500: {
-        content: never
-      }
-    }
-  }
-  /** Delete user with given ID */
-  UsersController_deleteUser: {
-    parameters: {
-      path: {
-        /** @description Project ref */
-        ref: string
-      }
-    }
-    requestBody: {
-      content: {
-        'application/json': components['schemas']['UserBody']
-      }
-    }
-    responses: {
-      403: {
-        content: never
-      }
-      /** @description Failed to delete user */
-      500: {
-        content: never
-      }
-    }
-  }
-  /** Delete all factors associated to a user */
-  FactorsController_deleteFactors: {
-    parameters: {
-      path: {
-        /** @description Project ref */
-        ref: string
-      }
-    }
-    responses: {
-      403: {
-        content: never
-      }
-      /** @description Failed to delete factors */
-      500: {
-        content: never
-      }
-    }
-  }
-  /** Gets project backups */
-  BackupsController_getBackups: {
-    parameters: {
-      path: {
-        /** @description Project ref */
-        ref: string
-      }
-    }
-    responses: {
-      /** @description Failed to get project backups */
-      500: {
-        content: never
-      }
-    }
-  }
-  /** Enable usage of physical backups */
-  BackupsController_enablePhysicalBackup: {
-    parameters: {
-      path: {
-        /** @description Project ref */
-        ref: string
-      }
-    }
-    responses: {
-      /** @description Failed to enable usage of physical backups */
-      500: {
-        content: never
-      }
-    }
-  }
-  /** Download project backup */
-  BackupsController_downloadBackup: {
-    parameters: {
-      path: {
-        /** @description Project ref */
-        ref: string
-      }
-    }
-    requestBody: {
-      content: {
-        'application/json': components['schemas']['DownloadBackupBody']
-      }
-    }
-    responses: {
-      /** @description Failed to download project backup */
-      500: {
-        content: never
-      }
-    }
-  }
-  /** Restore project backup */
-  BackupsController_restoreBackup: {
-    parameters: {
-      path: {
-        /** @description Project ref */
-        ref: string
-      }
-    }
-    requestBody: {
-      content: {
-        'application/json': components['schemas']['RestoreLogicalBackupBody']
-      }
-    }
-    responses: {
-      /** @description Failed to restore project backup */
-      500: {
-        content: never
-      }
-    }
-  }
-  /** Restore project with a physical backup */
-  BackupsController_restorePhysicalBackup: {
-    parameters: {
-      path: {
-        /** @description Project ref */
-        ref: string
-      }
-    }
-    requestBody: {
-      content: {
-        'application/json': components['schemas']['RestorePhysicalBackupBody']
-      }
-    }
-    responses: {
-      /** @description Failed to restore project with physical backup */
-      500: {
-        content: never
-      }
-    }
-  }
-  /** Restore project to a previous point in time */
-  BackupsController_restorePointInTimeBackup: {
-    parameters: {
-      path: {
-        /** @description Project ref */
-        ref: string
-      }
-    }
-    requestBody: {
-      content: {
-        'application/json': components['schemas']['PointInTimeRestoreBody']
-      }
-    }
-    responses: {
-      /** @description Failed to restore project to a previous point in time */
-      500: {
-        content: never
-      }
-    }
-  }
-  /** Gets hook logs with the given ID */
-  HooksController_getHookLogs: {
-    parameters: {
-      header: {
-        'x-connection-encrypted': string
-      }
-      path: {
-        /** @description Project ref */
-        ref: string
-      }
-    }
-    responses: {
-      403: {
-        content: never
-      }
-      /** @description Failed to get hook logs with the given ID */
-      500: {
-        content: never
-      }
-    }
-  }
-  /** Enables Database Webhooks on the project */
-  HooksController_enableHooks: {
-    parameters: {
-      path: {
-        /** @description Project ref */
-        ref: string
-      }
-    }
-    responses: {
-      403: {
-        content: never
-      }
-      /** @description Failed to enable Database Webhooks on the project */
-      500: {
-        content: never
-      }
-    }
-  }
-  /** Gets the status of owner reassignment */
-  OwnerController_getOwnerReassignStatus: {
-    parameters: {
-      path: {
-        /** @description Project ref */
-        ref: string
-      }
-    }
-    responses: {
-      /** @description Failed to get status of owner reassignment */
-      500: {
-        content: never
-      }
-    }
-  }
-  /** Reassigns object owner from supabase_admin to temp */
-  OwnerController_applyOwnerReassign: {
-    parameters: {
-      header: {
-        'x-connection-encrypted': string
-      }
-      path: {
-        /** @description Project ref */
-        ref: string
-      }
-    }
-    responses: {
-      403: {
-        content: never
-      }
-      /** @description Failed to reassign owner on the project */
-      500: {
-        content: never
-      }
-    }
-  }
-  /** Rollback object owner from temp to supabase_admin */
-  OwnerController_rollbackOwnerReassign: {
-    parameters: {
-      header: {
-        'x-connection-encrypted': string
-      }
-      path: {
-        /** @description Project ref */
-        ref: string
-      }
-    }
-    responses: {
-      403: {
-        content: never
-      }
-      /** @description Failed to rollback owner on the project */
-      500: {
-        content: never
-      }
-    }
-  }
-  /** Reassigns object owner from temp to postgres */
-  OwnerController_finaliseOwnerReassign: {
-    parameters: {
-      header: {
-        'x-connection-encrypted': string
-      }
-      path: {
-        /** @description Project ref */
-        ref: string
-      }
-    }
-    responses: {
-      403: {
-        content: never
-      }
-      /** @description Failed to reassign owner on the project */
-      500: {
-        content: never
-      }
-    }
-  }
-  /**
-   * List all organizations
-   * @description Returns a list of organizations that you currently belong to.
-   */
-  OrganizationsController_getOrganizations: {
-    responses: {
-      /** @description Unexpected error listing organizations */
-      500: {
-        content: never
-      }
-    }
-  }
-  /** Creates an organization */
-  OrganizationsController_createOrganizationWithTier: {
-    requestBody: {
-      content: {
-        'application/json': components['schemas']['CreateOrganizationBody']
-      }
-    }
-    responses: {
-      /** @description Unexpected error creating an organization */
-      500: {
-        content: never
-      }
-    }
-  }
-  /** Gets organization linked to fly organization id */
-  OrganizationsController_getOrganizationByFlyOrganizationId: {
-    parameters: {
-      path: {
-        fly_organization_id: string
-      }
-    }
-    responses: {
-      200: {
-        content: never
-      }
-    }
-  }
-  /** Deletes organization */
-  OrganizationSlugController_deleteOrganization: {
-    parameters: {
-      path: {
-        /** @description Organization slug */
-        slug: string
-      }
-    }
-    responses: {
-      403: {
-        content: never
-      }
-      /** @description Failed to delete organization */
-      500: {
-        content: never
-      }
-    }
-  }
-  /** Updates organization */
-  OrganizationSlugController_updateOrganization: {
-    parameters: {
-      path: {
-        /** @description Organization slug */
-        slug: string
-      }
-    }
-    requestBody: {
-      content: {
-        'application/json': components['schemas']['UpdateOrganizationBody']
-      }
-    }
-    responses: {
-      /** @description Failed to update organization */
-      500: {
-        content: never
-      }
-    }
-  }
-  /** Gets the Stripe customer */
-  CustomerController_getCustomer: {
-    parameters: {
-      path: {
-        /** @description Organization slug */
-        slug: string
-      }
-    }
-    responses: {
-      /** @description Failed to retrieve the Stripe customer */
-      500: {
-        content: never
-      }
-    }
-  }
-  /** Updates the Stripe customer */
-  CustomerController_updateCustomer: {
-    parameters: {
-      path: {
-        /** @description Organization slug */
-        slug: string
-      }
-    }
-    responses: {
-      403: {
-        content: never
-      }
-      /** @description Failed to update the Stripe customer */
-      500: {
-        content: never
-      }
-    }
-  }
-  /** Gets the given organization's roles */
-  RolesController_addMember: {
-    parameters: {
-      path: {
-        /** @description Organization slug */
-        slug: string
-      }
-    }
-    responses: {
-      /** @description Failed to retrieve the organization's roles */
-      500: {
-        content: never
-      }
-    }
-  }
-  /** Gets the given organization's tax IDs */
-  TaxIdsController_getTaxIds: {
-    parameters: {
-      path: {
-        /** @description Organization slug */
-        slug: string
-      }
-    }
-    responses: {
-      403: {
-        content: never
-      }
-      /** @description Failed to retrieve the organization's tax IDs */
-      500: {
-        content: never
-      }
-    }
-  }
-  /** Creates a tax ID for the given organization */
-  TaxIdsController_createTaxId: {
-    parameters: {
-      path: {
-        /** @description Organization slug */
-        slug: string
-      }
-    }
-    requestBody: {
-      content: {
-        'application/json': components['schemas']['CreateTaxIdBody']
-      }
-    }
-    responses: {
-      403: {
-        content: never
-      }
-      /** @description Failed to create the tax ID */
-      500: {
-        content: never
-      }
-    }
-  }
-  /** Delete the tax ID with the given ID */
-  TaxIdsController_deleteTaxId: {
-    parameters: {
-      path: {
-        /** @description Organization slug */
-        slug: string
-      }
-    }
-    requestBody: {
-      content: {
-        'application/json': components['schemas']['DeleteTaxIdBody']
-      }
-    }
-    responses: {
-      403: {
-        content: never
-      }
-      /** @description Failed to delete the tax ID */
-      500: {
-        content: never
-      }
-    }
-  }
-  /** Transfers the organization to the given member */
-  TransferController_transferOrganization: {
-    requestBody: {
-      content: {
-        'application/json': components['schemas']['TransferOrganizationBody']
-      }
-    }
-    responses: {
-      /** @description Failed to update owner */
-      500: {
-        content: never
-      }
-    }
-  }
-  /** Gets daily organization stats */
-  OrgDailyStatsController_getDailyStats: {
-    parameters: {
-      path: {
-        /** @description Organization slug */
-        slug: string
-      }
-    }
-    responses: {
-      /** @description Failed to get daily organization stats */
-      500: {
-        content: never
-      }
-    }
-  }
-  /** Gets daily organization stats for compute */
-  OrgDailyStatsController_getDailyStatsCompute: {
-    parameters: {
-      path: {
-        /** @description Organization slug */
-        slug: string
-      }
-    }
-    responses: {
-      /** @description Failed to get daily organization stats for compute */
-      500: {
-        content: never
-      }
-    }
-  }
-  /** Gets usage stats */
-  OrgUsageController_getOrgUsage: {
-    parameters: {
-      path: {
-        /** @description Organization slug */
-        slug: string
-      }
-    }
-    responses: {
-      /** @description Failed to get usage stats */
-      500: {
-        content: never
-      }
-    }
-  }
-  /** Get standard security questionnaire URL */
-  OrgDocumentsController_getStandardSecurityQuestionnaireUrl: {
-    parameters: {
-      path: {
-        /** @description Organization slug */
-        slug: string
-      }
-    }
-    responses: {
-      200: {
-        content: never
-      }
-    }
-  }
-  /** Get SOC2 Type 2 report URL */
-  OrgDocumentsController_getSoc2Type2ReportUrl: {
-    parameters: {
-      path: {
-        /** @description Organization slug */
-        slug: string
-      }
-    }
-    responses: {
-      200: {
-        content: never
-      }
-    }
-  }
-  /** Gets an organization's audit logs */
-  OrgAuditLogsController_getAuditLogs: {
-    parameters: {
-      query?: {
-        /** @description Start timestamp */
-        iso_timestamp_start?: string
-        /** @description End timestamp */
-        iso_timestamp_end?: string
-      }
-      path: {
-        /** @description Organization slug */
-        slug: string
-      }
-    }
-    responses: {
-      /** @description Failed to get an organization's audit logs */
-      500: {
-        content: never
-      }
-    }
-  }
-  /** Gets invited users */
-  InviteController_getInvitedUsers: {
-    parameters: {
-      path: {
-        /** @description Organization slug */
-        slug: string
-      }
-    }
-    responses: {
-      /** @description Failed to get invited users */
-      500: {
-        content: never
-      }
-    }
-  }
-  /** Invites user */
-  InviteController_inviteUser: {
-    parameters: {
-      path: {
-        /** @description Organization slug */
-        slug: string
-      }
-    }
-    requestBody: {
-      content: {
-        'application/json': components['schemas']['InviteUserBody']
-      }
-    }
-    responses: {
-      /** @description Failed to invite user */
-      500: {
-        content: never
-      }
-    }
-  }
-  /** Delete invited user */
-  InviteController_deleteInvitedUser: {
-    parameters: {
-      query: {
-        invited_id: number
-      }
-      path: {
-        /** @description Organization slug */
-        slug: string
-      }
-    }
-    responses: {
-      /** @description Failed to delete invited user */
-      500: {
-        content: never
-      }
-    }
-  }
-  /** Gets invite */
-  JoinController_getInvite: {
-    parameters: {
-      query: {
-        token: string
-      }
-      path: {
-        /** @description Organization slug */
-        slug: string
-      }
-    }
-    responses: {
-      /** @description Failed to get invite */
-      500: {
-        content: never
-      }
-    }
-  }
-  /** Joins organization */
-  JoinController_joinOrganization: {
-    parameters: {
-      query: {
-        token: string
-      }
-      path: {
-        /** @description Organization slug */
-        slug: string
-      }
-    }
-    responses: {
-      /** @description Failed to join organization */
-      500: {
-        content: never
-      }
-    }
-  }
-  /** Leaves the given organization */
-  MembersDeprecatedController_leaveOrganization: {
-    parameters: {
-      path: {
-        /** @description Organization slug */
-        slug: string
-      }
-    }
-    responses: {
-      /** @description Failed to leave organization */
-      500: {
-        content: never
-      }
-    }
-  }
-  /** Leaves the given organization */
-  MembersDeprecatedController_removeMember: {
-    parameters: {
-      path: {
-        /** @description Organization slug */
-        slug: string
-      }
-    }
-    requestBody: {
-      content: {
-        'application/json': components['schemas']['RemoveMemberBody']
-      }
-    }
-    responses: {
-      /** @description Failed to leave organization */
-      500: {
-        content: never
-      }
-    }
-  }
-  /** Gets organization's members */
-  MembersController_getMembers: {
-    parameters: {
-      path: {
-        /** @description Organization slug */
-        slug: string
-      }
-    }
-    responses: {
-      /** @description Failed to retrieve organization's members */
-      500: {
-        content: never
-      }
-    }
-  }
-  /** Removes organization member */
-  MembersController_deleteMember: {
-    parameters: {
-      path: {
-        /** @description Organization slug */
-        slug: string
-      }
-    }
-    responses: {
-      /** @description Failed to remove organization member */
-      500: {
-        content: never
-      }
-    }
-  }
-  /** Updates organization member */
-  MembersController_updateMember: {
-    parameters: {
-      path: {
-        /** @description Organization slug */
-        slug: string
-      }
-    }
-    requestBody: {
-      content: {
-        'application/json': components['schemas']['UpdateMemberBody']
-      }
-    }
-    responses: {
-      /** @description Failed to update organization member */
-      500: {
-        content: never
-      }
-    }
-  }
-  /** Gets organization members who have reached their free project limit */
-  ReachedFreeProjectLimitController_getMembersWhoReachedFreeProjectLimit: {
-    parameters: {
-      path: {
-        /** @description Organization slug */
-        slug: string
-      }
-    }
-    responses: {
-      /** @description Failed to retrieve organization members who have reached their free project limit */
-      500: {
-        content: never
-      }
-    }
-  }
-  /** Gets Stripe payment methods for the given organization */
-  PaymentsController_getPaymentMethods: {
-    parameters: {
-      path: {
-        /** @description Organization slug */
-        slug: string
-      }
-    }
-    responses: {
-      403: {
-        content: never
-      }
-      /** @description Failed to get Stripe payment methods */
-      500: {
-        content: never
-      }
-    }
-  }
-  /** Detach Stripe payment method with the given card ID */
-  PaymentsController_detachPaymentMethod: {
-    requestBody: {
-      content: {
-        'application/json': components['schemas']['DetachPaymentMethodBody']
-      }
-    }
-    responses: {
-      403: {
-        content: never
-      }
-      /** @description Failed to detach Stripe payment method */
-      500: {
-        content: never
-      }
-    }
-  }
-  /** Sets up a payment method */
-  SetupIntentOrgController_setUpPaymentMethod: {
-    parameters: {
-      path: {
-        /** @description Organization slug */
-        slug: string
-      }
-    }
-    requestBody: {
-      content: {
-        'application/json': components['schemas']['HCaptchaBody']
-      }
-    }
-    responses: {
-      403: {
-        content: never
-      }
-      /** @description Failed to set up a payment method */
-      500: {
-        content: never
-      }
-    }
-  }
-  /** Gets the current subscription */
-  SubscriptionController_getSubscription: {
-    parameters: {
-      path: {
-        /** @description Organization slug */
-        slug: string
-      }
-    }
-    responses: {
-      403: {
-        content: never
-      }
-      /** @description Failed to retrieve subscription */
-      500: {
-        content: never
-      }
-    }
-  }
-  /** Updates subscription */
-  SubscriptionController_updateSubscription: {
-    parameters: {
-      path: {
-        /** @description Organization slug */
-        slug: string
-      }
-    }
-    requestBody: {
-      content: {
-        'application/json': components['schemas']['UpdateSubscriptionBody']
-      }
-    }
-    responses: {
-      403: {
-        content: never
-      }
-      /** @description Failed to update subscription change */
-      500: {
-        content: never
-      }
-    }
-  }
-  /** Preview subscription changes */
-  SubscriptionController_previewSubscriptionChange: {
-    parameters: {
-      path: {
-        /** @description Organization slug */
-        slug: string
-      }
-    }
-    requestBody: {
-      content: {
-        'application/json': components['schemas']['UpdateSubscriptionBody']
-      }
-    }
-    responses: {
-      403: {
-        content: never
-      }
-      /** @description Failed to preview subscription changes */
-      500: {
-        content: never
-      }
-    }
-  }
-  /** Deletes any upcoming subscription schedule */
-  SubscriptionController_deleteSubscriptionSchedule: {
-    parameters: {
-      path: {
-        /** @description Organization slug */
-        slug: string
-      }
-    }
-    responses: {
-      403: {
-        content: never
-      }
-      /** @description Failed to update subscription change */
-      500: {
-        content: never
-      }
-    }
-  }
-  /** Gets subscription plans */
-  OrgPlansController_getAvailablePlans: {
-    parameters: {
-      path: {
-        /** @description Organization slug */
-        slug: string
-      }
-    }
-    responses: {
-      403: {
-        content: never
-      }
-      /** @description Failed to get subscription plans */
-      500: {
-        content: never
-      }
-    }
-  }
-  /** Gets the upcoming invoice */
-  OrgInvoicesController_getUpcomingInvoice: {
-    parameters: {
-      path: {
-        /** @description Organization slug */
-        slug: string
-      }
-    }
-    responses: {
-      403: {
-        content: never
-      }
-      /** @description Failed to retrieve upcoming invoice */
-      500: {
-        content: never
-      }
-    }
-  }
-  /** Retrieve column privileges */
-  ColumnPrivilegesController_getColumnPrivileges: {
-    parameters: {
-      header: {
-        'x-connection-encrypted': string
-      }
-      path: {
-        /** @description Project ref */
-        ref: string
-      }
-    }
-    responses: {
-      403: {
-        content: never
-      }
-      /** @description Failed to retrieve column privileges */
-      500: {
-        content: never
-      }
-    }
-  }
-  /** Grant column privileges */
-  ColumnPrivilegesController_grantColumnPrivileges: {
-    parameters: {
-      header: {
-        'x-connection-encrypted': string
-      }
-      path: {
-        /** @description Project ref */
-        ref: string
-      }
-    }
-    requestBody: {
-      content: {
-        'application/json': components['schemas']['GrantColumnPrivilegesBody'][]
-      }
-    }
-    responses: {
-      403: {
-        content: never
-      }
-      /** @description Failed to grant column privileges */
-      500: {
-        content: never
-      }
-    }
-  }
-  /** Revoke column privileges */
-  ColumnPrivilegesController_revokeColumnPrivileges: {
-    parameters: {
-      header: {
-        'x-connection-encrypted': string
-      }
-      path: {
-        /** @description Project ref */
-        ref: string
-      }
-    }
-    requestBody: {
-      content: {
-        'application/json': components['schemas']['RevokeColumnPrivilegesBody'][]
-      }
-    }
-    responses: {
-      403: {
-        content: never
-      }
-      /** @description Failed to revoke column privileges */
-      500: {
-        content: never
-      }
-    }
-  }
-  /** Gets project pg.columns */
-  ColumnsController_getColumns: {
-    parameters: {
-      query: {
-        included_schemas: string
-        excluded_schemas: string
-      }
-      header: {
-        'x-connection-encrypted': string
-      }
-      path: {
-        /** @description Project ref */
-        ref: string
-      }
-    }
-    responses: {
-      403: {
-        content: never
-      }
-      /** @description Failed to get pg.columns */
-      500: {
-        content: never
-      }
-    }
-  }
-  /** Creates project pg.column */
-  ColumnsController_createColumn: {
-    parameters: {
-      header: {
-        'x-connection-encrypted': string
-      }
-      path: {
-        /** @description Project ref */
-        ref: string
-      }
-    }
-    requestBody: {
-      content: {
-        'application/json': components['schemas']['CreateColumnBody']
-      }
-    }
-    responses: {
-      403: {
-        content: never
-      }
-      /** @description Failed to create pg.column */
-      500: {
-        content: never
-      }
-    }
-  }
-  /** Deletes project pg.column with the given ID */
-  ColumnsController_deleteColumn: {
-    parameters: {
-      query: {
-        /** @description Column ID */
-        id: unknown
-      }
-      header: {
-        'x-connection-encrypted': string
-      }
-      path: {
-        /** @description Project ref */
-        ref: string
-      }
-    }
-    responses: {
-      403: {
-        content: never
-      }
-      /** @description Failed to delete pg.column with the given ID */
-      500: {
-        content: never
-      }
-    }
-  }
-  /** Updates project pg.column with the given ID */
-  ColumnsController_updateColumn: {
-    parameters: {
-      query: {
-        /** @description Column ID */
-        id: unknown
-      }
-      header: {
-        'x-connection-encrypted': string
-      }
-      path: {
-        /** @description Project ref */
-        ref: string
-      }
-    }
-    requestBody: {
-      content: {
-        'application/json': components['schemas']['UpdateColumnBody']
-      }
-    }
-    responses: {
-      403: {
-        content: never
-      }
-      /** @description Failed to update pg.column with the given ID */
-      500: {
-        content: never
-      }
-    }
-  }
-  /** Gets project pg.extensions */
-  ExtensionsController_getExtensions: {
-    parameters: {
-      header: {
-        'x-connection-encrypted': string
-      }
-      path: {
-        /** @description Project ref */
-        ref: string
-      }
-    }
-    responses: {
-      403: {
-        content: never
-      }
-      /** @description Failed to get pg.extensions */
-      500: {
-        content: never
-      }
-    }
-  }
-  /** Creates project pg.extension */
-  ExtensionsController_createExtension: {
-    parameters: {
-      header: {
-        'x-connection-encrypted': string
-      }
-      path: {
-        /** @description Project ref */
-        ref: string
-      }
-    }
-    requestBody: {
-      content: {
-        'application/json': components['schemas']['CreateExtensionBody']
-      }
-    }
-    responses: {
-      403: {
-        content: never
-      }
-      /** @description Failed to create pg.extension */
-      500: {
-        content: never
-      }
-    }
-  }
-  /** Deletes project pg.extension with the given ID */
-  ExtensionsController_deleteExtension: {
-    parameters: {
-      query: {
-        /** @description Extension ID */
-        id: string
-      }
-      header: {
-        'x-connection-encrypted': string
-      }
-      path: {
-        /** @description Project ref */
-        ref: string
-      }
-    }
-    responses: {
-      403: {
-        content: never
-      }
-      /** @description Failed to delete pg.extension with the given ID */
-      500: {
-        content: never
-      }
-    }
-  }
-  /** Retrieve database foreign tables */
-  ForeignTablesController_getForeignTables: {
-    parameters: {
-      query: {
-        id: string
-        limit: string
-        offset: string
-        include_columns: string
-      }
-      header: {
-        'x-connection-encrypted': string
-      }
-      path: {
-        /** @description Project ref */
-        ref: string
-      }
-    }
-    responses: {
-      403: {
-        content: never
-      }
-      /** @description Failed to retrieve database foreign tables */
-      500: {
-        content: never
-      }
-    }
-  }
-  /**
-   * List all functions
-   * @description Returns all functions you've previously added to the specified project.
-   */
-  FunctionsController_getFunctions: {
-    parameters: {
-      path: {
-        /** @description Project ref */
-        ref: string
-      }
-    }
-    responses: {
-      403: {
-        content: never
-      }
-      /** @description Failed to retrieve project's functions */
-      500: {
-        content: never
-      }
-    }
-  }
-  /**
-   * Create a function
-   * @description Creates a function and adds it to the specified project.
-   */
-  FunctionsController_createFunction: {
-    parameters: {
-      query?: {
-        import_map_path?: string
-        entrypoint_path?: string
-        import_map?: boolean
-        verify_jwt?: boolean
-        name?: string
-        slug?: string
-      }
-      path: {
-        /** @description Project ref */
-        ref: string
-      }
-    }
-    requestBody: {
-      content: {
-        'application/json': components['schemas']['V1CreateFunctionBody']
-        'application/vnd.denoland.eszip': components['schemas']['V1CreateFunctionBody']
-      }
-    }
-    responses: {
-      403: {
-        content: never
-      }
-      /** @description Failed to create project's function */
-      500: {
-        content: never
-      }
-    }
-  }
-  /** Deletes project pg.function with the given ID */
-  FunctionsController_deleteFunction: {
-    parameters: {
-      query: {
-        /** @description Function ID */
-        id: number
-      }
-      header: {
-        'x-connection-encrypted': string
-      }
-      path: {
-        /** @description Project ref */
-        ref: string
-      }
-    }
-    responses: {
-      403: {
-        content: never
-      }
-      /** @description Failed to delete pg.function with the given ID */
-      500: {
-        content: never
-      }
-    }
-  }
-  /** Updates project pg.function with the given ID */
-  FunctionsController_updateFunction: {
-    parameters: {
-      query: {
-        /** @description Function ID */
-        id: number
-      }
-      header: {
-        'x-connection-encrypted': string
-      }
-      path: {
-        /** @description Project ref */
-        ref: string
-      }
-    }
-    requestBody: {
-      content: {
-        'application/json': components['schemas']['UpdateFunctionBody']
-      }
-    }
-    responses: {
-      403: {
-        content: never
-      }
-      /** @description Failed to update pg.function with the given ID */
-      500: {
-        content: never
-      }
-    }
-  }
-  /** Retrieve database materialized views */
-  MaterializedViewsController_getMaterializedViews: {
-    parameters: {
-      query: {
-        id: string
-        included_schemas: string
-        excluded_schemas: string
-        limit: string
-        offset: string
-        include_columns: string
-      }
-      header: {
-        'x-connection-encrypted': string
-      }
-      path: {
-        /** @description Project ref */
-        ref: string
-      }
-    }
-    responses: {
-      403: {
-        content: never
-      }
-      /** @description Failed to retrieve database materialized views */
-      500: {
-        content: never
-      }
-    }
-  }
-  /** Gets project pg.policies */
-  PoliciesController_getPolicies: {
-    parameters: {
-      query: {
-        included_schemas: string
-        excluded_schemas: string
-      }
-      header: {
-        'x-connection-encrypted': string
-      }
-      path: {
-        /** @description Project ref */
-        ref: string
-      }
-    }
-    responses: {
-      403: {
-        content: never
-      }
-      /** @description Failed to get pg.policies */
-      500: {
-        content: never
-      }
-    }
-  }
-  /** Creates project pg.policy */
-  PoliciesController_createPolicy: {
-    parameters: {
-      header: {
-        'x-connection-encrypted': string
-      }
-      path: {
-        /** @description Project ref */
-        ref: string
-      }
-    }
-    requestBody: {
-      content: {
-        'application/json': components['schemas']['CreatePolicyBody']
-      }
-    }
-    responses: {
-      403: {
-        content: never
-      }
-      /** @description Failed to create pg.policy */
-      500: {
-        content: never
-      }
-    }
-  }
-  /** Deletes project pg.policy with the given ID */
-  PoliciesController_deletePolicy: {
-    parameters: {
-      query: {
-        /** @description Policy ID */
-        id: number
-      }
-      header: {
-        'x-connection-encrypted': string
-      }
-      path: {
-        /** @description Project ref */
-        ref: string
-      }
-    }
-    responses: {
-      403: {
-        content: never
-      }
-      /** @description Failed to delete pg.policy with the given ID */
-      500: {
-        content: never
-      }
-    }
-  }
-  /** Updates project pg.policy with the given ID */
-  PoliciesController_updatePolicy: {
-    parameters: {
-      query: {
-        /** @description Policy ID */
-        id: number
-      }
-      header: {
-        'x-connection-encrypted': string
-      }
-      path: {
-        /** @description Project ref */
-        ref: string
-      }
-    }
-    requestBody: {
-      content: {
-        'application/json': components['schemas']['UpdatePolicyBody']
-      }
-    }
-    responses: {
-      403: {
-        content: never
-      }
-      /** @description Failed to update pg.policy with the given ID */
-      500: {
-        content: never
-      }
-    }
-  }
-  /** Gets project pg.publications */
-  PublicationsController_getPublications: {
-    parameters: {
-      header: {
-        'x-connection-encrypted': string
-      }
-      path: {
-        /** @description Project ref */
-        ref: string
-      }
-    }
-    responses: {
-      403: {
-        content: never
-      }
-      /** @description Failed to get pg.publications */
-      500: {
-        content: never
-      }
-    }
-  }
-  /** Gets project pg.publications */
-  PublicationsController_createPublication: {
-    parameters: {
-      header: {
-        'x-connection-encrypted': string
-      }
-      path: {
-        /** @description Project ref */
-        ref: string
-      }
-    }
-    requestBody: {
-      content: {
-        'application/json': components['schemas']['CreatePublicationBody']
-      }
-    }
-    responses: {
-      403: {
-        content: never
-      }
-      /** @description Failed to create pg.publication */
-      500: {
-        content: never
-      }
-    }
-  }
-  /** Deletes project pg.publication with the given ID */
-  PublicationsController_deletePublication: {
-    parameters: {
-      query: {
-        /** @description Publication ID */
-        id: number
-      }
-      header: {
-        'x-connection-encrypted': string
-      }
-      path: {
-        /** @description Project ref */
-        ref: string
-      }
-    }
-    responses: {
-      403: {
-        content: never
-      }
-      /** @description Failed to delete pg.publication with the given ID */
-      500: {
-        content: never
-      }
-    }
-  }
-  /** Updates project pg.publication with the given ID */
-  PublicationsController_updatePublication: {
-    parameters: {
-      query: {
-        /** @description Publication ID */
-        id: number
-      }
-      header: {
-        'x-connection-encrypted': string
-      }
-      path: {
-        /** @description Project ref */
-        ref: string
-      }
-    }
-    requestBody: {
-      content: {
-        'application/json': components['schemas']['UpdatePublicationBody']
-      }
-    }
-    responses: {
-      403: {
-        content: never
-      }
-      /** @description Failed to update pg.publication with the given ID */
-      500: {
-        content: never
-      }
-    }
-  }
-  /** Lists project's warehouse queries from logflare */
-  QueryController_runQuery: {
-    parameters: {
-      path: {
-        /** @description Project ref */
-        ref: string
-      }
-    }
-    responses: {
-<<<<<<< HEAD
-=======
-      200: {
-        content: never
-      }
->>>>>>> 2bf347a585720719a9bd87adaafeb376154207f8
-      403: {
-        content: never
-      }
-      /** @description Failed to fetch warehouse endpoints */
-      500: {
-        content: never
-      }
-    }
-  }
-  /** Format sql query */
-  QueryController_formatQuery: {
-    parameters: {
-      path: {
-        /** @description Project ref */
-        ref: string
-      }
-    }
-    requestBody: {
-      content: {
-        'application/json': components['schemas']['FormatQueryBody']
-      }
-    }
-    responses: {
-      /** @description Failed to format sql query */
-      500: {
-        content: never
-      }
-    }
-  }
-  /** Validate sql query */
-  QueryController_validateQuery: {
-    parameters: {
-      path: {
-        /** @description Project ref */
-        ref: string
-      }
-    }
-    requestBody: {
-      content: {
-        'application/json': components['schemas']['ValidateQueryBody']
-      }
-    }
-    responses: {
-      /** @description Failed to validate sql query */
-      500: {
-        content: never
-      }
-    }
-  }
-  /** Gets project pg.roles */
-  RolesController_getRoles: {
-    parameters: {
-      header: {
-        'x-connection-encrypted': string
-      }
-      path: {
-        /** @description Project ref */
-        ref: string
-      }
-    }
-    responses: {
-      403: {
-        content: never
-      }
-      /** @description Failed to get pg.roles */
-      500: {
-        content: never
-      }
-    }
-  }
-  /** Creates project pg.role */
-  RolesController_createRole: {
-    parameters: {
-      header: {
-        'x-connection-encrypted': string
-      }
-      path: {
-        /** @description Project ref */
-        ref: string
-      }
-    }
-    requestBody: {
-      content: {
-        'application/json': components['schemas']['CreateRoleBody']
-      }
-    }
-    responses: {
-      403: {
-        content: never
-      }
-      /** @description Failed to create pg.role */
-      500: {
-        content: never
-      }
-    }
-  }
-  /** Deletes project pg.role with the given ID */
-  RolesController_deleteRole: {
-    parameters: {
-      query: {
-        /** @description Role ID */
-        id: string
-      }
-      header: {
-        'x-connection-encrypted': string
-      }
-      path: {
-        /** @description Project ref */
-        ref: string
-      }
-    }
-    responses: {
-      403: {
-        content: never
-      }
-      /** @description Failed to delete pg.role with the given ID */
-      500: {
-        content: never
-      }
-    }
-  }
-  /** Updates project pg.role with the given ID */
-  RolesController_updateRole: {
-    parameters: {
-      query: {
-        /** @description Role ID */
-        id: number
-      }
-      header: {
-        'x-connection-encrypted': string
-      }
-      path: {
-        /** @description Project ref */
-        ref: string
-      }
-    }
-    requestBody: {
-      content: {
-        'application/json': components['schemas']['UpdateRoleBody']
-      }
-    }
-    responses: {
-      403: {
-        content: never
-      }
-      /** @description Failed to update pg.role with the given ID */
-      500: {
-        content: never
-      }
-    }
-  }
-  /** Gets project pg.schemas */
-  SchemasController_getSchemas: {
-    parameters: {
-      header: {
-        'x-connection-encrypted': string
-      }
-      path: {
-        /** @description Project ref */
-        ref: string
-      }
-    }
-    responses: {
-      403: {
-        content: never
-      }
-      /** @description Failed to get pg.schemas */
-      500: {
-        content: never
-      }
-    }
-  }
-  /** Creates project pg.schema */
-  SchemasController_createSchema: {
-    parameters: {
-      header: {
-        'x-connection-encrypted': string
-      }
-      path: {
-        /** @description Project ref */
-        ref: string
-      }
-    }
-    requestBody: {
-      content: {
-        'application/json': components['schemas']['CreateSchemaBody']
-      }
-    }
-    responses: {
-      403: {
-        content: never
-      }
-      /** @description Failed to create pg.schema */
-      500: {
-        content: never
-      }
-    }
-  }
-  /** Deletes project pg.schema with the given ID */
-  SchemasController_deleteSchema: {
-    parameters: {
-      query: {
-        /** @description Schema ID */
-        id: number
-      }
-      header: {
-        'x-connection-encrypted': string
-      }
-      path: {
-        /** @description Project ref */
-        ref: string
-      }
-    }
-    responses: {
-      403: {
-        content: never
-      }
-      /** @description Failed to delete pg.schema with the given ID */
-      500: {
-        content: never
-      }
-    }
-  }
-  /** Updates project pg.schema with the given ID */
-  SchemasController_updateSchema: {
-    parameters: {
-      query: {
-        /** @description Schema ID */
-        id: number
-      }
-      header: {
-        'x-connection-encrypted': string
-      }
-      path: {
-        /** @description Project ref */
-        ref: string
-      }
-    }
-    requestBody: {
-      content: {
-        'application/json': components['schemas']['UpdateSchemaBody']
-      }
-    }
-    responses: {
-      403: {
-        content: never
-      }
-      /** @description Failed to update pg.schema with the given ID */
-      500: {
-        content: never
-      }
-    }
-  }
-  /** Searches project pg.tables. Return maximum 50 results. */
-  SearchController_searchTables: {
-    parameters: {
-      header: {
-        'x-connection-encrypted': string
-      }
-      path: {
-        /** @description Project ref */
-        ref: string
-      }
-    }
-    requestBody: {
-      content: {
-        'application/json': components['schemas']['SearchTableBody']
-      }
-    }
-    responses: {
-      403: {
-        content: never
-      }
-      /** @description Failed to search pg.tables */
-      500: {
-        content: never
-      }
-    }
-  }
-  /** Searches project pg.columns. Return maximum 50 results. */
-  SearchController_searchColumns: {
-    parameters: {
-      header: {
-        'x-connection-encrypted': string
-      }
-      path: {
-        /** @description Project ref */
-        ref: string
-      }
-    }
-    requestBody: {
-      content: {
-        'application/json': components['schemas']['SearchColumnBody']
-      }
-    }
-    responses: {
-      403: {
-        content: never
-      }
-      /** @description Failed to search pg.columns */
-      500: {
-        content: never
-      }
-    }
-  }
-  /** Retrieve table privileges */
-  TablePrivilegesController_getTablePrivileges: {
-    parameters: {
-      header: {
-        'x-connection-encrypted': string
-      }
-      path: {
-        /** @description Project ref */
-        ref: string
-      }
-    }
-    responses: {
-      403: {
-        content: never
-      }
-      /** @description Failed to retrieve table privileges */
-      500: {
-        content: never
-      }
-    }
-  }
-  /** Grant table privileges */
-  TablePrivilegesController_grantTablePrivileges: {
-    parameters: {
-      header: {
-        'x-connection-encrypted': string
-      }
-      path: {
-        /** @description Project ref */
-        ref: string
-      }
-    }
-    requestBody: {
-      content: {
-        'application/json': components['schemas']['GrantTablePrivilegesBody'][]
-      }
-    }
-    responses: {
-      403: {
-        content: never
-      }
-      /** @description Failed to grant table privileges */
-      500: {
-        content: never
-      }
-    }
-  }
-  /** Revoke table privileges */
-  TablePrivilegesController_revokeTablePrivileges: {
-    parameters: {
-      header: {
-        'x-connection-encrypted': string
-      }
-      path: {
-        /** @description Project ref */
-        ref: string
-      }
-    }
-    requestBody: {
-      content: {
-        'application/json': components['schemas']['RevokeTablePrivilegesBody'][]
-      }
-    }
-    responses: {
-      403: {
-        content: never
-      }
-      /** @description Failed to revoke table privileges */
-      500: {
-        content: never
-      }
-    }
-  }
-  /** Gets project pg.tables or pg.table with the given ID */
-  TablesController_getTables: {
-    parameters: {
-      query: {
-        /** @description Table ID */
-        id?: string
-        include_system_schemas: string
-        included_schemas: string
-        excluded_schemas: string
-        limit: string
-        offset: string
-        include_columns: string
-      }
-      header: {
-        'x-connection-encrypted': string
-      }
-      path: {
-        /** @description Project ref */
-        ref: string
-      }
-    }
-    responses: {
-      403: {
-        content: never
-      }
-      /** @description Failed to get pg.tables or pg.table with the given ID */
-      500: {
-        content: never
-      }
-    }
-  }
-  /** Creates project pg.table */
-  TablesController_createTable: {
-    parameters: {
-      header: {
-        'x-connection-encrypted': string
-      }
-      path: {
-        /** @description Project ref */
-        ref: string
-      }
-    }
-    requestBody: {
-      content: {
-        'application/json': components['schemas']['CreateTableBody']
-      }
-    }
-    responses: {
-      403: {
-        content: never
-      }
-      /** @description Failed to create pg.table */
-      500: {
-        content: never
-      }
-    }
-  }
-  /** Deletes project pg.table with the given ID */
-  TablesController_deleteTable: {
-    parameters: {
-      query: {
-        /** @description Table ID */
-        id: number
-        cascade: boolean
-      }
-      header: {
-        'x-connection-encrypted': string
-      }
-      path: {
-        /** @description Project ref */
-        ref: string
-      }
-    }
-    responses: {
-      403: {
-        content: never
-      }
-      /** @description Failed to delete pg.table with the given ID */
-      500: {
-        content: never
-      }
-    }
-  }
-  /** Updates project pg.table with the given ID */
-  TablesController_updateTable: {
-    parameters: {
-      query: {
-        /** @description Table ID */
-        id: number
-      }
-      header: {
-        'x-connection-encrypted': string
-      }
-      path: {
-        /** @description Project ref */
-        ref: string
-      }
-    }
-    requestBody: {
-      content: {
-        'application/json': components['schemas']['UpdateTableBody']
-      }
-    }
-    responses: {
-      403: {
-        content: never
-      }
-      /** @description Failed to update pg.table with the given ID */
-      500: {
-        content: never
-      }
-    }
-  }
-  /** Gets project pg.triggers */
-  TriggersController_getTriggers: {
-    parameters: {
-      query: {
-        included_schemas: string
-        excluded_schemas: string
-      }
-      header: {
-        'x-connection-encrypted': string
-      }
-      path: {
-        /** @description Project ref */
-        ref: string
-      }
-    }
-    responses: {
-      403: {
-        content: never
-      }
-      /** @description Failed to get pg.triggers */
-      500: {
-        content: never
-      }
-    }
-  }
-  /** Creates project pg.trigger */
-  TriggersController_createTrigger: {
-    parameters: {
-      header: {
-        'x-connection-encrypted': string
-      }
-      path: {
-        /** @description Project ref */
-        ref: string
-      }
-    }
-    requestBody: {
-      content: {
-        'application/json': components['schemas']['CreateTriggerBody']
-      }
-    }
-    responses: {
-      403: {
-        content: never
-      }
-      /** @description Failed to create pg.trigger */
-      500: {
-        content: never
-      }
-    }
-  }
-  /** Deletes project pg.trigger with the given ID */
-  TriggersController_deleteTrigger: {
-    parameters: {
-      query: {
-        /** @description Trigger ID */
-        id: number
-      }
-      header: {
-        'x-connection-encrypted': string
-      }
-      path: {
-        /** @description Project ref */
-        ref: string
-      }
-    }
-    responses: {
-      403: {
-        content: never
-      }
-      /** @description Failed to delete pg.trigger with the given ID */
-      500: {
-        content: never
-      }
-    }
-  }
-  /** Updates project pg.trigger with the given ID */
-  TriggersController_updateTrigger: {
-    parameters: {
-      query: {
-        /** @description Trigger ID */
-        id: number
-      }
-      header: {
-        'x-connection-encrypted': string
-      }
-      path: {
-        /** @description Project ref */
-        ref: string
-      }
-    }
-    requestBody: {
-      content: {
-        'application/json': components['schemas']['UpdateTriggerBody']
-      }
-    }
-    responses: {
-      403: {
-        content: never
-      }
-      /** @description Failed to update pg.trigger with the given ID */
-      500: {
-        content: never
-      }
-    }
-  }
-  /** Gets project pg.types */
-  TypesController_getTypes: {
-    parameters: {
-      query: {
-        included_schemas: string
-        excluded_schemas: string
-      }
-      header: {
-        'x-connection-encrypted': string
-      }
-      path: {
-        /** @description Project ref */
-        ref: string
-      }
-    }
-    responses: {
-      403: {
-        content: never
-      }
-      /** @description Failed to get pg.types */
-      500: {
-        content: never
-      }
-    }
-  }
-  /** Retrieve database views */
-  ViewsController_getViews: {
-    parameters: {
-      query: {
-        id: string
-        include_system_schemas: string
-        included_schemas: string
-        excluded_schemas: string
-        limit: string
-        offset: string
-        include_columns: string
-      }
-      header: {
-        'x-connection-encrypted': string
-      }
-      path: {
-        /** @description Project ref */
-        ref: string
-      }
-    }
-    responses: {
-      403: {
-        content: never
-      }
-      /** @description Failed to retrieve database views */
-      500: {
-        content: never
-      }
-    }
-  }
-  /** Gets the user's access tokens */
-  AccessTokensController_getAccessTokens: {
-    responses: {
-      /** @description Failed to get user's access tokens */
-      500: {
-        content: never
-      }
-    }
-  }
-  /** Creates a new access token */
-  AccessTokensController_createAccessToken: {
-    requestBody: {
-      content: {
-        'application/json': components['schemas']['CreateAccessTokenBody']
-      }
-    }
-    responses: {
-      /** @description Failed to create access token */
-      500: {
-        content: never
-      }
-    }
-  }
-  /** Gets the access token with the given ID */
-  AccessTokensController_getAccessToken: {
-    parameters: {
-      path: {
-        /** @description Access token ID */
-        id: number
-      }
-    }
-    responses: {
-      /** @description Failed to get access token */
-      500: {
-        content: never
-      }
-    }
-  }
-  /** Deletes the access token with the given ID */
-  AccessTokensController_deleteAccessToken: {
-    parameters: {
-      path: {
-        /** @description Access token ID */
-        id: number
-      }
-    }
-    responses: {
-      /** @description Failed to delete access token */
-      500: {
-        content: never
-      }
-    }
-  }
-  /** Gets a user's audit logs */
-  UserAuditLogsController_getAuditLogs: {
-    parameters: {
-      query?: {
-        /** @description Start timestamp */
-        iso_timestamp_start?: string
-        /** @description End timestamp */
-        iso_timestamp_end?: string
-      }
-    }
-    responses: {
-      /** @description Failed to get a user's audit logs */
-      500: {
-        content: never
-      }
-    }
-  }
-  /** Search profiles by username, email with the given keywords */
-  SearchProfileController_searchProfile: {
-    requestBody: {
-      content: {
-        'application/json': components['schemas']['SearchProfileBody']
-      }
-    }
-    responses: {
-      /** @description Failed to search profiles with the given keywords */
-      500: {
-        content: never
-      }
-    }
-  }
-  /** Gets the user's subscription statistics */
-  SubscriptionsController_getSubscriptionsStatistics: {
-    responses: {
-      /** @description Failed to retrieve user's subscription statistics */
-      500: {
-        content: never
-      }
-    }
-  }
-  /** Check password strength */
-  PasswordCheckController_checkPassword: {
-    requestBody: {
-      content: {
-        'application/json': components['schemas']['PasswordCheckBody']
-      }
-    }
-    responses: {
-      /** @description Failed to check password strength */
-      500: {
-        content: never
-      }
-    }
-  }
-  /** Gets all the user's permissions */
-  PermissionsController_getPermissions: {
-    responses: {
-      /** @description Failed to retrieve permissions */
-      500: {
-        content: never
-      }
-    }
-  }
-  /** Gets the user's profile */
-  ProfileController_getProfile: {
-    responses: {
-      /** @description Failed to retrieve user's profile */
-      500: {
-        content: never
-      }
-    }
-  }
-  /** Creates user's profile */
-  ProfileController_createProfile: {
-    responses: {
-      /** @description Failed to create user's profile */
-      500: {
-        content: never
-      }
-    }
-  }
-  /** Deletes user's profile */
-  ProfileController_deleteProfile: {
-    responses: {
-      /** @description Forbidden action */
-      403: {
-        content: never
-      }
-      /** @description Failed to delete user's profile */
-      500: {
-        content: never
-      }
-    }
-  }
-  /** Updates user's profile */
-  ProfileController_updateProfile: {
-    requestBody: {
-      content: {
-        'application/json': components['schemas']['UpdateProfileBody']
-      }
-    }
-    responses: {
-      /** @description Failed to update user's profile */
-      500: {
-        content: never
-      }
-    }
-  }
-  /**
-   * Gets all projects that belong to the authenticated user
-   * @description Only returns the minimal project info
-   */
-  ProjectsController_getProjects: {
-    responses: {
-      200: {
-        content: never
-      }
-    }
-  }
-  /** Creates a project */
-  ProjectsController_createProject: {
-    requestBody: {
-      content: {
-        'application/json': components['schemas']['CreateProjectBody']
-      }
-    }
-    responses: {
-      201: {
-        content: never
-      }
-    }
-  }
-  /** Gets project linked to fly extension id */
-  ProjectsController_getProjectByFlyExtensionId: {
-    parameters: {
-      path: {
-        fly_extension_id: string
-      }
-    }
-    responses: {
-      200: {
-        content: never
-      }
-    }
-  }
-  /** Gets project's content */
-  ContentController_getContent: {
-    parameters: {
-      path: {
-        /** @description Project ref */
-        ref: string
-      }
-    }
-    responses: {
-      /** @description Failed to retrieve project's content */
-      500: {
-        content: never
-      }
-    }
-  }
-  /** Updates project's content */
-  ContentController_updateWholeContent: {
-    requestBody: {
-      content: {
-        'application/json': components['schemas']['UpsertContentParams']
-      }
-    }
-    responses: {
-      /** @description Failed to update project's content */
-      500: {
-        content: never
-      }
-    }
-  }
-  /** Creates project's content */
-  ContentController_createContent: {
-    parameters: {
-      path: {
-        /** @description Project ref */
-        ref: string
-      }
-    }
-    requestBody: {
-      content: {
-        'application/json': components['schemas']['CreateContentParams']
-      }
-    }
-    responses: {
-      /** @description Failed to create project's content */
-      500: {
-        content: never
-      }
-    }
-  }
-  /** Deletes project's contents */
-  ContentController_deleteContents: {
-    parameters: {
-      path: {
-        /** @description Project ref */
-        ref: string
-      }
-    }
-    responses: {
-      /** @description Failed to delete project's contents */
-      500: {
-        content: never
-      }
-    }
-  }
-  /** Updates project's content */
-  ContentController_updateContent: {
-    requestBody: {
-      content: {
-        'application/json': components['schemas']['UpdateContentParams']
-      }
-    }
-    responses: {
-      /** @description Failed to update project's content */
-      500: {
-        content: never
-      }
-    }
-  }
-  /** Gets daily project stats */
-  DailyStatsController_getDailyStats: {
-    parameters: {
-      path: {
-        /** @description Project ref */
-        ref: string
-      }
-    }
-    responses: {
-      /** @description Failed to get daily project stats */
-      500: {
-        content: never
-      }
-    }
-  }
-  /** Gets non-removed databases of a specified project */
-  DatabasesController_getDatabases: {
-    parameters: {
-      path: {
-        /** @description Project ref */
-        ref: string
-      }
-    }
-    responses: {
-      200: {
-        content: never
-      }
-    }
-  }
-  /** Gets statuses of databases within a project */
-  DatabasesStatusesController_getStatus: {
-    parameters: {
-      path: {
-        /** @description Project ref */
-        ref: string
-      }
-    }
-    responses: {
-      /** @description Failed to get statuses of databases of a project */
-      500: {
-        content: never
-      }
-    }
-  }
-  /** Updates the database password */
-  DbPasswordController_updatePassword: {
-    parameters: {
-      path: {
-        /** @description Project ref */
-        ref: string
-      }
-    }
-    requestBody: {
-      content: {
-        'application/json': components['schemas']['UpdatePasswordBody']
-      }
-    }
-    responses: {
-      403: {
-        content: never
-      }
-      /** @description Failed to update database password */
-      500: {
-        content: never
-      }
-    }
-  }
-  /** Gets project health check */
-  HealthCheckController_projectHealthCheck: {
-    parameters: {
-      path: {
-        /** @description Project ref */
-        ref: string
-      }
-    }
-    responses: {
-      403: {
-        content: never
-      }
-      /** @description Failed to get project health check */
-      500: {
-        content: never
-      }
-    }
-  }
-  /** Gets non-removed databases of a specified project */
-  LoadBalancersController_getLoadBalancers: {
-    parameters: {
-      path: {
-        /** @description Project ref */
-        ref: string
-      }
-    }
-    responses: {
-      200: {
-        content: never
-      }
-    }
-  }
-  /** Gets project OpenApi */
-  ApiController_projectOpenApi: {
-    parameters: {
-      path: {
-        /** @description Project ref */
-        ref: string
-      }
-    }
-    responses: {
-      403: {
-        content: never
-      }
-      /** @description Failed to get project OpenApi */
-      500: {
-        content: never
-      }
-    }
-  }
-  /** Queries project Graphql */
-  ApiController_projectGraphql: {
-    parameters: {
-      header: {
-        'x-graphql-authorization': string
-      }
-      path: {
-        /** @description Project ref */
-        ref: string
-      }
-    }
-    requestBody: {
-      content: {
-        'application/json': components['schemas']['Buffer']
-      }
-    }
-    responses: {
-      403: {
-        content: never
-      }
-      /** @description Failed to query project Graphql */
-      500: {
-        content: never
-      }
-    }
-  }
-  /** Gets project's usage metrics */
-  InfraMonitoringController_getUsageMetrics: {
-    parameters: {
-      path: {
-        /** @description Project ref */
-        ref: string
-      }
-    }
-    responses: {
-      /** @description Failed to get project's usage metrics */
-      500: {
-        content: never
-      }
-    }
-  }
-  /** Pauses the project */
-  PauseController_pauseProject: {
-    parameters: {
-      path: {
-        /** @description Project ref */
-        ref: string
-      }
-    }
-    responses: {
-      /** @description Failed to pause the project */
-      500: {
-        content: never
-      }
-    }
-  }
-  /** Resize database disk */
-  ResizeController_resizeDatabase: {
-    parameters: {
-      path: {
-        /** @description Project ref */
-        ref: string
-      }
-    }
-    requestBody: {
-      content: {
-        'application/json': components['schemas']['ResizeBody']
-      }
-    }
-    responses: {
-      /** @description Failed to resize database disk */
-      500: {
-        content: never
-      }
-    }
-  }
-  /** Restarts project */
-  RestartController_restartProject: {
-    parameters: {
-      path: {
-        /** @description Project ref */
-        ref: string
-      }
-    }
-    responses: {
-      403: {
-        content: never
-      }
-      /** @description Failed to restart project */
-      500: {
-        content: never
-      }
-    }
-  }
-  /** Gets a specific project that belongs to the authenticated user */
-  ProjectsRefController_getProject: {
-    parameters: {
-      path: {
-        /** @description Project ref */
-        ref: string
-      }
-    }
-    responses: {
-      200: {
-        content: never
-      }
-    }
-  }
-  /** Deletes the given project */
-  ProjectsRefController_deleteProject: {
-    parameters: {
-      path: {
-        /** @description Project ref */
-        ref: string
-      }
-    }
-    responses: {
-      403: {
-        content: never
-      }
-    }
-  }
-  /** Updates the given project */
-  ProjectsRefController_updateProject: {
-    parameters: {
-      path: {
-        /** @description Project ref */
-        ref: string
-      }
-    }
-    requestBody: {
-      content: {
-        'application/json': components['schemas']['UpdateProjectBody']
-      }
-    }
-    responses: {
-      403: {
-        content: never
-      }
-      /** @description Failed to update project */
-      500: {
-        content: never
-      }
-    }
-  }
-  /** Restores project */
-  RestoreController_restoreProject: {
-    parameters: {
-      path: {
-        /** @description Project ref */
-        ref: string
-      }
-    }
-    responses: {
-      /** @description Failed to restore project */
-      500: {
-        content: never
-      }
-    }
-  }
-  /** Restarts given services */
-  RestartServicesController_restartServices: {
-    parameters: {
-      path: {
-        /** @description Project ref */
-        ref: string
-      }
-    }
-    requestBody: {
-      content: {
-        'application/json': components['schemas']['RestartServicesBody']
-      }
-    }
-    responses: {
-      /** @description Failed to restart given services */
-      500: {
-        content: never
-      }
-    }
-  }
-  /** Gets project's settings */
-  SettingsController_getProjectApi: {
-    parameters: {
-      path: {
-        /** @description Project ref */
-        ref: string
-      }
-    }
-    responses: {
-      200: {
-        content: {
-          'application/json': components['schemas']['ProjectSettingsResponse']
-        }
-      }
-      /** @description Failed to retrieve project's settings */
-      500: {
-        content: never
-      }
-    }
-  }
-  /**
-   * Updates the project
-   * @deprecated
-   * @description Replaced by PATCH /platform/projects/:ref
-   */
-  UpdateController_updateProject: {
-    parameters: {
-      path: {
-        /** @description Project ref */
-        ref: string
-      }
-    }
-    requestBody: {
-      content: {
-        'application/json': components['schemas']['UpdateProjectBody']
-      }
-    }
-    responses: {
-      403: {
-        content: never
-      }
-      /** @description Failed to update project */
-      500: {
-        content: never
-      }
-    }
-  }
-  /** Previews transfering a project to a different organizations, shows eligibility and impact. */
-  ProjectTransferController_previewTransfer: {
-    parameters: {
-      path: {
-        /** @description Project ref */
-        ref: string
-      }
-    }
-    requestBody: {
-      content: {
-        'application/json': components['schemas']['TransferProjectBody']
-      }
-    }
-    responses: {
-      403: {
-        content: never
-      }
-    }
-  }
-  /** Transfers a project to a different organization. */
-  ProjectTransferController_transferProject: {
-    parameters: {
-      path: {
-        /** @description Project ref */
-        ref: string
-      }
-    }
-    requestBody: {
-      content: {
-        'application/json': components['schemas']['TransferProjectBody']
-      }
-    }
-    responses: {
-      403: {
-        content: never
-      }
-    }
-  }
-  /** Gets a project's function invocation statistics */
-  FunctionInvocationLogsController_getStatus: {
-    parameters: {
-      path: {
-        /** @description Project ref */
-        ref: string
-      }
-    }
-    responses: {
-      403: {
-        content: never
-      }
-      /** @description Failed to get project's function invocation statistics */
-      500: {
-        content: never
-      }
-    }
-  }
-  /** Gets a project's function request statistics */
-  FunctionRequestLogsController_getStatus: {
-    parameters: {
-      path: {
-        /** @description Project ref */
-        ref: string
-      }
-    }
-    responses: {
-      403: {
-        content: never
-      }
-      /** @description Failed to get project's function request statistics */
-      500: {
-        content: never
-      }
-    }
-  }
-  /** Gets a project's function resource usage */
-  FunctionResourceLogsController_getStatus: {
-    parameters: {
-      path: {
-        /** @description Project ref */
-        ref: string
-      }
-    }
-    responses: {
-      403: {
-        content: never
-      }
-      /** @description Failed to get project's function resource usage */
-      500: {
-        content: never
-      }
-    }
-  }
-  /** Gets project's logs */
-  LogsController_getApiPaths: {
-    parameters: {
-      path: {
-        /** @description Project ref */
-        ref: string
-      }
-    }
-    responses: {
-      403: {
-        content: never
-      }
-      /** @description Failed to get project's logs */
-      500: {
-        content: never
-      }
-    }
-  }
-  /** Gets project's usage api counts */
-  UsageApiController_getApiCounts: {
-    parameters: {
-      path: {
-        /** @description Project ref */
-        ref: string
-      }
-    }
-    responses: {
-      403: {
-        content: never
-      }
-      /** @description Failed to get project's usage api counts */
-      500: {
-        content: never
-      }
-    }
-  }
-  /** Gets project's usage api requests count */
-  UsageApiController_getApiRequestsCount: {
-    parameters: {
-      path: {
-        /** @description Project ref */
-        ref: string
-      }
-    }
-    responses: {
-      /** @description Failed to get project's usage api requests count */
-      500: {
-        content: never
-      }
-    }
-  }
-  /** Gets project's warehouse tenant from logflare */
-  TenantController_getTenant: {
-    parameters: {
-      path: {
-        /** @description Project ref */
-        ref: string
-      }
-    }
-    responses: {
-<<<<<<< HEAD
-=======
-      200: {
-        content: {
-          'application/json': components['schemas']['LFUser']
-        }
-      }
->>>>>>> 2bf347a585720719a9bd87adaafeb376154207f8
-      403: {
-        content: never
-      }
-      /** @description Failed to fetch or provision warehouse tenant */
-      500: {
-        content: never
-      }
-    }
-  }
-  /** Lists project's warehouse collections from logflare */
-  CollectionController_listCollections: {
-    parameters: {
-      path: {
-        /** @description Project ref */
-        ref: string
-      }
-    }
-    responses: {
-<<<<<<< HEAD
-=======
-      200: {
-        content: {
-          'application/json': components['schemas']['LFSource'][]
-        }
-      }
->>>>>>> 2bf347a585720719a9bd87adaafeb376154207f8
-      403: {
-        content: never
-      }
-      /** @description Failed to fetch warehouse collections */
-      500: {
-        content: never
-      }
-    }
-  }
-  /** Create a warehouse collection */
-  CollectionController_createCollection: {
-    responses: {
-<<<<<<< HEAD
-=======
-      201: {
-        content: {
-          'application/json': components['schemas']['LFSource']
-        }
-      }
->>>>>>> 2bf347a585720719a9bd87adaafeb376154207f8
-      403: {
-        content: never
-      }
-      /** @description Failed to create warehouse collection */
-      500: {
-        content: never
-      }
-    }
-  }
-  /** Get a warehouse collection */
-  CollectionController_getCollection: {
-    responses: {
-<<<<<<< HEAD
-=======
-      200: {
-        content: {
-          'application/json': components['schemas']['LFSource']
-        }
-      }
->>>>>>> 2bf347a585720719a9bd87adaafeb376154207f8
-      403: {
-        content: never
-      }
-      /** @description Failed to fetch warehouse collection */
-      500: {
-        content: never
-      }
-    }
-  }
-  /** Delete a warehouse collection */
-  CollectionController_deleteCollection: {
-    responses: {
-<<<<<<< HEAD
-=======
-      200: {
-        content: {
-          'application/json': components['schemas']['LFSource']
-        }
-      }
->>>>>>> 2bf347a585720719a9bd87adaafeb376154207f8
-      403: {
-        content: never
-      }
-      /** @description Failed to delete warehouse collection */
-      500: {
-        content: never
-      }
-    }
-  }
-  /** Update a warehouse collection */
-  CollectionController_updateCollection: {
-    responses: {
-<<<<<<< HEAD
-=======
-      200: {
-        content: {
-          'application/json': components['schemas']['LFSource']
-        }
-      }
->>>>>>> 2bf347a585720719a9bd87adaafeb376154207f8
-      403: {
-        content: never
-      }
-      /** @description Failed to update warehouse collection */
-      500: {
-        content: never
-      }
-    }
-  }
-  /** Lists project's warehouse access tokens from logflare */
-  AccessTokenController_listAccessTokens: {
-    parameters: {
-      path: {
-        /** @description Project ref */
-        ref: string
-      }
-    }
-    responses: {
-<<<<<<< HEAD
-=======
-      200: {
-        content: {
-          'application/json': components['schemas']['LFSource'][]
-        }
-      }
->>>>>>> 2bf347a585720719a9bd87adaafeb376154207f8
-      403: {
-        content: never
-      }
-      /** @description Failed to fetch warehouse access tokens */
-      500: {
-        content: never
-      }
-    }
-  }
-  /** Create a warehouse access token */
-  AccessTokenController_createAccessToken: {
-    responses: {
-<<<<<<< HEAD
-=======
-      201: {
-        content: {
-          'application/json': components['schemas']['LFSource']
-        }
-      }
->>>>>>> 2bf347a585720719a9bd87adaafeb376154207f8
-      403: {
-        content: never
-      }
-      /** @description Failed to create warehouse access token */
-      500: {
-        content: never
-      }
-    }
-  }
-  /** Delete a warehouse access token */
-  AccessTokenController_deleteAccessToken: {
-    responses: {
-<<<<<<< HEAD
-=======
-      200: {
-        content: {
-          'application/json': components['schemas']['LFSource']
-        }
-      }
->>>>>>> 2bf347a585720719a9bd87adaafeb376154207f8
-      403: {
-        content: never
-      }
-      /** @description Failed to delete warehouse access token */
-      500: {
-        content: never
-      }
-    }
-  }
-  /** Lists project's warehouse endpoints from logflare */
-  EndpointController_listEndpoints: {
-    parameters: {
-      path: {
-        /** @description Project ref */
-        ref: string
-      }
-    }
-    responses: {
-<<<<<<< HEAD
-=======
-      200: {
-        content: {
-          'application/json': components['schemas']['LFEndpoint'][]
-        }
-      }
->>>>>>> 2bf347a585720719a9bd87adaafeb376154207f8
-      403: {
-        content: never
-      }
-      /** @description Failed to fetch warehouse endpoints */
-      500: {
-        content: never
-      }
-    }
-  }
-  /** Create a warehouse endpoint */
-  EndpointController_createEndpoint: {
-    responses: {
-<<<<<<< HEAD
-=======
-      201: {
-        content: {
-          'application/json': components['schemas']['LFEndpoint']
-        }
-      }
->>>>>>> 2bf347a585720719a9bd87adaafeb376154207f8
-      403: {
-        content: never
-      }
-      /** @description Failed to create warehouse endpoint */
-      500: {
-        content: never
-      }
-    }
-  }
-  /** Update a warehouse endpoint */
-  EndpointController_updateEndpoint: {
-    responses: {
-<<<<<<< HEAD
-=======
-      200: {
-        content: {
-          'application/json': components['schemas']['LFEndpoint']
-        }
-      }
->>>>>>> 2bf347a585720719a9bd87adaafeb376154207f8
-      403: {
-        content: never
-      }
-      /** @description Failed to update warehouse endpoint */
-      500: {
-        content: never
-      }
-    }
-  }
-  /** Delete a warehouse endpoint */
-  EndpointController_deleteEndpoint: {
-    responses: {
-<<<<<<< HEAD
-=======
-      200: {
-        content: never
-      }
->>>>>>> 2bf347a585720719a9bd87adaafeb376154207f8
-      403: {
-        content: never
-      }
-      /** @description Failed to delete warehouse endpoint */
-      500: {
-        content: never
-      }
-    }
-  }
-<<<<<<< HEAD
-  /** Lists project's warehouse queries from logflare */
-  WarehouseQueryController_runQuery: {
-    parameters: {
-      path: {
-        /** @description Project ref */
-        ref: string
-      }
-    }
-    responses: {
-      403: {
-        content: never
-      }
-      /** @description Failed to fetch warehouse endpoints */
-      500: {
-        content: never
-      }
-    }
-  }
-=======
->>>>>>> 2bf347a585720719a9bd87adaafeb376154207f8
-  /** Gets project's pgbouncer config */
-  PgbouncerConfigController_getPgbouncerConfig: {
-    parameters: {
-      path: {
-        /** @description Project ref */
-        ref: string
-      }
-    }
-    responses: {
-      /** @description Failed to retrieve project's pgbouncer config */
-      500: {
-        content: never
-      }
-    }
-  }
-  /** Updates project's pgbouncer config */
-  PgbouncerConfigController_updatePgbouncerConfig: {
-    parameters: {
-      path: {
-        /** @description Project ref */
-        ref: string
-      }
-    }
-    requestBody: {
-      content: {
-        'application/json': components['schemas']['UpdatePgbouncerConfigBody']
-      }
-    }
-    responses: {
-      403: {
-        content: never
-      }
-      /** @description Failed to update project's pgbouncer config */
-      500: {
-        content: never
-      }
-    }
-  }
-  /** Gets project's pgbouncer status */
-  PgbouncerConfigController_getPgbouncerStatus: {
-    parameters: {
-      path: {
-        /** @description Project ref */
-        ref: string
-      }
-    }
-    responses: {
-      /** @description Failed to retrieve project's pgbouncer status */
-      500: {
-        content: never
-      }
-    }
-  }
-  /** Gets project's postgrest config */
-  PostgrestConfigController_getPostgRESTConfig: {
-    parameters: {
-      path: {
-        /** @description Project ref */
-        ref: string
-      }
-    }
-    responses: {
-      403: {
-        content: never
-      }
-      /** @description Failed to retrieve project's postgrest config */
-      500: {
-        content: never
-      }
-    }
-  }
-  /** Updates project's postgrest config */
-  PostgrestConfigController_updatePostgRESTConfig: {
-    parameters: {
-      path: {
-        /** @description Project ref */
-        ref: string
-      }
-    }
-    requestBody: {
-      content: {
-        'application/json': components['schemas']['UpdatePostgrestConfigBody']
-      }
-    }
-    responses: {
-      403: {
-        content: never
-      }
-      /** @description Failed to update project's postgrest config */
-      500: {
-        content: never
-      }
-    }
-  }
-  /** Gets project's Postgres config */
-  PostgresConfigController_getConfig: {
-    parameters: {
-      path: {
-        /** @description Project ref */
-        ref: string
-      }
-    }
-    responses: {
-      /** @description Failed to retrieve project's Postgres config */
-      500: {
-        content: never
-      }
-    }
-  }
-  /** Updates project's Postgres config */
-  PostgresConfigController_updateConfig: {
-    parameters: {
-      path: {
-        /** @description Project ref */
-        ref: string
-      }
-    }
-    requestBody: {
-      content: {
-        'application/json': components['schemas']['UpdatePostgresConfigBody']
-      }
-    }
-    responses: {
-      /** @description Failed to update project's Postgres config */
-      500: {
-        content: never
-      }
-    }
-  }
-  /** Updates project's secrets config */
-  SecretsConfigController_updateConfig: {
-    parameters: {
-      path: {
-        /** @description Project ref */
-        ref: string
-      }
-    }
-    requestBody: {
-      content: {
-        'application/json': components['schemas']['UpdateSecretsConfigBody']
-      }
-    }
-    responses: {
-      /** @description Failed to update project's secrets config */
-      500: {
-        content: never
-      }
-    }
-  }
-  /** Gets project's storage config */
-  StorageConfigController_getConfig: {
-    parameters: {
-      path: {
-        /** @description Project ref */
-        ref: string
-      }
-    }
-    responses: {
-      403: {
-        content: never
-      }
-      /** @description Failed to retrieve project's storage config */
-      500: {
-        content: never
-      }
-    }
-  }
-  /** Updates project's storage config */
-  StorageConfigController_updateConfig: {
-    parameters: {
-      path: {
-        /** @description Project ref */
-        ref: string
-      }
-    }
-    requestBody: {
-      content: {
-        'application/json': components['schemas']['UpdateStorageConfigBody']
-      }
-    }
-    responses: {
-      403: {
-        content: never
-      }
-      /** @description Failed to update project's storage config */
-      500: {
-        content: never
-      }
-    }
-  }
-  /** Gets project's supavisor config */
-  SupavisorConfigController_getSupavisorConfig: {
-    parameters: {
-      path: {
-        /** @description Project ref */
-        ref: string
-      }
-    }
-    responses: {
-      /** @description Failed to retrieve project's supavisor config */
-      500: {
-        content: never
-      }
-    }
-  }
-  /** Updates project's supavisor config */
-  SupavisorConfigController_updateSupavisorConfig: {
-    parameters: {
-      path: {
-        /** @description Project ref */
-        ref: string
-      }
-    }
-    requestBody: {
-      content: {
-        'application/json': components['schemas']['UpdateSupavisorConfigBody']
-      }
-    }
-    responses: {
-      403: {
-        content: never
-      }
-      /** @description Failed to update project's supavisor config */
-      500: {
-        content: never
-      }
-    }
-  }
-  /** Gets project addons */
-  ProjectAddonController_getProjectAddons: {
-    parameters: {
-      path: {
-        /** @description Project ref */
-        ref: string
-      }
-    }
-    responses: {
-      403: {
-        content: never
-      }
-      /** @description Failed to get project addons */
-      500: {
-        content: never
-      }
-    }
-  }
-  /** Updates project addon */
-  ProjectAddonController_updateAddon: {
-    parameters: {
-      path: {
-        /** @description Project ref */
-        ref: string
-      }
-    }
-    requestBody: {
-      content: {
-        'application/json': components['schemas']['UpdateAddonBody']
-      }
-    }
-    responses: {
-      403: {
-        content: never
-      }
-      /** @description Failed to update project addon */
-      500: {
-        content: never
-      }
-    }
-  }
-  /** Removes project addon */
-  ProjectAddonController_removeAddon: {
-    parameters: {
-      path: {
-        /** @description Project ref */
-        ref: string
-        addon_variant: components['schemas']['AddonVariantId']
-      }
-    }
-    responses: {
-      403: {
-        content: never
-      }
-      /** @description Failed to remove project addon */
-      500: {
-        content: never
-      }
-    }
-  }
-  /**
-   * Gets project's api info
-   * @deprecated
-   */
-  ApiController_getProjectApi: {
-    parameters: {
-      path: {
-        /** @description Project ref */
-        ref: string
-      }
-    }
-    responses: {
-      200: {
-        content: {
-          'application/json': components['schemas']['ApiResponse']
-        }
-      }
-      /** @description Failed to retrieve project's api info */
-      500: {
-        content: never
-      }
-    }
-  }
-  /** Gets the last JWT secret update status */
-  JwtSecretUpdateStatusController_getJwtSecretUpdateStatus: {
-    parameters: {
-      path: {
-        /** @description Project ref */
-        ref: string
-      }
-    }
-    responses: {
-      /** @description Failed to retrieve JWT secret update status */
-      500: {
-        content: never
-      }
-    }
-  }
-  /** Gets bucket */
-  StorageBucketIdController_getBucket: {
-    parameters: {
-      path: {
-        /** @description Project ref */
-        ref: string
-        /** @description Storage bucket id */
-        id: string
-      }
-    }
-    responses: {
-      403: {
-        content: never
-      }
-      /** @description Failed to get bucket */
-      500: {
-        content: never
-      }
-    }
-  }
-  /** Deletes bucket */
-  StorageBucketIdController_deleteBucket: {
-    parameters: {
-      path: {
-        /** @description Project ref */
-        ref: string
-        /** @description Storage bucket id */
-        id: string
-      }
-    }
-    responses: {
-      403: {
-        content: never
-      }
-      /** @description Failed to delete bucket */
-      500: {
-        content: never
-      }
-    }
-  }
-  /** Updates bucket */
-  StorageBucketIdController_updateBucket: {
-    parameters: {
-      path: {
-        /** @description Project ref */
-        ref: string
-        /** @description Storage bucket id */
-        id: string
-      }
-    }
-    requestBody: {
-      content: {
-        'application/json': components['schemas']['UpdateStorageBucketBody']
-      }
-    }
-    responses: {
-      403: {
-        content: never
-      }
-      /** @description Failed to update bucket */
-      500: {
-        content: never
-      }
-    }
-  }
-  /** Removes all objects inside a single bucket. */
-  StorageBucketIdController_emptyBucket: {
-    parameters: {
-      path: {
-        /** @description Project ref */
-        ref: string
-        /** @description Storage bucket id */
-        id: string
-      }
-    }
-    responses: {
-      403: {
-        content: never
-      }
-      /** @description Failed to empty bucket */
-      500: {
-        content: never
-      }
-    }
-  }
-  /** Gets list of buckets */
-  StorageBucketsController_getBuckets: {
-    parameters: {
-      path: {
-        /** @description Project ref */
-        ref: string
-      }
-    }
-    responses: {
-      403: {
-        content: never
-      }
-      /** @description Failed to get list of buckets */
-      500: {
-        content: never
-      }
-    }
-  }
-  /** Create bucket */
-  StorageBucketsController_createBucket: {
-    parameters: {
-      path: {
-        /** @description Project ref */
-        ref: string
-      }
-    }
-    requestBody: {
-      content: {
-        'application/json': components['schemas']['CreateStorageBucketBody']
-      }
-    }
-    responses: {
-      403: {
-        content: never
-      }
-      /** @description Failed to create bucket */
-      500: {
-        content: never
-      }
-    }
-  }
-  /** Gets list of objects with the given bucket */
-  StorageObjectsController_getObjects: {
-    parameters: {
-      path: {
-        /** @description Project ref */
-        ref: string
-        /** @description Storage bucket id */
-        id: string
-      }
-    }
-    requestBody: {
-      content: {
-        'application/json': components['schemas']['GetObjectsBody']
-      }
-    }
-    responses: {
-      403: {
-        content: never
-      }
-      /** @description Failed to get list of objects with the given bucket */
-      500: {
-        content: never
-      }
-    }
-  }
-  /** Creates URL for an asset in a public bucket */
-  StorageObjectsController_createPublicUrl: {
-    parameters: {
-      path: {
-        /** @description Project ref */
-        ref: string
-        /** @description Storage bucket id */
-        id: string
-      }
-    }
-    requestBody: {
-      content: {
-        'application/json': components['schemas']['GetPublicUrlBody']
-      }
-    }
-    responses: {
-      403: {
-        content: never
-      }
-      /** @description Failed to create public URL */
-      500: {
-        content: never
-      }
-    }
-  }
-  /** Downloads a file from a private bucket */
-  StorageObjectsController_download: {
-    parameters: {
-      path: {
-        /** @description Project ref */
-        ref: string
-        /** @description Storage bucket id */
-        id: string
-      }
-    }
-    requestBody: {
-      content: {
-        'application/json': components['schemas']['DownloadObjectBody']
-      }
-    }
-    responses: {
-      403: {
-        content: never
-      }
-      /** @description Failed to download the file */
-      500: {
-        content: never
-      }
-    }
-  }
-  /** Creates a signed URL */
-  StorageObjectsController_createSignedUrl: {
-    parameters: {
-      path: {
-        /** @description Project ref */
-        ref: string
-        /** @description Storage bucket id */
-        id: string
-      }
-    }
-    requestBody: {
-      content: {
-        'application/json': components['schemas']['GetSignedUrlBody']
-      }
-    }
-    responses: {
-      403: {
-        content: never
-      }
-      /** @description Failed to create a signed URL */
-      500: {
-        content: never
-      }
-    }
-  }
-  /** Gets multiple signed URLs */
-  StorageObjectsController_createSignedUrls: {
-    parameters: {
-      path: {
-        /** @description Project ref */
-        ref: string
-        /** @description Storage bucket id */
-        id: string
-      }
-    }
-    requestBody: {
-      content: {
-        'application/json': components['schemas']['GetSignedUrlsBody']
-      }
-    }
-    responses: {
-      403: {
-        content: never
-      }
-      /** @description Failed to get multiple signed URLs */
-      500: {
-        content: never
-      }
-    }
-  }
-  /** Copys object */
-  StorageObjectsController_copyObject: {
-    parameters: {
-      path: {
-        /** @description Project ref */
-        ref: string
-        /** @description Storage bucket id */
-        id: string
-      }
-    }
-    requestBody: {
-      content: {
-        'application/json': components['schemas']['CopyObjectBody']
-      }
-    }
-    responses: {
-      403: {
-        content: never
-      }
-      /** @description Failed to copy object */
-      500: {
-        content: never
-      }
-    }
-  }
-  /** Move object */
-  StorageObjectsController_moveObject: {
-    parameters: {
-      path: {
-        /** @description Project ref */
-        ref: string
-        /** @description Storage bucket id */
-        id: string
-      }
-    }
-    requestBody: {
-      content: {
-        'application/json': components['schemas']['MoveObjectBody']
-      }
-    }
-    responses: {
-      403: {
-        content: never
-      }
-      /** @description Failed to move object */
-      500: {
-        content: never
-      }
-    }
-  }
-  /** Deletes objects */
-  StorageObjectsController_deleteObjects: {
-    parameters: {
-      path: {
-        /** @description Project ref */
-        ref: string
-        /** @description Storage bucket id */
-        id: string
-      }
-    }
-    requestBody: {
-      content: {
-        'application/json': components['schemas']['DeleteObjectsBody']
-      }
-    }
-    responses: {
-      403: {
-        content: never
-      }
-      /** @description Failed to delete objects */
-      500: {
-        content: never
-      }
-    }
-  }
-  /** Gets project storage credentials */
-  StorageS3CredentialsController_getAllCredentials: {
-<<<<<<< HEAD
-=======
-    parameters: {
-      path: {
-        /** @description Project ref */
-        ref: string
-      }
-    }
-    responses: {
-      200: {
-        content: {
-          'application/json': components['schemas']['GetStorageCredentialsResponse']
-        }
-      }
-      403: {
-        content: never
-      }
-      /** @description Failed to get project storage credentials */
-      500: {
-        content: never
-      }
-    }
-  }
-  /** Creates project storage credential */
-  StorageS3CredentialsController_createCredential: {
-    parameters: {
-      path: {
-        /** @description Project ref */
-        ref: string
-      }
-    }
-    requestBody: {
-      content: {
-        'application/json': components['schemas']['CreateStorageCredentialBody']
-      }
-    }
-    responses: {
-      201: {
-        content: {
-          'application/json': components['schemas']['CreateStorageCredentialResponse']
-        }
-      }
-      403: {
-        content: never
-      }
-      /** @description Failed to create project storage credential */
-      500: {
-        content: never
-      }
-    }
-  }
-  /** Deletes project storage credential */
-  StorageS3CredentialsController_deleteCredential: {
-    parameters: {
-      path: {
-        /** @description Project ref */
-        ref: string
-        /** @description Storage credential id */
-        id: string
-      }
-    }
-    responses: {
-      200: {
-        content: never
-      }
-      403: {
-        content: never
-      }
-      /** @description Failed to delete project storage credential */
-      500: {
-        content: never
-      }
-    }
-  }
-  /** Gets invoices for the given customer */
-  InvoicesController_getInvoices: {
->>>>>>> 2bf347a585720719a9bd87adaafeb376154207f8
-    parameters: {
-      path: {
-        /** @description Project ref */
-        ref: string
-      }
-    }
-    responses: {
-      403: {
-        content: never
-      }
-      /** @description Failed to get project storage credentials */
-      500: {
-        content: never
-      }
-    }
-  }
-  /** Creates project storage credential */
-  StorageS3CredentialsController_createCredential: {
-    parameters: {
-      path: {
-        /** @description Project ref */
-        ref: string
-      }
-    }
-    requestBody: {
-      content: {
-        'application/json': components['schemas']['CreateStorageCredentialBody']
-      }
-    }
-    responses: {
-      403: {
-        content: never
-      }
-      /** @description Failed to create project storage credential */
-      500: {
-        content: never
-      }
-    }
-  }
-  /** Deletes project storage credential */
-  StorageS3CredentialsController_deleteCredential: {
-    parameters: {
-      path: {
-        /** @description Project ref */
-        ref: string
-        /** @description Storage credential id */
-        id: string
-      }
-    }
-    responses: {
-      403: {
-        content: never
-      }
-      /** @description Failed to delete project storage credential */
-      500: {
-        content: never
-      }
-    }
-  }
-  /** Gets invoices for the given customer */
-  InvoicesController_getInvoices: {
-    responses: {
-      /** @description Failed to retrieve invoices */
-      500: {
-        content: never
-      }
-    }
-  }
-  /** Gets the total count of invoices for the given customer */
-  InvoicesController_countInvoices: {
-    responses: {
-      200: {
-        headers: {
-          /** @description total count value */
-          'X-Total-Count'?: unknown
-        }
-        content: never
-      }
-      /** @description Failed to retrieve the total count of invoices */
-      500: {
-        content: never
-      }
-    }
-  }
-  /** Gets information about overdue invoices that relate to the authenticated user */
-  InvoicesController_getOverdueInvoices: {
-    responses: {
-      200: {
-        content: never
-      }
-    }
-  }
-  /** Gets invoice with the given invoice ID */
-  InvoicesController_getInvoice: {
-    parameters: {
-      path: {
-        id: string
-      }
-    }
-    responses: {
-      /** @description Failed to retrieve invoice */
-      500: {
-        content: never
-      }
-    }
-  }
-  /** Sets up a payment method */
-  SetupIntentController_setUpPaymentMethod: {
-    requestBody: {
-      content: {
-        'application/json': components['schemas']['HCaptchaBody']
-      }
-    }
-    responses: {
-      /** @description Failed to set up a payment method */
-      500: {
-        content: never
-      }
-    }
-  }
-  /** Sends analytics server event */
-  TelemetryEventController_sendServerEvent: {
-    requestBody: {
-      content: {
-        'application/json': components['schemas']['TelemetryEventBody']
-      }
-    }
-    responses: {
-      /** @description Failed to send analytics server event */
-      500: {
-        content: never
-      }
-    }
-  }
-  /** Send analytics identify event */
-  TelemetryIdentifyController_identify: {
-    requestBody: {
-      content: {
-        'application/json': components['schemas']['TelemetryIdentifyBody']
-      }
-    }
-    responses: {
-      /** @description Failed to send analytics identify event */
-      500: {
-        content: never
-      }
-    }
-  }
-  /** Send server page event */
-  TelemetryPageController_sendServerPage: {
-    requestBody: {
-      content: {
-        'application/json': components['schemas']['TelemetryPageBody']
-      }
-    }
-    responses: {
-      /** @description Failed to send server page event */
-      500: {
-        content: never
-      }
-    }
-  }
-  /** Sends mixpanel server activity */
-  TelemetryActivityController_sendServerActivity: {
-    requestBody: {
-      content: {
-        'application/json': components['schemas']['TelemetryActivityBody']
-      }
-    }
-    responses: {
-      /** @description Failed to send mixpanel server activity */
-      500: {
-        content: never
-      }
-    }
-  }
-  /** Send mixpanel page event */
-  TelemetryPageviewController_sendServerPageViewed: {
-    requestBody: {
-      content: {
-        'application/json': components['schemas']['TelemetryPageviewBody']
-      }
-    }
-    responses: {
-      /** @description Failed to send mixpanel page event */
-      500: {
-        content: never
-      }
-    }
-  }
-  /** Gets the Vercel access token for the given code */
-  VercelAccessTokenController_getAccessToken: {
-    responses: {
-      /** @description Failed to get Vercel access token */
-      500: {
-        content: never
-      }
-    }
-  }
-  /** Gets the list of Vercel projects */
-  VercelProjectsController_getVercelProjects: {
-    parameters: {
-      header: {
-        vercel_authorization: string
-      }
-    }
-    responses: {
-      /** @description Failed to get projects */
-      500: {
-        content: never
-      }
-    }
-  }
-  /** Gets the Vercel project with the given ID */
-  VercelProjectsController_getVercelProject: {
-    parameters: {
-      header: {
-        vercel_authorization: string
-      }
-    }
-    responses: {
-      /** @description Failed to get project */
-      500: {
-        content: never
-      }
-    }
-  }
-  /** Gets the environment variables for the given project ID on behalf of the given team ID */
-  VercelEnvironmentVariablesController_getEnvironmentVariables: {
-    parameters: {
-      header: {
-        vercel_authorization: string
-      }
-    }
-    responses: {
-      /** @description Failed to get Vercel environment variables */
-      500: {
-        content: never
-      }
-    }
-  }
-  /** Creates the environment variable for the given project ID on behalf of the given team ID */
-  VercelEnvironmentVariablesController_createEnvironmentVariable: {
-    parameters: {
-      header: {
-        vercel_authorization: string
-      }
-    }
-    requestBody: {
-      content: {
-        'application/json': components['schemas']['CreateVercelEnvironmentVariableBody']
-      }
-    }
-    responses: {
-      /** @description Failed to get the environment variables */
-      500: {
-        content: never
-      }
-    }
-  }
-  /** Gets user's integrations */
-  IntegrationsController_getProjectConnections: {
-    parameters: {
-      query: {
-        /** @description Filter results by integration name. Optional */
-        integration_name: string
-      }
-    }
-    responses: {
-      /** @description Failed to get user's integrations */
-      500: {
-        content: never
-      }
-    }
-  }
-  /** Gets integration with the given organization slug */
-  IntegrationsController_getProjectConnectionsForOrg: {
-    parameters: {
-      path: {
-        slug: string
-      }
-    }
-    responses: {
-      /** @description Failed to get integration with the given organization slug */
-      500: {
-        content: never
-      }
-    }
-  }
-  /**
-   * Create vercel integration
-   * @description Exchanges a vercel code for an access token and saves the access token to the new integration record
-   */
-  VercelIntegrationController_createVercelIntegration: {
-    requestBody: {
-      content: {
-        'application/json': components['schemas']['CreateVercelIntegrationBody']
-      }
-    }
-    responses: {
-      /** @description Failed to create vercel integration */
-      500: {
-        content: never
-      }
-    }
-  }
-  /** Removes Vercel organization integration with the given id */
-  VercelIntegrationController_removeVercelIntegration: {
-    parameters: {
-      path: {
-        organization_integration_id: string
-      }
-    }
-    responses: {
-      /** @description Failed to remove Vercel organization integration with the given id */
-      500: {
-        content: never
-      }
-    }
-  }
-  /** Gets vercel projects with the given organization integration id */
-  VercelProjectController_getVercelProjects: {
-    parameters: {
-      path: {
-        organization_integration_id: string
-      }
-    }
-    responses: {
-      /** @description Failed to get vercel projects with the given organization integration id */
-      500: {
-        content: never
-      }
-    }
-  }
-  /** Gets installed vercel project connections for the given organization integration */
-  VercelConnectionsController_getVercelConnections: {
-    parameters: {
-      path: {
-        organization_integration_id: string
-      }
-    }
-    responses: {
-      /** @description Failed to get installed vercel connections for the given organization integration */
-      500: {
-        content: never
-      }
-    }
-  }
-  /** Connects a Vercel project to a supabase project */
-  VercelConnectionsController_createVercelConnection: {
-    requestBody: {
-      content: {
-        'application/json': components['schemas']['CreateVercelConnectionsBody']
-      }
-    }
-    responses: {
-      /** @description Failed to create project connection */
-      500: {
-        content: never
-      }
-    }
-  }
-  /** Syncs supabase project envs with given connection id */
-  VercelConnectionsController_syncVercelConnectionEnvironments: {
-    parameters: {
-      path: {
-        connection_id: string
-      }
-    }
-    responses: {
-      /** @description Failed to sync supabase project envs with given connection id */
-      500: {
-        content: never
-      }
-    }
-  }
-  /** Deletes vercel project connection */
-  VercelConnectionsController_deleteVercelConnection: {
-    parameters: {
-      path: {
-        connection_id: string
-      }
-    }
-    responses: {
-      /** @description Failed to delete vercel integration project connection */
-      500: {
-        content: never
-      }
-    }
-  }
-  /** Updates a Vercel connection for a supabase project */
-  VercelConnectionsController_updateVercelConnection: {
-    parameters: {
-      path: {
-        connection_id: string
-      }
-    }
-    requestBody: {
-      content: {
-        'application/json': components['schemas']['UpdateVercelConnectionsBody']
-      }
-    }
-    responses: {
-      /** @description Failed to update Vercel connection */
-      500: {
-        content: never
-      }
-    }
-  }
-  /** Get GitHub authorization */
-  GitHubAuthorizationsController_getGitHubAuthorization: {
-    responses: {
-      /** @description Failed to get GitHub authorization */
-      500: {
-        content: never
-      }
-    }
-  }
-  /** Create GitHub authorization */
-  GitHubAuthorizationsController_createGitHubAuthorization: {
-    requestBody: {
-      content: {
-        'application/json': components['schemas']['CreateGitHubAuthorizationBody']
-      }
-    }
-    responses: {
-      /** @description Failed to create GitHub authorization */
-      500: {
-        content: never
-      }
-    }
-  }
-  /** List organization GitHub connections */
-  GitHubConnectionsController_listOrganizationGitHubConnections: {
-    responses: {
-      /** @description Failed to list organization GitHub connections */
-      500: {
-        content: never
-      }
-    }
-  }
-  /** Connects a GitHub project to a supabase project */
-  GitHubConnectionsController_createGitHubConnection: {
-    requestBody: {
-      content: {
-        'application/json': components['schemas']['CreateGitHubConnectionsBody']
-      }
-    }
-    responses: {
-      /** @description Failed to create project connections */
-      500: {
-        content: never
-      }
-    }
-  }
-  /** Deletes github project connection */
-  GitHubConnectionsController_deleteGitHubConnection: {
-    parameters: {
-      path: {
-        connection_id: string
-      }
-    }
-    responses: {
-      /** @description Failed to delete github integration project connection */
-      500: {
-        content: never
-      }
-    }
-  }
-  /** Updates a GitHub connection for a supabase project */
-  GitHubConnectionsController_updateGitHubConnection: {
-    parameters: {
-      path: {
-        connection_id: string
-      }
-    }
-    requestBody: {
-      content: {
-        'application/json': components['schemas']['UpdateGitHubConnectionsBody']
-      }
-    }
-    responses: {
-      /** @description Failed to update GitHub connection */
-      500: {
-        content: never
-      }
-    }
-  }
-  /** List GitHub connection branches */
-  GitHubBranchesController_listConnectionBranches: {
-    responses: {
-      /** @description Failed to list GitHub connection branches */
-      500: {
-        content: never
-      }
-    }
-  }
-  /** Get GitHub connection branch */
-  GitHubBranchesController_getConnectionBranch: {
-    responses: {
-      /** @description Failed to get GitHub connection branch */
-      500: {
-        content: never
-      }
-    }
-  }
-  /** Gets GitHub repositories for user */
-  GitHubRepositoriesController_listRepositories: {
-    responses: {
-      /** @description Failed to get GitHub repositories for user */
-      500: {
-        content: never
-      }
-    }
-  }
-  /** Create CLI login session */
-  CliLoginController_createCliLoginSession: {
-    requestBody: {
-      content: {
-        'application/json': components['schemas']['CreateCliLoginSessionBody']
-      }
-    }
-    responses: {
-      /** @description Failed to create CLI login session */
-      500: {
-        content: never
-      }
-    }
-  }
-  /** Retrieve CLI login session */
-  CliLoginController_getCliLoginSession: {
-    responses: {
-      /** @description Failed to retrieve CLI login session */
-      500: {
-        content: never
-      }
-    }
-  }
-  /** Gets GoTrue template */
-  AuthTemplateController_getTemplate: {
-<<<<<<< HEAD
-=======
-    parameters: {
-      path: {
-        ref: string
-        template:
-          | 'confirmation'
-          | 'email-change'
-          | 'invite'
-          | 'magic-link'
-          | 'recovery'
-          | 'reauthentication'
-      }
-    }
->>>>>>> 2bf347a585720719a9bd87adaafeb376154207f8
-    responses: {
-      /** @description Failed to retrieve GoTrue template */
-      500: {
-        content: never
-      }
-    }
-  }
-  /** Gets the status of owner reassignment */
-  DatabaseOwnerController_getOwnerReassignStatus: {
-    parameters: {
-      path: {
-        /** @description Project ref */
-        ref: string
-      }
-    }
-    responses: {
-      /** @description Failed to get status of owner reassignment */
-      500: {
-        content: never
-      }
-    }
-  }
-  /** Reassigns object owner from supabase_admin to temp */
-  DatabaseOwnerController_applyOwnerReassign: {
-    parameters: {
-      header: {
-        'x-connection-encrypted': string
-      }
-      path: {
-        /** @description Project ref */
-        ref: string
-      }
-    }
-    responses: {
-      403: {
-        content: never
-      }
-      /** @description Failed to reassign owner on the project */
-      500: {
-        content: never
-      }
-    }
-  }
-  /** Rollback object owner from temp to supabase_admin */
-  DatabaseOwnerController_rollbackOwnerReassign: {
-    parameters: {
-      header: {
-        'x-connection-encrypted': string
-      }
-      path: {
-        /** @description Project ref */
-        ref: string
-      }
-    }
-    responses: {
-      403: {
-        content: never
-      }
-      /** @description Failed to rollback owner on the project */
-      500: {
-        content: never
-      }
-    }
-  }
-  /** Reassigns object owner from temp to postgres */
-  DatabaseOwnerController_finaliseOwnerReassign: {
-    parameters: {
-      header: {
-        'x-connection-encrypted': string
-      }
-      path: {
-        /** @description Project ref */
-        ref: string
-      }
-    }
-    responses: {
-      403: {
-        content: never
-      }
-      /** @description Failed to reassign owner on the project */
-      500: {
-        content: never
-      }
-    }
-  }
-  /** Updates the database password */
-  DatabasePasswordController_updatePassword: {
-    parameters: {
-      path: {
-        /** @description Project ref */
-        ref: string
-      }
-    }
-    requestBody: {
-      content: {
-        'application/json': components['schemas']['UpdatePasswordBody']
-      }
-    }
-    responses: {
-      403: {
-        content: never
-      }
-      /** @description Failed to update database password */
-      500: {
-        content: never
-      }
-    }
-  }
-  /** Reset JWT if leaked keys found by GitHub secret scanning */
-  GithubSecretAlertController_resetJwt: {
-    parameters: {
-      header: {
-        'github-public-key-identifier': string
-        'github-public-key-signature': string
-      }
-    }
-    requestBody: {
-      content: {
-        'application/json': string
-      }
-    }
-    responses: {
-      /** @description Failed to reset JWT */
-      500: {
-        content: never
-      }
-    }
-  }
-  /**
-   * Update a function
-   * @description Updates a function with the specified slug and project.
-   */
-  SystemFunctionSlugController_updateFunction: {
-    parameters: {
-      query?: {
-        import_map_path?: string
-        entrypoint_path?: string
-        import_map?: boolean
-        verify_jwt?: boolean
-        name?: string
-      }
-      path: {
-        /** @description Project ref */
-        ref: string
-        /** @description Function slug */
-        function_slug: string
-      }
-    }
-    requestBody: {
-      content: {
-        'application/json': components['schemas']['V1UpdateFunctionBody']
-        'application/vnd.denoland.eszip': components['schemas']['V1UpdateFunctionBody']
-      }
-    }
-    responses: {
-      403: {
-        content: never
-      }
-      /** @description Failed to update function with given slug */
-      500: {
-        content: never
-      }
-    }
-  }
-  /**
-   * Update a function
-   * @description Updates a function with the specified slug and project.
-   */
-  SystemFunctionSlugController_updateFunction: {
-    parameters: {
-      query?: {
-        slug?: string
-        name?: string
-        verify_jwt?: boolean
-        import_map?: boolean
-        entrypoint_path?: string
-        import_map_path?: string
-      }
-      path: {
-        /** @description Project ref */
-        ref: string
-        /** @description Function slug */
-        function_slug: string
-      }
-    }
-    requestBody: {
-      content: {
-        'application/json': components['schemas']['V1UpdateFunctionBody']
-        'application/vnd.denoland.eszip': components['schemas']['V1UpdateFunctionBody']
-      }
-    }
-    responses: {
-      200: {
-        content: {
-          'application/json': components['schemas']['FunctionResponse']
-        }
-      }
-      403: {
-        content: never
-      }
-      /** @description Failed to update function with given slug */
-      500: {
-        content: never
-      }
-    }
-  }
-  /**
-   * List all functions
-   * @description Returns all functions you've previously added to the specified project.
-   */
-  SystemFunctionsController_getFunctions: {
-    parameters: {
-      path: {
-        /** @description Project ref */
-        ref: string
-      }
-    }
-    responses: {
-      403: {
-        content: never
-      }
-      /** @description Failed to retrieve project's functions */
-      500: {
-        content: never
-      }
-    }
-  }
-  /**
-   * Create a function
-   * @description Creates a function and adds it to the specified project.
-   */
-  SystemFunctionsController_createFunction: {
-    parameters: {
-      query?: {
-<<<<<<< HEAD
-        import_map_path?: string
-        entrypoint_path?: string
-        import_map?: boolean
-        verify_jwt?: boolean
-        name?: string
-        slug?: string
-=======
-        slug?: string
-        name?: string
-        verify_jwt?: boolean
-        import_map?: boolean
-        entrypoint_path?: string
-        import_map_path?: string
->>>>>>> 2bf347a585720719a9bd87adaafeb376154207f8
-      }
-      path: {
-        /** @description Project ref */
-        ref: string
-      }
-    }
-    requestBody: {
-      content: {
-        'application/json': components['schemas']['V1CreateFunctionBody']
-        'application/vnd.denoland.eszip': components['schemas']['V1CreateFunctionBody']
-      }
-    }
-    responses: {
-<<<<<<< HEAD
-=======
-      201: {
-        content: {
-          'application/json': components['schemas']['FunctionResponse']
-        }
-      }
->>>>>>> 2bf347a585720719a9bd87adaafeb376154207f8
-      403: {
-        content: never
-      }
-      /** @description Failed to create project's function */
-      500: {
-        content: never
-      }
-    }
-  }
-  /** Deletes all Edge Functions from a project */
-  SystemFunctionsController_systemDeleteAllFunctions: {
-    parameters: {
-      path: {
-        /** @description Project ref */
-        ref: string
-      }
-    }
-    responses: {
-      200: {
-        content: never
-      }
-    }
-  }
-  /**
-   * List all secrets
-   * @description Returns all secrets you've previously added to the specified project.
-   */
-  SystemSecretsController_getSecrets: {
-    parameters: {
-      path: {
-        /** @description Project ref */
-        ref: string
-      }
-    }
-    responses: {
-      403: {
-        content: never
-      }
-      /** @description Failed to retrieve project's secrets */
-      500: {
-        content: never
-      }
-    }
-  }
-  /**
-   * Bulk create secrets
-   * @description Creates multiple secrets and adds them to the specified project.
-   */
-  SystemSecretsController_createSecrets: {
-    parameters: {
-      path: {
-        /** @description Project ref */
-        ref: string
-      }
-    }
-    requestBody: {
-      content: {
-        'application/json': components['schemas']['CreateSecretBody'][]
-      }
-    }
-    responses: {
-      403: {
-        content: never
-      }
-      /** @description Failed to create project's secrets */
-      500: {
-        content: never
-      }
-    }
-  }
-  /**
-   * Bulk delete secrets
-   * @description Deletes all secrets with the given names from the specified project
-   */
-  SystemSecretsController_deleteSecrets: {
-    parameters: {
-      path: {
-        /** @description Project ref */
-        ref: string
-      }
-    }
-    requestBody: {
-      content: {
-        'application/json': string[]
-      }
-    }
-    responses: {
-      403: {
-        content: never
-      }
-      /** @description Failed to delete secrets with given names */
-      500: {
-        content: never
-      }
-    }
-  }
-  /** Refreshes secrets */
-  SecretsRefreshController_refreshSecrets: {
-    parameters: {
-      path: {
-        /** @description Project ref */
-        ref: string
-      }
-    }
-    responses: {
-      /** @description Failed to refresh secrets */
-      500: {
-        content: never
-      }
-    }
-  }
-  /** Get API health status */
-  HealthController_getStatus: {
-    responses: {
-      /** @description Failed to retrieve API health status */
-      500: {
-        content: never
-      }
-    }
-  }
-  /** Updates a project's health status. */
-  HealthReportingController_updateStatus: {
-    parameters: {
-      path: {
-        /** @description Project ref */
-        ref: string
-      }
-    }
-    requestBody: {
-      content: {
-        'application/json': components['schemas']['ReportStatusBody']
-      }
-    }
-    responses: {
-      /** @description Failed to update health status. */
-      500: {
-        content: never
-      }
-    }
-  }
-  /** Records an HA event */
-  HaEventsController_updateStatus: {
-    parameters: {
-      path: {
-        /** @description Project ref */
-        ref: string
-      }
-    }
-    requestBody: {
-      content: {
-        'application/json': components['schemas']['EventBody']
-      }
-    }
-    responses: {
-      /** @description Failed to record HA event. */
-      500: {
-        content: never
-      }
-    }
-  }
-  /** Allows a project to obtain temporary credentials. */
-  AwsCredentialsController_getTemporaryCredentials: {
-    parameters: {
-      path: {
-        /** @description Project ref */
-        ref: string
-      }
-    }
-    requestBody: {
-      content: {
-        'application/json': components['schemas']['CredentialsRequestBody']
-      }
-    }
-    responses: {
-      /** @description Failed to obtain temporary credentials. */
-      500: {
-        content: never
-      }
-    }
-  }
-  /** Updates project addon */
-  AddonsController_updateAddon: {
-    parameters: {
-      path: {
-        /** @description Project ref */
-        ref: string
-      }
-    }
-    requestBody: {
-      content: {
-        'application/json': components['schemas']['UpdateAddonAdminBody']
-      }
-    }
-    responses: {
-      /** @description Failed to update project addon */
-      500: {
-        content: never
-      }
-    }
-  }
-  /** Removes project addon */
-  AddonsController_removeAddon: {
-    parameters: {
-      path: {
-        /** @description Project ref */
-        ref: string
-        addon_variant: components['schemas']['AddonVariantId']
-      }
-    }
-    responses: {
-      /** @description Failed to remove project addon */
-      500: {
-        content: never
-      }
-    }
-  }
-  /** Handle update project jwt on completion */
-  ProjectUpdateJwtController_completeUpdateJwt: {
-    parameters: {
-      path: {
-        /** @description Project ref */
-        ref: string
-      }
-    }
-    responses: {
-      201: {
-        content: never
-      }
-    }
-  }
-  /** Gets usage stats */
-  OrgUsageSystemController_getOrgUsage: {
-    parameters: {
-      path: {
-        /** @description Organization slug */
-        slug: string
-      }
-    }
-    responses: {
-      /** @description Failed to get usage stats */
-      500: {
-        content: never
-      }
-    }
-  }
-  /** Gets the partner usage and costs */
-  PartnerBillingSystemController_getPartnerUsageAndCosts: {
-    parameters: {
-      path: {
-        /** @description Organization slug */
-        slug: string
-      }
-    }
-    responses: {
-      /** @description Failed to retrieve subscription */
-      500: {
-        content: never
-      }
-    }
-  }
-  /** Gets the current subscription */
-  OrgSubscriptionSystemController_getSubscription: {
-    parameters: {
-      path: {
-        /** @description Organization slug */
-        slug: string
-      }
-    }
-    responses: {
-      /** @description Failed to retrieve subscription */
-      500: {
-        content: never
-      }
-    }
-  }
-  /** Updates subscription */
-  OrgSubscriptionSystemController_updateSubscription: {
-    parameters: {
-      path: {
-        /** @description Organization slug */
-        slug: string
-      }
-    }
-    requestBody: {
-      content: {
-        'application/json': components['schemas']['UpdateSubscriptionV2AdminBody']
-      }
-    }
-    responses: {
-      /** @description Failed to update subscription */
-      500: {
-        content: never
-      }
-    }
-  }
-  /** Updates restriction status of an org */
-  OrgRestrictionsSystemController_updateRestriction: {
-    parameters: {
-      path: {
-        /** @description Organization slug */
-        slug: string
-      }
-    }
-    requestBody: {
-      content: {
-        'application/json': components['schemas']['UpdateRestrictionsBody']
-      }
-    }
-    responses: {
-      /** @description Failed to update restriction status */
-      500: {
-        content: never
-      }
-    }
-  }
-  /** Creates a partner organization */
-  AwsPartnerOrganizationsSystemController_createPartnerOrganization: {
-    requestBody: {
-      content: {
-        'application/json': components['schemas']['CreateAwsPartnerOrganizationBody']
-      }
-    }
-    responses: {
-<<<<<<< HEAD
-=======
-      201: {
-        content: {
-          'application/json': components['schemas']['AwsPartnerOrganizationResponse']
-        }
-      }
->>>>>>> 2bf347a585720719a9bd87adaafeb376154207f8
-      /** @description Unexpected error creating a partner organization */
-      500: {
-        content: never
-      }
-    }
-  }
-  /** Processes Vercel event */
-  VercelWebhooksController_processEvent: {
-    parameters: {
-      header: {
-        'x-vercel-signature': string
-      }
-    }
-    responses: {
-      /** @description Failed to process Vercel event */
-      500: {
-        content: never
-      }
-    }
-  }
-  /** Processes GitHub event */
-  GitHubWebhooksController_processEvent: {
-    parameters: {
-      header: {
-        'x-github-delivery': string
-        'x-hub-signature-256': string
-      }
-    }
-    responses: {
-      /** @description Failed to process GitHub event */
-      500: {
-        content: never
-      }
-    }
-  }
-  /** Processes Stripe event */
-  StripeWebhooksController_processEvent: {
-    parameters: {
-      header: {
-        'stripe-signature': string
-      }
-    }
-    requestBody: {
-      content: {
-        'application/json': components['schemas']['Buffer']
-      }
-    }
-    responses: {
-      /** @description Failed to process Stripe event */
-      500: {
-        content: never
-      }
-    }
-  }
-  /**
-   * Get metrics
-   * @description At most 50 projects can be queried at a time.
-   * Currently supports '1d', '3d', and '7d' intervals.
-   */
-  V0ProjectsMetricsController_getProjectsMetrics: {
-    requestBody: {
-      content: {
-        'application/json': components['schemas']['GetMetricsBody']
-      }
-    }
-    responses: {
-      200: {
-        content: never
-      }
-    }
-  }
-  /**
-   * Get database branch config
-   * @description Fetches configurations of the specified database branch
-   */
-  BranchController_getBranchDetails: {
-    parameters: {
-      path: {
-        /** @description Branch ID */
-        branch_id: string
-      }
-    }
-    responses: {
-      /** @description Failed to retrieve database branch */
-      500: {
-        content: never
-      }
-    }
-  }
-  /**
-   * Delete a database branch
-   * @description Deletes the specified database branch
-   */
-  BranchController_deleteBranch: {
-    parameters: {
-      path: {
-        /** @description Branch ID */
-        branch_id: string
-      }
-    }
-    responses: {
-      /** @description Failed to delete database branch */
-      500: {
-        content: never
-      }
-    }
-  }
-  /**
-   * Update database branch config
-   * @description Updates the configuration of the specified database branch
-   */
-  BranchController_updateBranch: {
-    parameters: {
-      path: {
-        /** @description Branch ID */
-        branch_id: string
-      }
-    }
-    requestBody: {
-      content: {
-        'application/json': components['schemas']['UpdateBranchBody']
-      }
-    }
-    responses: {
-      /** @description Failed to update database branch */
-      500: {
-        content: never
-      }
-    }
-  }
-  /**
-   * Resets a database branch
-   * @description Resets the specified database branch
-   */
-  BranchController_resetBranch: {
-    parameters: {
-      path: {
-        /** @description Branch ID */
-        branch_id: string
-      }
-    }
-    responses: {
-      /** @description Failed to reset database branch */
-      500: {
-        content: never
-      }
-    }
-  }
-  /**
-   * List all projects
-   * @description Returns a list of all projects you've previously created.
-   */
-  V1ProjectsController_getProjects: {
-    responses: {
-      200: {
-        content: never
-      }
-    }
-  }
-  /** Create a project */
-  V1ProjectsController_createProject: {
-    requestBody: {
-      content: {
-        'application/json': components['schemas']['V1CreateProjectBody']
-      }
-    }
-    responses: {
-      201: {
-        content: {
-          'application/json': components['schemas']['V1ProjectResponse']
-        }
-      }
-    }
-  }
-  /** Get project api keys */
-  ApiKeysController_getProjectApiKeys: {
-    parameters: {
-      path: {
-        /** @description Project ref */
-        ref: string
-      }
-    }
-    responses: {
-      403: {
-        content: never
-      }
-    }
-  }
-  /**
-   * List all database branches
-   * @description Returns all database branches of the specified project.
-   */
-  BranchesController_getBranches: {
-    parameters: {
-      path: {
-        /** @description Project ref */
-        ref: string
-      }
-    }
-    responses: {
-      /** @description Failed to retrieve database branches */
-      500: {
-        content: never
-      }
-    }
-  }
-  /**
-   * Create a database branch
-   * @description Creates a database branch from the specified project.
-   */
-  BranchesController_createBranch: {
-    parameters: {
-      path: {
-        /** @description Project ref */
-        ref: string
-      }
-    }
-    requestBody: {
-      content: {
-        'application/json': components['schemas']['CreateBranchBody']
-      }
-    }
-    responses: {
-      /** @description Failed to create database branch */
-      500: {
-        content: never
-      }
-    }
-  }
-  /**
-   * Disables preview branching
-   * @description Disables preview branching for the specified project
-   */
-  BranchesController_disableBranch: {
-    parameters: {
-      path: {
-        /** @description Project ref */
-        ref: string
-      }
-    }
-    responses: {
-      /** @description Failed to disable preview branching */
-      500: {
-        content: never
-      }
-    }
-  }
-  /** Gets project's custom hostname config */
-  CustomHostnamesController_getCustomHostnameConfig: {
-    parameters: {
-      path: {
-        /** @description Project ref */
-        ref: string
-      }
-    }
-    responses: {
-      403: {
-        content: never
-      }
-      /** @description Failed to retrieve project's custom hostname config */
-      500: {
-        content: never
-      }
-    }
-  }
-  /** Deletes a project's custom hostname configuration */
-  CustomHostnamesController_removeCustomHostnameConfig: {
-    parameters: {
-      path: {
-        /** @description Project ref */
-        ref: string
-      }
-    }
-    responses: {
-      403: {
-        content: never
-      }
-      /** @description Failed to delete project custom hostname configuration */
-      500: {
-        content: never
-      }
-    }
-  }
-  /** Updates project's custom hostname configuration */
-  CustomHostnamesController_createCustomHostnameConfig: {
-    parameters: {
-      path: {
-        /** @description Project ref */
-        ref: string
-      }
-    }
-    requestBody: {
-      content: {
-        'application/json': components['schemas']['UpdateCustomHostnameBody']
-      }
-    }
-    responses: {
-      403: {
-        content: never
-      }
-      /** @description Failed to update project custom hostname configuration */
-      500: {
-        content: never
-      }
-    }
-  }
-  /** Attempts to verify the DNS configuration for project's custom hostname configuration */
-  CustomHostnamesController_reverify: {
-    parameters: {
-      path: {
-        /** @description Project ref */
-        ref: string
-      }
-    }
-    responses: {
-      403: {
-        content: never
-      }
-      /** @description Failed to verify project custom hostname configuration */
-      500: {
-        content: never
-      }
-    }
-  }
-  /** Activates a custom hostname for a project. */
-  CustomHostnamesController_activate: {
-    parameters: {
-      path: {
-        /** @description Project ref */
-        ref: string
-      }
-    }
-    responses: {
-      403: {
-        content: never
-      }
-      /** @description Failed to activate project custom hostname configuration */
-      500: {
-        content: never
-      }
-    }
-  }
-  /** Gets project's network bans */
-  NetworkBansController_getNetworkBans: {
-    parameters: {
-      path: {
-        /** @description Project ref */
-        ref: string
-      }
-    }
-    responses: {
-      403: {
-        content: never
-      }
-      /** @description Failed to retrieve project's network bans */
-      500: {
-        content: never
-      }
-    }
-  }
-  /** Remove network bans. */
-  NetworkBansController_removeNetworkBan: {
-    parameters: {
-      path: {
-        /** @description Project ref */
-        ref: string
-      }
-    }
-    requestBody: {
-      content: {
-        'application/json': components['schemas']['RemoveNetworkBanRequest']
-      }
-    }
-    responses: {
-      403: {
-        content: never
-      }
-      /** @description Failed to remove network bans. */
-      500: {
-        content: never
-      }
-    }
-  }
-  /** Gets project's network restrictions */
-  NetworkRestrictionsController_getNetworkRestrictions: {
-    parameters: {
-      path: {
-        /** @description Project ref */
-        ref: string
-      }
-    }
-    responses: {
-      403: {
-        content: never
-      }
-      /** @description Failed to retrieve project's network restrictions */
-      500: {
-        content: never
-      }
-    }
-  }
-  /** Updates project's network restrictions */
-  NetworkRestrictionsController_applyNetworkRestrictions: {
-    parameters: {
-      path: {
-        /** @description Project ref */
-        ref: string
-      }
-    }
-    requestBody: {
-      content: {
-        'application/json': components['schemas']['NetworkRestrictionsRequest']
-      }
-    }
-    responses: {
-      403: {
-        content: never
-      }
-      /** @description Failed to update project network restrictions */
-      500: {
-        content: never
-      }
-    }
-  }
-  /** Gets project's pgsodium config */
-  PgsodiumConfigController_getPgsodiumConfig: {
-    parameters: {
-      path: {
-        /** @description Project ref */
-        ref: string
-      }
-    }
-    responses: {
-      403: {
-        content: never
-      }
-      /** @description Failed to retrieve project's pgsodium config */
-      500: {
-        content: never
-      }
-    }
-  }
-  /** Updates project's pgsodium config. Updating the root_key can cause all data encrypted with the older key to become inaccessible. */
-  PgsodiumConfigController_updatePgsodiumConfig: {
-    parameters: {
-      path: {
-        /** @description Project ref */
-        ref: string
-      }
-    }
-    requestBody: {
-      content: {
-        'application/json': components['schemas']['UpdatePgsodiumConfigBody']
-      }
-    }
-    responses: {
-      403: {
-        content: never
-      }
-      /** @description Failed to update project's pgsodium config */
-      500: {
-        content: never
-      }
-    }
-  }
-  /**
-   * List all secrets
-   * @description Returns all secrets you've previously added to the specified project.
-   */
-  SecretsController_getSecrets: {
-    parameters: {
-      path: {
-        /** @description Project ref */
-        ref: string
-      }
-    }
-    responses: {
-      403: {
-        content: never
-      }
-      /** @description Failed to retrieve project's secrets */
-      500: {
-        content: never
-      }
-    }
-  }
-  /**
-   * Bulk create secrets
-   * @description Creates multiple secrets and adds them to the specified project.
-   */
-  SecretsController_createSecrets: {
-    parameters: {
-      path: {
-        /** @description Project ref */
-        ref: string
-      }
-    }
-    requestBody: {
-      content: {
-        'application/json': components['schemas']['CreateSecretBody'][]
-      }
-    }
-    responses: {
-      403: {
-        content: never
-      }
-      /** @description Failed to create project's secrets */
-      500: {
-        content: never
-      }
-    }
-  }
-  /**
-   * Bulk delete secrets
-   * @description Deletes all secrets with the given names from the specified project
-   */
-  SecretsController_deleteSecrets: {
-    parameters: {
-      path: {
-        /** @description Project ref */
-        ref: string
-      }
-    }
-    requestBody: {
-      content: {
-        'application/json': string[]
-      }
-    }
-    responses: {
-      403: {
-        content: never
-      }
-      /** @description Failed to delete secrets with given names */
-      500: {
-        content: never
-      }
-    }
-  }
-  /** Get project's SSL enforcement configuration. */
-  SslEnforcementController_getSslEnforcementConfig: {
-    parameters: {
-      path: {
-        /** @description Project ref */
-        ref: string
-      }
-    }
-    responses: {
-      403: {
-        content: never
-      }
-      /** @description Failed to retrieve project's SSL enforcement config */
-      500: {
-        content: never
-      }
-    }
-  }
-  /** Update project's SSL enforcement configuration. */
-  SslEnforcementController_updateSslEnforcementConfig: {
-    parameters: {
-      path: {
-        /** @description Project ref */
-        ref: string
-      }
-    }
-    requestBody: {
-      content: {
-        'application/json': components['schemas']['SslEnforcementRequest']
-      }
-    }
-    responses: {
-      403: {
-        content: never
-      }
-      /** @description Failed to update project's SSL enforcement configuration. */
-      500: {
-        content: never
-      }
-    }
-  }
-  /**
-   * Generate TypeScript types
-   * @description Returns the TypeScript types of your schema for use with supabase-js.
-   */
-  TypesController_getTypescriptTypes: {
-    parameters: {
-      query?: {
-        included_schemas?: string
-      }
-      path: {
-        /** @description Project ref */
-        ref: string
-      }
-    }
-    responses: {
-      403: {
-        content: never
-      }
-      /** @description Failed to generate TypeScript types */
-      500: {
-        content: never
-      }
-    }
-  }
-  /** Gets current vanity subdomain config */
-  VanitySubdomainsController_getVanitySubdomainConfig: {
-    parameters: {
-      path: {
-        /** @description Project ref */
-        ref: string
-      }
-    }
-    responses: {
-      403: {
-        content: never
-      }
-      /** @description Failed to get project vanity subdomain configuration */
-      500: {
-        content: never
-      }
-    }
-  }
-  /** Deletes a project's vanity subdomain configuration */
-  VanitySubdomainsController_removeVanitySubdomainConfig: {
-    parameters: {
-      path: {
-        /** @description Project ref */
-        ref: string
-      }
-    }
-    responses: {
-      403: {
-        content: never
-      }
-      /** @description Failed to delete project vanity subdomain configuration */
-      500: {
-        content: never
-      }
-    }
-  }
-  /** Checks vanity subdomain availability */
-  VanitySubdomainsController_checkVanitySubdomainAvailability: {
-    parameters: {
-      path: {
-        /** @description Project ref */
-        ref: string
-      }
-    }
-    requestBody: {
-      content: {
-        'application/json': components['schemas']['VanitySubdomainBody']
-      }
-    }
-    responses: {
-      403: {
-        content: never
-      }
-      /** @description Failed to check project vanity subdomain configuration */
-      500: {
-        content: never
-      }
-    }
-  }
-  /** Activates a vanity subdomain for a project. */
-  VanitySubdomainsController_activateVanitySubdomainPlease: {
-    parameters: {
-      path: {
-        /** @description Project ref */
-        ref: string
-      }
-    }
-    requestBody: {
-      content: {
-        'application/json': components['schemas']['VanitySubdomainBody']
-      }
-    }
-    responses: {
-      403: {
-        content: never
-      }
-      /** @description Failed to activate project vanity subdomain configuration */
-      500: {
-        content: never
-      }
-    }
-  }
-  /** Upgrades the project's Postgres version */
-  UpgradeController_upgradeProject: {
-    parameters: {
-      path: {
-        /** @description Project ref */
-        ref: string
-      }
-    }
-    requestBody: {
-      content: {
-        'application/json': components['schemas']['UpgradeDatabaseBody']
-      }
-    }
-    responses: {
-      403: {
-        content: never
-      }
-      /** @description Failed to initiate project upgrade */
-      500: {
-        content: never
-      }
-    }
-  }
-  /** Returns the project's eligibility for upgrades */
-  UpgradeController_upgradeEligibilityInformation: {
-    parameters: {
-      path: {
-        /** @description Project ref */
-        ref: string
-      }
-    }
-    responses: {
-      403: {
-        content: never
-      }
-      /** @description Failed to determine project upgrade eligibility */
-      500: {
-        content: never
-      }
-    }
-  }
-  /** Gets the latest status of the project's upgrade */
-  UpgradeController_getUpgradeStatus: {
-    parameters: {
-      path: {
-        /** @description Project ref */
-        ref: string
-      }
-    }
-    responses: {
-      403: {
-        content: never
-      }
-      /** @description Failed to retrieve project upgrade status */
-      500: {
-        content: never
-      }
-    }
-  }
-  /** Returns project's readonly mode status */
-  ReadOnlyController_getReadOnlyModeStatus: {
-    parameters: {
-      path: {
-        /** @description Project ref */
-        ref: string
-      }
-    }
-    responses: {
-      /** @description Failed to get project readonly mode status */
-      500: {
-        content: never
-      }
-    }
-  }
-  /** Disables project's readonly mode for the next 15 minutes */
-  ReadOnlyController_temporarilyDisableReadonlyMode: {
-    parameters: {
-      path: {
-        /** @description Project ref */
-        ref: string
-      }
-    }
-    responses: {
-      /** @description Failed to disable project's readonly mode */
-      500: {
-        content: never
-      }
-    }
-  }
-  /** Set up a read replica */
-  ReadReplicaController_setUpReadReplica: {
-    parameters: {
-      path: {
-        /** @description Project ref */
-        ref: string
-      }
-    }
-    requestBody: {
-      content: {
-        'application/json': components['schemas']['SetUpReadReplicaBody']
-      }
-    }
-    responses: {
-      /** @description Failed to set up read replica */
-      500: {
-        content: never
-      }
-    }
-  }
-  /** Remove a read replica */
-  ReadReplicaController_removeReadReplica: {
-    parameters: {
-      path: {
-        /** @description Project ref */
-        ref: string
-      }
-    }
-    requestBody: {
-      content: {
-        'application/json': components['schemas']['RemoveReadReplicaBody']
-      }
-    }
-    responses: {
-      /** @description Failed to remove read replica */
-      500: {
-        content: never
-      }
-    }
-  }
-  /** Gets project's service health status */
-  ServiceHealthController_checkServiceHealth: {
-    parameters: {
-      query: {
-        timeout_ms: number
-      }
-      path: {
-        /** @description Project ref */
-        ref: string
-      }
-    }
-    responses: {
-      200: {
-        content: {
-          'application/json': components['schemas']['V1ServiceHealthResponse'][]
-        }
-      }
-      /** @description Failed to retrieve project's service health status */
-      500: {
-        content: never
-      }
-    }
-  }
-  /** Gets project's Postgres config */
-  AuthPostgresConfigController_getConfig: {
-    parameters: {
-      path: {
-        /** @description Project ref */
-        ref: string
-      }
-    }
-    responses: {
-      /** @description Failed to retrieve project's Postgres config */
-      500: {
-        content: never
-      }
-    }
-  }
-  /** Updates project's Postgres config */
-  AuthPostgresConfigController_updateConfig: {
-    parameters: {
-      path: {
-        /** @description Project ref */
-        ref: string
-      }
-    }
-    requestBody: {
-      content: {
-        'application/json': components['schemas']['UpdatePostgresConfigBody']
-      }
-    }
-    responses: {
-      /** @description Failed to update project's Postgres config */
-      500: {
-        content: never
-      }
-    }
-  }
-  /** Get project's pgbouncer config */
-  V1PgbouncerConfigController_v1GetPgbouncerConfig: {
-    parameters: {
-      path: {
-        /** @description Project ref */
-        ref: string
-      }
-    }
-    responses: {
-      /** @description Failed to retrieve project's pgbouncer config */
-      500: {
-        content: never
-      }
-    }
-  }
-  /** Gets project's auth config */
-  V1AuthConfigController_getV1AuthConfig: {
-    parameters: {
-      path: {
-        /** @description Project ref */
-        ref: string
-      }
-    }
-    responses: {
-      403: {
-        content: never
-      }
-      /** @description Failed to retrieve project's auth config */
-      500: {
-        content: never
-      }
-    }
-  }
-  /** Updates a project's auth config */
-  V1AuthConfigController_updateV1AuthConfig: {
-    parameters: {
-      path: {
-        /** @description Project ref */
-        ref: string
-      }
-    }
-    requestBody: {
-      content: {
-        'application/json': components['schemas']['UpdateAuthConfigBody']
-      }
-    }
-    responses: {
-      403: {
-        content: never
-      }
-      /** @description Failed to update project's auth config */
-      500: {
-        content: never
-      }
-    }
-  }
-  /** Lists all third-party auth integrations */
-  ThirdPartyAuthController_listTPAForProject: {
-    parameters: {
-      path: {
-        /** @description Project ref */
-        ref: string
-      }
-    }
-    responses: {
-<<<<<<< HEAD
-=======
-      200: {
-        content: {
-          'application/json': components['schemas']['ThirdPartyAuth'][]
-        }
-      }
->>>>>>> 2bf347a585720719a9bd87adaafeb376154207f8
-      403: {
-        content: never
-      }
-    }
-  }
-  /** Creates a new third-party auth integration */
-  ThirdPartyAuthController_createTPAForProject: {
-    parameters: {
-      path: {
-        /** @description Project ref */
-        ref: string
-      }
-    }
-    requestBody: {
-      content: {
-        'application/json': components['schemas']['CreateThirdPartyAuthBody']
-      }
-    }
-    responses: {
-<<<<<<< HEAD
-=======
-      201: {
-        content: {
-          'application/json': components['schemas']['ThirdPartyAuth']
-        }
-      }
->>>>>>> 2bf347a585720719a9bd87adaafeb376154207f8
-      403: {
-        content: never
-      }
-    }
-  }
-  /** Get a third-party integration */
-  ThirdPartyAuthController_getTPAForProject: {
-    parameters: {
-      path: {
-        /** @description Project ref */
-        ref: string
-<<<<<<< HEAD
-      }
-    }
-    responses: {
-=======
-        tpa_id: string
-      }
-    }
-    responses: {
-      200: {
-        content: {
-          'application/json': components['schemas']['ThirdPartyAuth']
-        }
-      }
->>>>>>> 2bf347a585720719a9bd87adaafeb376154207f8
-      403: {
-        content: never
-      }
-    }
-  }
-  /** Removes a third-party auth integration */
-  ThirdPartyAuthController_deleteTPAForProject: {
-    parameters: {
-      path: {
-        /** @description Project ref */
-        ref: string
-<<<<<<< HEAD
-      }
-    }
-    responses: {
-=======
-        tpa_id: string
-      }
-    }
-    responses: {
-      200: {
-        content: {
-          'application/json': components['schemas']['ThirdPartyAuth']
-        }
-      }
->>>>>>> 2bf347a585720719a9bd87adaafeb376154207f8
-      403: {
-        content: never
-      }
-    }
-  }
-  /** Lists all SSO providers */
-  ProvidersController_listAllProviders: {
-    parameters: {
-      path: {
-        /** @description Project ref */
-        ref: string
-      }
-    }
-    responses: {
-      403: {
-        content: never
-      }
-      /** @description SAML 2.0 support is not enabled for this project */
-      404: {
-        content: never
-      }
-    }
-  }
-  /** Creates a new SSO provider */
-  ProvidersController_createProviderForProject: {
-    parameters: {
-      path: {
-        /** @description Project ref */
-        ref: string
-      }
-    }
-    requestBody: {
-      content: {
-        'application/json': components['schemas']['CreateProviderBody']
-      }
-    }
-    responses: {
-      403: {
-        content: never
-      }
-      /** @description SAML 2.0 support is not enabled for this project */
-      404: {
-        content: never
-      }
-    }
-  }
-  /** Gets a SSO provider by its UUID */
-  ProvidersController_getProviderById: {
-    parameters: {
-      path: {
-        /** @description Project ref */
-        ref: string
-      }
-    }
-    responses: {
-      403: {
-        content: never
-      }
-      /** @description Either SAML 2.0 was not enabled for this project, or the provider does not exist */
-      404: {
-        content: never
-      }
-    }
-  }
-  /** Updates a SSO provider by its UUID */
-  ProvidersController_updateProviderById: {
-    parameters: {
-      path: {
-        /** @description Project ref */
-        ref: string
-      }
-    }
-    requestBody: {
-      content: {
-        'application/json': components['schemas']['UpdateProviderBody']
-      }
-    }
-    responses: {
-      403: {
-        content: never
-      }
-      /** @description Either SAML 2.0 was not enabled for this project, or the provider does not exist */
-      404: {
-        content: never
-      }
-    }
-  }
-  /** Removes a SSO provider by its UUID */
-  ProvidersController_removeProviderById: {
-    parameters: {
-      path: {
-        /** @description Project ref */
-        ref: string
-      }
-    }
-    responses: {
-      403: {
-        content: never
-      }
-      /** @description Either SAML 2.0 was not enabled for this project, or the provider does not exist */
-      404: {
-        content: never
-      }
-    }
-  }
-  /** Run sql query */
-  V1QueryController_v1RunQuery: {
-    parameters: {
-      path: {
-        /** @description Project ref */
-        ref: string
-      }
-    }
-    requestBody: {
-      content: {
-        'application/json': components['schemas']['V1RunQueryBody']
-      }
-    }
-    responses: {
-      403: {
-        content: never
-      }
-      /** @description Failed to run sql query */
-      500: {
-        content: never
-      }
-    }
-  }
-  /** Enables Database Webhooks on the project */
-  V1DatabaseWebhooksController_v1EnableDatabaseWebhooks: {
-    parameters: {
-      path: {
-        /** @description Project ref */
-        ref: string
-      }
-    }
-    responses: {
-      403: {
-        content: never
-      }
-      /** @description Failed to enable Database Webhooks on the project */
-      500: {
-        content: never
-      }
-    }
-  }
-  /** Lists all backups */
-  V1BackupsController_getBackups: {
-    parameters: {
-      path: {
-        /** @description Project ref */
-        ref: string
-      }
-    }
-    responses: {
-      /** @description Failed to get backups */
-      500: {
-        content: never
-      }
-    }
-  }
-  /** Restores a PITR backup for a database */
-  V1RestorePitrController_v1RestorePitr: {
-    parameters: {
-      path: {
-        /** @description Project ref */
-        ref: string
-      }
-    }
-    requestBody: {
-      content: {
-        'application/json': components['schemas']['V1RestorePitrBody']
-      }
-    }
-    responses: {
-      201: {
-        content: never
-      }
-    }
-  }
-  /**
-   * Retrieve a function
-   * @description Retrieves a function with the specified slug and project.
-   */
-  FunctionSlugController_getFunction: {
-    parameters: {
-      path: {
-        /** @description Project ref */
-        ref: string
-        /** @description Function slug */
-        function_slug: string
-      }
-    }
-    responses: {
-      403: {
-        content: never
-      }
-      /** @description Failed to retrieve function with given slug */
-      500: {
-        content: never
-      }
-    }
-  }
-  /**
-   * Delete a function
-   * @description Deletes a function with the specified slug from the specified project.
-   */
-  FunctionSlugController_deleteFunction: {
-    parameters: {
-      path: {
-        /** @description Project ref */
-        ref: string
-        /** @description Function slug */
-        function_slug: string
-      }
-    }
-    responses: {
-      403: {
-        content: never
-      }
-      /** @description Failed to delete function with given slug */
-      500: {
-        content: never
-      }
-    }
-  }
-  /**
-   * Update a function
-   * @description Updates a function with the specified slug and project.
-   */
-  FunctionSlugController_updateFunction: {
-    parameters: {
-      query?: {
-        import_map_path?: string
-        entrypoint_path?: string
-        import_map?: boolean
-        verify_jwt?: boolean
-        name?: string
-      }
-      path: {
-        /** @description Project ref */
-        ref: string
-        /** @description Function slug */
-        function_slug: string
-      }
-    }
-    requestBody: {
-      content: {
-        'application/json': components['schemas']['V1UpdateFunctionBody']
-        'application/vnd.denoland.eszip': components['schemas']['V1UpdateFunctionBody']
-      }
-    }
-    responses: {
-      403: {
-        content: never
-      }
-      /** @description Failed to update function with given slug */
-      500: {
-        content: never
-      }
-    }
-  }
-  /**
-   * Retrieve a function body
-   * @description Retrieves a function body for the specified slug and project.
-   */
-  FunctionSlugController_getFunctionBody: {
-    parameters: {
-      path: {
-        /** @description Project ref */
-        ref: string
-        /** @description Function slug */
-        function_slug: string
-      }
-    }
-    responses: {
-      403: {
-        content: never
-      }
-      /** @description Failed to retrieve function body with given slug */
-      500: {
-        content: never
-      }
-    }
-  }
-  /** Lists all buckets */
-  V1StorageBucketsController_getBuckets: {
-    parameters: {
-      path: {
-        /** @description Project ref */
-        ref: string
-      }
-    }
-    responses: {
-      403: {
-        content: never
-      }
-      /** @description Failed to get list of buckets */
-      500: {
-        content: never
-      }
-    }
-  }
-  /** Create an organization */
-  OrganizationsController_createOrganization: {
-    requestBody: {
-      content: {
-        'application/json': components['schemas']['CreateOrganizationBodyV1']
-      }
-    }
-    responses: {
-      /** @description Unexpected error creating an organization */
-      500: {
-        content: never
-      }
-    }
-  }
-  /** List members of an organization */
-  V1OrganizationMembersController_v1ListOrganizationMembers: {
-    responses: {
-      200: {
-        content: never
-      }
-    }
-  }
-  /** Gets information about the organization */
-  V1OrganizationSlugController_getOrganization: {
-    responses: {
-      200: {
-        content: never
-      }
-    }
-  }
-  /** Authorize user through oauth */
-  OAuthController_authorize: {
-    responses: {
-      303: {
-        content: never
-      }
-    }
-  }
-  /** Exchange auth code for user's access and refresh token */
-  OAuthController_token: {
-    requestBody: {
-      content: {
-        'application/x-www-form-urlencoded': components['schemas']['OAuthTokenBody']
-      }
-    }
-    responses: {
-      201: {
-        content: never
-      }
-    }
-  }
-  /** Lists SQL snippets for the logged in user */
-  SnippetsController_listSnippets: {
-    responses: {
-      /** @description Failed to list user's SQL snippets */
-      500: {
-        content: never
-      }
-    }
-  }
-  /** Gets a specific SQL snippet */
-  SnippetsController_getSnippet: {
-    parameters: {
-      path: {
-        id: string
-      }
-    }
-    responses: {
-      /** @description Failed to retrieve SQL snippet */
-      500: {
-        content: never
-      }
-    }
-  }
-  /** Redirects to Supabase dashboard after completing Fly sso */
-  CallbackController_redirectToDashboardFlyioExtensionScreen: {
-    responses: {
-      200: {
-        content: never
-      }
-    }
-  }
-  /** Gets database status */
-  ExtensionController_getResourceStatus: {
-    parameters: {
-      path: {
-        extension_id: string
-      }
-    }
-    responses: {
-      200: {
-        content: never
-      }
-    }
-  }
-  /** Deletes a database */
-  ExtensionController_deleteResource: {
-    parameters: {
-      path: {
-        extension_id: string
-      }
-    }
-    responses: {
-      200: {
-        content: never
-      }
-    }
-  }
-  /** Starts Fly single sign on */
-  ExtensionController_startFlyioSSO: {
-    parameters: {
-      path: {
-        extension_id: string
-      }
-    }
-    responses: {
-      200: {
-        content: never
-      }
-    }
-  }
-  /** Creates a database */
-  ExtensionsController_provisionResource: {
-    responses: {
-      201: {
-        content: never
-      }
-    }
-  }
-  /** Gets information about the organization */
-  OrganizationsController_getOrganization: {
-    parameters: {
-      path: {
-        organization_id: string
-      }
-    }
-    responses: {
-      200: {
-        content: never
-      }
-    }
-  }
-  /** Gets all databases that belong to the Fly organization */
-  OrganizationsController_getOrgExtensions: {
-    parameters: {
-      path: {
-        organization_id: string
-      }
-    }
-    responses: {
-      200: {
-        content: never
-      }
-    }
-  }
-  /** Starts Fly single sign on */
-  OrganizationsController_startFlyioSSO: {
-    parameters: {
-      path: {
-        organization_id: string
-      }
-    }
-    responses: {
-      200: {
-        content: never
-      }
-    }
-  }
-  /** Gets the organizations current unbilled charges */
-  FlyBillingController_getResourceBilling: {
-    parameters: {
-      path: {
-        organization_id: string
-      }
-    }
-    responses: {
-      200: {
-        content: never
-      }
-    }
-  }
-}
-=======
-export * from 'api-types'
->>>>>>> 9963c81a
+export * from 'api-types'