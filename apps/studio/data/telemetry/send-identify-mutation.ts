--- conflicted
+++ resolved
@@ -4,13 +4,7 @@
 import { LOCAL_STORAGE_KEYS } from 'common'
 import { handleError, post } from 'data/fetchers'
 import { Profile } from 'data/profile/types'
-<<<<<<< HEAD
-import { useFlag } from 'hooks/ui/useFlag'
-import { LOCAL_STORAGE_KEYS } from 'lib/constants'
-import { useLocale } from 'next-intl'
-=======
 import { IS_PLATFORM } from 'lib/constants'
->>>>>>> 9cdabe18
 import type { ResponseError } from 'types'
 
 type SendIdentify = components['schemas']['TelemetryIdentifyBodyV2']
@@ -47,21 +41,6 @@
   UseMutationOptions<SendIdentifyData, ResponseError, SendIdentifyVariables>,
   'mutationFn'
 > = {}) => {
-<<<<<<< HEAD
-  const locale = useLocale()
-  const usePostHogParameters = useFlag('enablePosthogChanges')
-
-  const payload = usePostHogParameters
-    ? ({} as SendIdentifyPH)
-    : ({
-        ga: {
-          screen_resolution: isBrowser ? `${window.innerWidth}x${window.innerHeight}` : undefined,
-          language: locale ?? 'en-US',
-        },
-      } as SendIdentifyGA)
-
-=======
->>>>>>> 9cdabe18
   return useMutation<SendIdentifyData, ResponseError, SendIdentifyVariables>(
     (vars) => {
       const { user, slug, ref } = vars
