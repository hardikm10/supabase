--- conflicted
+++ resolved
@@ -15,14 +15,11 @@
   /** These are all under the event's properties (customizable on the FE) */
   /** value: refer to TELEMETRY_VALUES in lib/constants */
   value?: string
-<<<<<<< HEAD
-  properties?: Record<string, any>
-=======
   /** label: secondary tag to the event for further identification */
   label?: string
   /** To deprecate - seems unnecessary */
   category?: string
->>>>>>> e6c58c5d
+  properties?: Record<string, any>
 }
 
 type SendEventPayload = any
