--- conflicted
+++ resolved
@@ -7,57 +7,10 @@
 import NoPermission from 'components/ui/NoPermission'
 import { useCheckPermissions, usePermissionsLoaded } from 'hooks/misc/useCheckPermissions'
 import type { NextPageWithLayout } from 'types'
-<<<<<<< HEAD
-import { Button } from 'ui'
-=======
->>>>>>> 79579890
 
 const ProvidersPage: NextPageWithLayout = () => {
   const canReadAuthSettings = useCheckPermissions(PermissionAction.READ, 'custom_config_gotrue')
   const isPermissionsLoaded = usePermissionsLoaded()
-<<<<<<< HEAD
-
-  if (isPermissionsLoaded && !canReadAuthSettings) {
-    return <NoPermission isFullPage resourceText="access your project's auth provider settings" />
-  }
-
-  return (
-    <PageContainer className="pb-16">
-      <BasicAuthSettingsForm />
-      <AuthProvidersForm />
-    </PageContainer>
-  )
-}
-
-ProvidersPage.getLayout = (page) => {
-  const { ref } = useParams()
-
-  const breadcrumbItems = [
-    {
-      label: 'Project',
-      href: `/project/${ref}`,
-    },
-    {
-      label: 'Authentication',
-      href: `/project/${ref}/auth`,
-    },
-    {
-      label: 'Providers',
-    },
-  ]
-
-  const navigationItems = [
-    {
-      label: 'Supabase Auth',
-      href: `/project/${ref}/auth/providers`,
-    },
-    {
-      label: 'Third Party Auth',
-      href: `/project/${ref}/auth/third-party`,
-    },
-  ]
-
-=======
 
   if (isPermissionsLoaded && !canReadAuthSettings) {
     return <NoPermission isFullPage resourceText="access your project's auth provider settings" />
@@ -83,24 +36,13 @@
     },
   ]
 
->>>>>>> 79579890
   return (
     <DefaultLayout>
       <AuthLayout>
         <PageLayout
-<<<<<<< HEAD
-          // size="full"
-          // isCompact
-          title="Sign In / Up"
-          subtitle="Configure authentication providers and login methods for your users"
-          breadcrumbs={breadcrumbItems}
-          navigationItems={navigationItems}
-          primaryActions={<Button>Create provider</Button>}
-=======
           title="Sign In / Up"
           subtitle="Configure authentication providers and login methods for your users"
           navigationItems={navigationItems}
->>>>>>> 79579890
         >
           {page}
         </PageLayout>
