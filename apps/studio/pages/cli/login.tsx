--- conflicted
+++ resolved
@@ -1,15 +1,5 @@
 import { useIsLoggedIn, useParams } from 'common'
 import APIAuthorizationLayout from 'components/layouts/APIAuthorizationLayout'
-<<<<<<< HEAD
-import { Loading } from 'components/ui/Loading'
-import { createCliLoginSession } from 'data/cli/login'
-import { withAuth } from 'hooks'
-import Link from 'next/link'
-import { useRouter } from 'next/router'
-import { useEffect, useState } from 'react'
-import toast from 'react-hot-toast'
-import { NextPageWithLayout } from 'types'
-=======
 import CopyButton from 'components/ui/CopyButton'
 import { Loading } from 'components/ui/Loading'
 import { createCliLoginSession } from 'data/cli/login'
@@ -21,7 +11,6 @@
 import { NextPageWithLayout } from 'types'
 import { InputOTP, InputOTPGroup, InputOTPSlot } from 'ui'
 import { Admonition } from 'ui-patterns'
->>>>>>> fc5ef8ba
 
 const CliLoginPage: NextPageWithLayout = () => {
   const router = useRouter()
