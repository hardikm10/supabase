import { ReactNode, useEffect, useMemo, useState } from 'react'

import { OngoingQueriesPanel } from 'components/interfaces/SQLEditor/OngoingQueriesPanel'
import { withAuth } from 'hooks/misc/withAuth'
<<<<<<< HEAD
import { ReactNode, useState } from 'react'
import { EditorBaseLayout } from '../editors/editor-base-layout'
=======
import ProjectLayout from '../ProjectLayout/ProjectLayout'
>>>>>>> d4c928ca
import { SQLEditorMenu } from './SQLEditorMenu'
import { useParams } from 'common'

export interface SQLEditorLayoutProps {
  // title: string
  children: ReactNode
}

<<<<<<< HEAD
const SQLEditorLayout = ({ children }: SQLEditorLayoutProps) => {
  const [showOngoingQueries, setShowOngoingQueries] = useState(false)
=======
const SQLEditorLayout = ({ title, children }: SQLEditorLayoutProps) => {
  const { viewOngoingQueries } = useParams()
  const [showOngoingQueries, setShowOngoingQueries] = useState(false)

  const productMenu = useMemo(
    () => (
      <SQLEditorMenu
        key="sql-editor-menu"
        onViewOngoingQueries={() => setShowOngoingQueries(true)}
      />
    ),
    []
  )
>>>>>>> d4c928ca

  useEffect(() => {
    if (viewOngoingQueries === 'true') setShowOngoingQueries(true)
  }, [viewOngoingQueries])

  return (
    // <EditorBaseLayout
    //   title={title || 'SQL'}
    //   product="SQL Editor"
    //   productMenu={
    //     <SQLEditorMenu
    //       key="sql-editor-menu"
    //       onViewOngoingQueries={() => setShowOngoingQueries(true)}
    //     />
    //   }
    //   isBlocking={false}
    //   resizableSidebar
    // >
    <>
      {children}
      <OngoingQueriesPanel
        visible={showOngoingQueries}
        onClose={() => setShowOngoingQueries(false)}
      />
    </>
    // </EditorBaseLayout>
  )
}

export default withAuth(SQLEditorLayout)<|MERGE_RESOLUTION|>--- conflicted
+++ resolved
@@ -2,12 +2,7 @@
 
 import { OngoingQueriesPanel } from 'components/interfaces/SQLEditor/OngoingQueriesPanel'
 import { withAuth } from 'hooks/misc/withAuth'
-<<<<<<< HEAD
-import { ReactNode, useState } from 'react'
-import { EditorBaseLayout } from '../editors/editor-base-layout'
-=======
 import ProjectLayout from '../ProjectLayout/ProjectLayout'
->>>>>>> d4c928ca
 import { SQLEditorMenu } from './SQLEditorMenu'
 import { useParams } from 'common'
 
@@ -16,11 +11,7 @@
   children: ReactNode
 }
 
-<<<<<<< HEAD
 const SQLEditorLayout = ({ children }: SQLEditorLayoutProps) => {
-  const [showOngoingQueries, setShowOngoingQueries] = useState(false)
-=======
-const SQLEditorLayout = ({ title, children }: SQLEditorLayoutProps) => {
   const { viewOngoingQueries } = useParams()
   const [showOngoingQueries, setShowOngoingQueries] = useState(false)
 
@@ -33,7 +24,6 @@
     ),
     []
   )
->>>>>>> d4c928ca
 
   useEffect(() => {
     if (viewOngoingQueries === 'true') setShowOngoingQueries(true)
