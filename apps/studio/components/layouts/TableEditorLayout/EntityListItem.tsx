--- conflicted
+++ resolved
@@ -10,7 +10,6 @@
   MAX_EXPORT_ROW_COUNT_MESSAGE,
 } from 'components/grid/components/header/Header'
 import { parseSupaTable } from 'components/grid/SupabaseGrid.utils'
-import { Markdown } from 'components/interfaces/Markdown'
 import {
   formatTableRowsToSQL,
   getEntityLintDetails,
@@ -224,10 +223,7 @@
   return (
     <EditorTablePageLink
       title={entity.name}
-<<<<<<< HEAD
-=======
       id={String(entity.id)}
->>>>>>> 5da5ad06
       href={`/project/${projectRef}/editor/${entity.id}?schema=${entity.schema}`}
       role="button"
       aria-label={`View ${entity.name}`}
