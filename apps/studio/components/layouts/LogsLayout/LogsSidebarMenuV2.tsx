import { ChevronRight, CircleHelpIcon, Plus } from 'lucide-react'
import Link from 'next/link'
import { useRouter } from 'next/router'
import { useState } from 'react'

import { IS_PLATFORM, useParams } from 'common'
import {
  useFeaturePreviewModal,
  useUnifiedLogsPreview,
} from 'components/interfaces/App/FeaturePreview/FeaturePreviewContext'
import SavedQueriesItem from 'components/interfaces/Settings/Logs/Logs.SavedQueriesItem'
import { LogsSidebarItem } from 'components/interfaces/Settings/Logs/SidebarV2/SidebarItem'
import { ButtonTooltip } from 'components/ui/ButtonTooltip'
import { useContentQuery } from 'data/content/content-query'
import { useReplicationSourcesQuery } from 'data/replication/sources-query'
import { useCurrentOrgPlan } from 'hooks/misc/useCurrentOrgPlan'
import { useIsFeatureEnabled } from 'hooks/misc/useIsFeatureEnabled'
import { useFlag } from 'hooks/ui/useFlag'
import {
  Badge,
  Button,
  cn,
  Collapsible_Shadcn_,
  CollapsibleContent_Shadcn_,
  CollapsibleTrigger_Shadcn_,
  Separator,
} from 'ui'
import {
  InnerSideBarEmptyPanel,
  InnerSideBarFilters,
  InnerSideBarFilterSearchInput,
  InnerSideMenuItem,
} from 'ui-patterns/InnerSideMenu'
import { GenericSkeletonLoader } from 'ui-patterns/ShimmeringLoader'
import { FeaturePreviewSidebarPanel } from '../../ui/FeaturePreviewSidebarPanel'

const SupaIcon = ({ className }: { className?: string }) => {
  return (
    <svg
      stroke="currentColor"
      fill="currentColor"
      strokeWidth="0"
      viewBox="0 0 24 24"
      height="15px"
      width="15px"
      className={className}
      xmlns="http://www.w3.org/2000/svg"
    >
      <path d="M10.9997 2.59833V13.9694H3.90013C3.23055 13.9694 2.83063 13.1846 3.25654 12.6326L10.9997 2.59833ZM12.9997 8.03061V2.33296C12.9997 0.521514 10.7034 -0.291434 9.58194 1.16185L1.67316 11.4108C0.246185 13.26 1.54768 15.9694 3.90013 15.9694H10.9997V21.6671C10.9997 23.4785 13.296 24.2915 14.4175 22.8382L22.3262 12.5892C23.7532 10.74 22.4517 8.03061 20.0993 8.03061H12.9997ZM12.9997 10.0306H20.0993C20.7688 10.0306 21.1688 10.8155 20.7429 11.3674L12.9997 21.4017V10.0306Z"></path>
    </svg>
  )
}

export function SidebarCollapsible({
  children,
  title,
  defaultOpen,
}: {
  children: React.ReactNode
  title: string
  defaultOpen?: boolean
}) {
  return (
    <Collapsible_Shadcn_ defaultOpen={defaultOpen}>
      <CollapsibleTrigger_Shadcn_ className="flex items-center gap-x-2 px-4 [&[data-state=open]>svg]:!rotate-90 pb-2">
        <ChevronRight
          size={16}
          className={'text-foreground-light transition-transform duration-200'}
        />

        <span className="text-foreground-light font-mono text-sm uppercase">{title}</span>
      </CollapsibleTrigger_Shadcn_>
      <CollapsibleContent_Shadcn_>{children}</CollapsibleContent_Shadcn_>
    </Collapsible_Shadcn_>
  )
}

export function LogsSidebarMenuV2() {
  const router = useRouter()
  const { ref } = useParams() as { ref: string }

  const unifiedLogsFlagEnabled = useFlag('unifiedLogs')
  const { selectFeaturePreview } = useFeaturePreviewModal()
  const { enable: enableUnifiedLogs } = useUnifiedLogsPreview()

  const [searchText, setSearchText] = useState('')

  const {
    projectAuthAll: authEnabled,
    projectStorageAll: storageEnabled,
    realtimeAll: realtimeEnabled,
    logsTemplates: templatesEnabled,
    logsCollections: collectionsEnabled,
  } = useIsFeatureEnabled([
    'project_storage:all',
    'project_auth:all',
    'realtime:all',
    'logs:templates',
    'logs:collections',
  ])

  const enablePgReplicate = useFlag('enablePgReplicate')
  const { data: etlData, isLoading: isETLLoading } = useReplicationSourcesQuery(
    {
      projectRef: ref,
    },
    {
      enabled: enablePgReplicate,
    }
  )

  // [Jordi] We only want to show ETL logs if the user has the feature enabled AND they're using the feature aka they've created a source.
  const showETLLogs = enablePgReplicate && (etlData?.sources?.length ?? 0) > 0 && !isETLLoading

  const { plan: orgPlan } = useCurrentOrgPlan()
  const isFreePlan = orgPlan?.id === 'free'

  const { data: savedQueriesRes, isLoading: savedQueriesLoading } = useContentQuery({
    projectRef: ref,
    type: 'log_sql',
  })

  const savedQueries = [...(savedQueriesRes?.content ?? [])]
    .filter((c) => c.type === 'log_sql')
    .sort((a, b) => a.name.localeCompare(b.name))

  function isActive(path: string) {
    return router.asPath.includes(path)
  }

  const BASE_COLLECTIONS = [
    {
      name: 'API Gateway',
      key: 'edge-logs',
      url: `/project/${ref}/logs/edge-logs`,
      items: [],
    },
    {
      name: 'Postgres',
      key: 'postgres-logs',
      url: `/project/${ref}/logs/postgres-logs`,
      items: [],
    },
    {
      name: 'PostgREST',
      key: 'postgrest-logs',
      url: `/project/${ref}/logs/postgrest-logs`,
      items: [],
    },
    IS_PLATFORM
      ? {
          name: isFreePlan ? 'Pooler' : 'Shared Pooler',
          key: 'pooler-logs',
          url: `/project/${ref}/logs/pooler-logs`,
          items: [],
        }
      : null,
    !isFreePlan && IS_PLATFORM
      ? {
          name: 'Dedicated Pooler',
          key: 'dedicated-pooler-logs',
          url: `/project/${ref}/logs/dedicated-pooler-logs`,
          items: [],
        }
      : null,
    authEnabled
      ? {
          name: 'Auth',
          key: 'auth-logs',
          url: `/project/${ref}/logs/auth-logs`,
          items: [],
        }
      : null,
    storageEnabled
      ? {
          name: 'Storage',
          key: 'storage-logs',
          url: `/project/${ref}/logs/storage-logs`,
          items: [],
        }
      : null,
    realtimeEnabled
      ? {
          name: 'Realtime',
          key: 'realtime-logs',
          url: `/project/${ref}/logs/realtime-logs`,
          items: [],
        }
      : null,
    {
      name: 'Edge Functions',
      key: 'edge-functions-logs',
      url: `/project/${ref}/logs/edge-functions-logs`,
      items: [],
    },
    {
      name: 'Cron',
      key: 'pg_cron',
      url: `/project/${ref}/logs/pgcron-logs`,
      items: [],
    },
    showETLLogs
      ? {
          name: 'ETL Replication',
          key: 'etl_replication_logs',
          url: `/project/${ref}/logs/etl-replication-logs`,
          items: [],
        }
      : null,
  ].filter((x) => x !== null)

  const OPERATIONAL_COLLECTIONS = IS_PLATFORM
    ? [
        {
          name: 'Postgres Version Upgrade',
          key: 'pg-upgrade-logs',
          url: `/project/${ref}/logs/pg-upgrade-logs`,
          items: [],
        },
      ]
    : []

  const filteredLogs = BASE_COLLECTIONS.filter((collection) => {
    return collection?.name.toLowerCase().includes(searchText.toLowerCase())
  })
  const filteredOperationalLogs = OPERATIONAL_COLLECTIONS.filter((collection) => {
    return collection?.name.toLowerCase().includes(searchText.toLowerCase())
  })

  return (
    <div className="pb-12 relative">
<<<<<<< HEAD
      {IS_PLATFORM && !isUnifiedLogsPreviewAvailable && (
=======
      {IS_PLATFORM && !unifiedLogsFlagEnabled && (
>>>>>>> b68b2ebc
        <FeaturePreviewSidebarPanel
          className="mx-4 mt-4"
          illustration={<Badge variant="default">Coming soon</Badge>}
          title="New logs"
          description="Get early access"
          actions={
            <Link href="https://forms.supabase.com/unified-logs-signup" target="_blank">
              <Button type="default" size="tiny">
                Early access
              </Button>
            </Link>
          }
        />
      )}
      {unifiedLogsFlagEnabled && (
        <FeaturePreviewSidebarPanel
          className="mx-4 mt-4"
          title="New Logs Interface"
          description="Unified view across all services with improved filtering and real-time updates"
          illustration={<Badge variant="brand">Feature Preview</Badge>}
          actions={
            <>
              <Button
                size="tiny"
                type="default"
                onClick={() => {
                  enableUnifiedLogs()
                  router.push(`/project/${ref}/logs`)
                }}
              >
                Enable preview
              </Button>
              <ButtonTooltip
                type="default"
                className="px-1.5"
                icon={<CircleHelpIcon />}
                onClick={() => selectFeaturePreview('supabase-ui-preview-unified-logs')}
                tooltip={{ content: { side: 'bottom', text: 'More information' } }}
              />
            </>
          }
        />
      )}

      <div
        className={cn(
          'flex gap-x-2 items-center sticky top-0 bg-background-200 z-[1] px-4',
          !templatesEnabled ? 'pt-4' : 'py-4'
        )}
      >
        <InnerSideBarFilters className="w-full p-0 gap-0">
          <InnerSideBarFilterSearchInput
            name="search-collections"
            placeholder="Search collections..."
            aria-labelledby="Search collections"
            value={searchText}
            onChange={(e) => setSearchText(e.target.value)}
          ></InnerSideBarFilterSearchInput>
        </InnerSideBarFilters>

        <Button
          type="default"
          icon={<Plus className="text-foreground" />}
          className="w-[26px]"
          onClick={() => router.push(`/project/${ref}/logs/explorer`)}
        />
      </div>
      {templatesEnabled && (
        <div className="px-2">
          <InnerSideMenuItem
            title="Templates"
            isActive={isActive(`/project/${ref}/logs/explorer/templates`)}
            href={`/project/${ref}/logs/explorer/templates`}
          >
            Templates
          </InnerSideMenuItem>
        </div>
      )}
      <Separator className="my-4" />

      {collectionsEnabled && (
        <>
          <SidebarCollapsible title="Collections" defaultOpen={true}>
            {filteredLogs.map((collection) => {
              const isItemActive = isActive(collection.url)
              return (
                <LogsSidebarItem
                  key={collection.key}
                  isActive={isItemActive}
                  href={collection.url}
                  icon={<SupaIcon className="text-foreground-light" />}
                  label={collection.name}
                />
              )
            })}
          </SidebarCollapsible>
          {OPERATIONAL_COLLECTIONS.length > 0 && (
            <>
              <Separator className="my-4" />
              <SidebarCollapsible title="Database operations" defaultOpen={true}>
                {filteredOperationalLogs.map((collection) => (
                  <LogsSidebarItem
                    key={collection.key}
                    isActive={isActive(collection.url)}
                    href={collection.url}
                    icon={<SupaIcon className="text-foreground-light" />}
                    label={collection.name}
                  />
                ))}
              </SidebarCollapsible>
            </>
          )}
          <Separator className="my-4" />
        </>
      )}
      <SidebarCollapsible title="Queries" defaultOpen={true}>
        {savedQueriesLoading && (
          <div className="p-4">
            <GenericSkeletonLoader />
          </div>
        )}
        {savedQueries.length === 0 && (
          <InnerSideBarEmptyPanel
            className="mx-4"
            title="No queries created yet"
            description="Create and save your queries to use them in the explorer"
            actions={
              <Button asChild type="default">
                <Link href={`/project/${ref}/logs/explorer`}>Create query</Link>
              </Button>
            }
          />
        )}
        {savedQueries.map((query) => (
          <SavedQueriesItem item={query} key={query.id} />
        ))}
      </SidebarCollapsible>
    </div>
  )
}<|MERGE_RESOLUTION|>--- conflicted
+++ resolved
@@ -229,11 +229,7 @@
 
   return (
     <div className="pb-12 relative">
-<<<<<<< HEAD
-      {IS_PLATFORM && !isUnifiedLogsPreviewAvailable && (
-=======
       {IS_PLATFORM && !unifiedLogsFlagEnabled && (
->>>>>>> b68b2ebc
         <FeaturePreviewSidebarPanel
           className="mx-4 mt-4"
           illustration={<Badge variant="default">Coming soon</Badge>}
