--- conflicted
+++ resolved
@@ -2,28 +2,11 @@
 import { PropsWithChildren } from 'react'
 
 import NoPermission from 'components/ui/NoPermission'
-<<<<<<< HEAD
-import { ProductMenu } from 'components/ui/ProductMenu'
-import { useWarehouseCollectionsQuery } from 'data/analytics/warehouse-collections-query'
-import { useWarehouseTenantQuery } from 'data/analytics/warehouse-tenant-query'
-import {
-  useCheckPermissions,
-  useFlag,
-  useIsFeatureEnabled,
-  useSelectedProject,
-  withAuth,
-} from 'hooks'
-import { Badge, Menu } from 'ui'
-import { GenericSkeletonLoader } from 'ui-patterns'
-import ProjectLayout from '../ProjectLayout/ProjectLayout'
-import { generateLogsMenu } from './LogsMenu.utils'
-=======
 import { useCheckPermissions } from 'hooks/misc/useCheckPermissions'
 import { withAuth } from 'hooks/misc/withAuth'
 import ProjectLayout from '../ProjectLayout/ProjectLayout'
 import { LogsSidebarMenuV2 } from './LogsSidebarMenuV2'
 
->>>>>>> fc5ef8ba
 interface LogsLayoutProps {
   title?: string
 }
