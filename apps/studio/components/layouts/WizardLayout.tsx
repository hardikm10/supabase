<<<<<<< HEAD
import { useParams } from 'react-router'
import Link from 'next/link'
=======
>>>>>>> c0c3710b
import { PropsWithChildren } from 'react'

import { useOrganizationsQuery } from 'data/organizations/organizations-query'
import { withAuth } from 'hooks/misc/withAuth'
<<<<<<< HEAD
import { BASE_PATH } from 'lib/constants'
import { ChevronRight } from 'lucide-react'
import type { Organization } from 'types'
import { FeedbackDropdown } from './ProjectLayout/LayoutHeader/FeedbackDropdown'
import HelpPopover from './ProjectLayout/LayoutHeader/HelpPopover'

const WizardLayout = ({ children }: PropsWithChildren<{}>) => {
  const { slug } = useParams()

  const { data: organizations } = useOrganizationsQuery()
  const organization = organizations?.find((o) => o.slug === slug)

  return (
    <div className="flex w-full flex-col">
      <Header organization={organization} />
=======

const WizardLayout = ({ children }: PropsWithChildren<{}>) => {
  return (
    <div className="flex w-full flex-col">
>>>>>>> c0c3710b
      <div className="overflow-auto">
        <section className="has-slide-in slide-in relative mx-auto my-10 max-w-2xl">
          {children}
        </section>
      </div>
    </div>
  )
}

export default withAuth(WizardLayout)

<<<<<<< HEAD
export const WizardLayoutWithoutAuth = WizardLayout

interface HeaderProps {
  organization?: Organization
}

const Header = ({ organization }: HeaderProps) => {
  let stepNumber = organization ? 1 : 0
  return (
    <div className="border-b p-3 border-default">
      <div className="PageHeader">
        <div className="Breadcrumbs flex justify-between">
          <div className="flex items-center text-sm">
            <div className="flex items-center space-x-2">
              <Link href="/projects">
                <img
                  src={`${BASE_PATH}/img/supabase-logo.svg`}
                  alt="Supabase"
                  className="rounded border p-1 hover:border-white border-default"
                  style={{ height: 24 }}
                />
              </Link>
              <ChevronRight size="18" className="text-foreground-light" strokeWidth={1} />
              <p className="text-sm">
                {organization ? `Organization: ${organization.name}` : 'Create an organization'}
              </p>
              <ChevronRight size="18" className="text-foreground-light" strokeWidth={1} />
              <p className={`text-sm ${stepNumber < 1 ? 'text-foreground-light' : ''}`}>
                Create a new project
              </p>
              <ChevronRight size="18" className="text-foreground-light" strokeWidth={1} />
              <p className={`text-sm ${stepNumber < 2 ? 'text-foreground-light' : ''}`}>
                Extend your database
              </p>
            </div>
          </div>
          <div className="flex">{/* The End */}</div>
          <div className="flex items-center space-x-2">
            <HelpPopover />
            <FeedbackDropdown />
          </div>
        </div>
      </div>
    </div>
  )
}
=======
export const WizardLayoutWithoutAuth = WizardLayout
>>>>>>> c0c3710b
<|MERGE_RESOLUTION|>--- conflicted
+++ resolved
@@ -1,34 +1,11 @@
-<<<<<<< HEAD
-import { useParams } from 'react-router'
-import Link from 'next/link'
-=======
->>>>>>> c0c3710b
 import { PropsWithChildren } from 'react'
 
 import { useOrganizationsQuery } from 'data/organizations/organizations-query'
 import { withAuth } from 'hooks/misc/withAuth'
-<<<<<<< HEAD
-import { BASE_PATH } from 'lib/constants'
-import { ChevronRight } from 'lucide-react'
-import type { Organization } from 'types'
-import { FeedbackDropdown } from './ProjectLayout/LayoutHeader/FeedbackDropdown'
-import HelpPopover from './ProjectLayout/LayoutHeader/HelpPopover'
-
-const WizardLayout = ({ children }: PropsWithChildren<{}>) => {
-  const { slug } = useParams()
-
-  const { data: organizations } = useOrganizationsQuery()
-  const organization = organizations?.find((o) => o.slug === slug)
-
-  return (
-    <div className="flex w-full flex-col">
-      <Header organization={organization} />
-=======
 
 const WizardLayout = ({ children }: PropsWithChildren<{}>) => {
   return (
     <div className="flex w-full flex-col">
->>>>>>> c0c3710b
       <div className="overflow-auto">
         <section className="has-slide-in slide-in relative mx-auto my-10 max-w-2xl">
           {children}
@@ -40,53 +17,4 @@
 
 export default withAuth(WizardLayout)
 
-<<<<<<< HEAD
-export const WizardLayoutWithoutAuth = WizardLayout
-
-interface HeaderProps {
-  organization?: Organization
-}
-
-const Header = ({ organization }: HeaderProps) => {
-  let stepNumber = organization ? 1 : 0
-  return (
-    <div className="border-b p-3 border-default">
-      <div className="PageHeader">
-        <div className="Breadcrumbs flex justify-between">
-          <div className="flex items-center text-sm">
-            <div className="flex items-center space-x-2">
-              <Link href="/projects">
-                <img
-                  src={`${BASE_PATH}/img/supabase-logo.svg`}
-                  alt="Supabase"
-                  className="rounded border p-1 hover:border-white border-default"
-                  style={{ height: 24 }}
-                />
-              </Link>
-              <ChevronRight size="18" className="text-foreground-light" strokeWidth={1} />
-              <p className="text-sm">
-                {organization ? `Organization: ${organization.name}` : 'Create an organization'}
-              </p>
-              <ChevronRight size="18" className="text-foreground-light" strokeWidth={1} />
-              <p className={`text-sm ${stepNumber < 1 ? 'text-foreground-light' : ''}`}>
-                Create a new project
-              </p>
-              <ChevronRight size="18" className="text-foreground-light" strokeWidth={1} />
-              <p className={`text-sm ${stepNumber < 2 ? 'text-foreground-light' : ''}`}>
-                Extend your database
-              </p>
-            </div>
-          </div>
-          <div className="flex">{/* The End */}</div>
-          <div className="flex items-center space-x-2">
-            <HelpPopover />
-            <FeedbackDropdown />
-          </div>
-        </div>
-      </div>
-    </div>
-  )
-}
-=======
-export const WizardLayoutWithoutAuth = WizardLayout
->>>>>>> c0c3710b
+export const WizardLayoutWithoutAuth = WizardLayout