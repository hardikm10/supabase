import { PermissionAction } from '@supabase/shared-types/out/constants'
import saveAs from 'file-saver'
import { ArrowUp, ChevronDown, FileText, Trash } from 'lucide-react'
import Link from 'next/link'
import Papa from 'papaparse'
import { ReactNode, useState } from 'react'
import { toast } from 'sonner'

import { useParams } from 'common'
import { useTableFilter } from 'components/grid/hooks/useTableFilter'
import { useTableSort } from 'components/grid/hooks/useTableSort'
import GridHeaderActions from 'components/interfaces/TableGridEditor/GridHeaderActions'
import { formatTableRowsToSQL } from 'components/interfaces/TableGridEditor/TableEntity.utils'
import { useProjectContext } from 'components/layouts/ProjectLayout/ProjectContext'
import { ButtonTooltip } from 'components/ui/ButtonTooltip'
import { useTableRowsCountQuery } from 'data/table-rows/table-rows-count-query'
import { fetchAllTableRows, useTableRowsQuery } from 'data/table-rows/table-rows-query'
import { useSendEventMutation } from 'data/telemetry/send-event-mutation'
import { useCheckPermissions } from 'hooks/misc/useCheckPermissions'
import { useSelectedOrganization } from 'hooks/misc/useSelectedOrganization'
import { RoleImpersonationState } from 'lib/role-impersonation'
import {
  useRoleImpersonationStateSnapshot,
  useSubscribeToImpersonatedRole,
} from 'state/role-impersonation-state'
import { useTableEditorStateSnapshot } from 'state/table-editor'
import { useTableEditorTableStateSnapshot } from 'state/table-editor-table'
import {
  Button,
  cn,
  DropdownMenu,
  DropdownMenuContent,
  DropdownMenuItem,
  DropdownMenuTrigger,
  Separator,
  SonnerProgress,
} from 'ui'
<<<<<<< HEAD
import { ColumnVisibility } from './ColumnVisibility'
import FilterPopover from './filter/FilterPopover'
import { SortPopover } from './sort'
=======
import { FilterPopover } from './filter/FilterPopover'
import { SortPopover } from './sort/SortPopover'
>>>>>>> c383b3e2
// [Joshen] CSV exports require this guard as a fail-safe if the table is
// just too large for a browser to keep all the rows in memory before
// exporting. Either that or export as multiple CSV sheets with max n rows each
export const MAX_EXPORT_ROW_COUNT = 500000
export const MAX_EXPORT_ROW_COUNT_MESSAGE = (
  <>
    Sorry! We're unable to support exporting row counts larger than $
    {MAX_EXPORT_ROW_COUNT.toLocaleString()} at the moment. Alternatively, you may consider using
    <Link href="https://supabase.com/docs/reference/cli/supabase-db-dump" target="_blank">
      pg_dump
    </Link>{' '}
    via our CLI instead.
  </>
)

export type HeaderProps = {
  customHeader: ReactNode
}

const Header = ({ customHeader }: HeaderProps) => {
  const snap = useTableEditorTableStateSnapshot()

  return (
    <div>
      <div className="flex h-10 items-center justify-between bg-dash-sidebar dark:bg-surface-100 px-1.5 py-1.5 gap-2 overflow-x-auto ">
        {customHeader ? (
          customHeader
        ) : snap.selectedRows.size > 0 ? (
          <RowHeader />
        ) : (
          <DefaultHeader />
        )}
        <GridHeaderActions table={snap.originalTable} />
      </div>
    </div>
  )
}

export default Header

const DefaultHeader = () => {
  const { ref: projectRef } = useParams()
  const tableEditorSnap = useTableEditorStateSnapshot()
  const snap = useTableEditorTableStateSnapshot()
  const org = useSelectedOrganization()
  const canCreateColumns = useCheckPermissions(PermissionAction.TENANT_SQL_ADMIN_WRITE, 'columns')
  const { mutate: sendEvent } = useSendEventMutation()

  const onAddRow =
    snap.editable && (snap.table.columns ?? []).length > 0 ? tableEditorSnap.onAddRow : undefined
  const onAddColumn = snap.editable ? tableEditorSnap.onAddColumn : undefined
  const onImportData = snap.editable ? tableEditorSnap.onImportData : undefined

  const canAddNew = onAddRow !== undefined || onAddColumn !== undefined

  return (
    <div className="flex items-center gap-4">
      <div className="flex items-center gap-2">
        <FilterPopover />
        <SortPopover />
        <ColumnVisibility />
      </div>
      {canAddNew && (
        <>
          <div className="h-[20px] w-px border-r border-control" />
          <div className="flex items-center gap-2">
            {canCreateColumns && (
              <DropdownMenu>
                <DropdownMenuTrigger asChild>
                  <Button
                    data-testid="table-editor-insert-new-row"
                    type="primary"
                    size="tiny"
                    icon={<ChevronDown strokeWidth={1.5} />}
                  >
                    Insert
                  </Button>
                </DropdownMenuTrigger>
                <DropdownMenuContent side="bottom" align="start">
                  {[
                    ...(onAddRow !== undefined
                      ? [
                          <DropdownMenuItem
                            key="add-row"
                            className="group space-x-2"
                            onClick={onAddRow}
                          >
                            <div className="-mt-2 pr-1.5">
                              <div className="border border-foreground-lighter w-[15px] h-[4px]" />
                              <div className="border border-foreground-lighter w-[15px] h-[4px] my-[2px]" />
                              <div
                                className={cn([
                                  'border border-foreground-light w-[15px] h-[4px] translate-x-0.5',
                                  'transition duration-200 group-data-[highlighted]:border-brand group-data-[highlighted]:translate-x-0',
                                ])}
                              />
                            </div>
                            <div>
                              <p>Insert row</p>
                              <p className="text-foreground-light">
                                Insert a new row into {snap.table.name}
                              </p>
                            </div>
                          </DropdownMenuItem>,
                        ]
                      : []),
                    ...(onAddColumn !== undefined
                      ? [
                          <DropdownMenuItem
                            key="add-column"
                            className="group space-x-2"
                            onClick={onAddColumn}
                          >
                            <div className="flex -mt-2 pr-1.5">
                              <div className="border border-foreground-lighter w-[4px] h-[15px]" />
                              <div className="border border-foreground-lighter w-[4px] h-[15px] mx-[2px]" />
                              <div
                                className={cn([
                                  'border border-foreground-light w-[4px] h-[15px] -translate-y-0.5',
                                  'transition duration-200 group-data-[highlighted]:border-brand group-data-[highlighted]:translate-y-0',
                                ])}
                              />
                            </div>
                            <div>
                              <p>Insert column</p>
                              <p className="text-foreground-light">
                                Insert a new column into {snap.table.name}
                              </p>
                            </div>
                          </DropdownMenuItem>,
                        ]
                      : []),
                    ...(onImportData !== undefined
                      ? [
                          <DropdownMenuItem
                            key="import-data"
                            className="group space-x-2"
                            onClick={() => {
                              onImportData()
                              sendEvent({
                                action: 'import_data_button_clicked',
                                properties: { tableType: 'Existing Table' },
                                groups: {
                                  project: projectRef ?? 'Unknown',
                                  organization: org?.slug ?? 'Unknown',
                                },
                              })
                            }}
                          >
                            <div className="relative -mt-2">
                              <FileText
                                size={18}
                                strokeWidth={1.5}
                                className="-translate-x-[2px]"
                              />
                              <ArrowUp
                                className={cn(
                                  'transition duration-200 absolute bottom-0 right-0 translate-y-1 opacity-0 bg-brand-400 rounded-full',
                                  'group-data-[highlighted]:translate-y-0 group-data-[highlighted]:text-brand group-data-[highlighted]:opacity-100'
                                )}
                                strokeWidth={3}
                                size={12}
                              />
                            </div>
                            <div>
                              <p>Import data from CSV</p>
                              <p className="text-foreground-light">Insert new rows from a CSV</p>
                            </div>
                          </DropdownMenuItem>,
                        ]
                      : []),
                  ]}
                </DropdownMenuContent>
              </DropdownMenu>
            )}
          </div>
        </>
      )}
    </div>
  )
}

const RowHeader = () => {
  const { project } = useProjectContext()
  const tableEditorSnap = useTableEditorStateSnapshot()
  const snap = useTableEditorTableStateSnapshot()

  const roleImpersonationState = useRoleImpersonationStateSnapshot()
  const isImpersonatingRole = roleImpersonationState.role !== undefined

  const { filters } = useTableFilter()
  const { sorts } = useTableSort()

  const [isExporting, setIsExporting] = useState(false)

  const { data } = useTableRowsQuery({
    projectRef: project?.ref,
    connectionString: project?.connectionString,
    tableId: snap.table.id,
    sorts,
    filters,
    page: snap.page,
    limit: tableEditorSnap.rowsPerPage,
    roleImpersonationState: roleImpersonationState as RoleImpersonationState,
  })

  const { data: countData } = useTableRowsCountQuery(
    {
      projectRef: project?.ref,
      connectionString: project?.connectionString,
      tableId: snap.table.id,
      filters,
      enforceExactCount: snap.enforceExactCount,
      roleImpersonationState: roleImpersonationState as RoleImpersonationState,
    },
    { keepPreviousData: true }
  )

  const allRows = data?.rows ?? []
  const totalRows = countData?.count ?? 0

  const onSelectAllRows = () => {
    snap.setSelectedRows(new Set(allRows.map((row) => row.idx)), true)
  }

  const onRowsDelete = () => {
    const numRows = snap.allRowsSelected ? totalRows : snap.selectedRows.size
    const rowIdxs = Array.from(snap.selectedRows) as number[]
    const rows = allRows.filter((x) => rowIdxs.includes(x.idx))

    tableEditorSnap.onDeleteRows(rows, {
      allRowsSelected: snap.allRowsSelected,
      numRows,
      callback: () => {
        snap.setSelectedRows(new Set())
      },
    })
  }

  async function onRowsExportCSV() {
    setIsExporting(true)

    if (snap.allRowsSelected && totalRows > MAX_EXPORT_ROW_COUNT) {
      toast.error(
        <div className="prose text-sm text-foreground">{MAX_EXPORT_ROW_COUNT_MESSAGE}</div>
      )
      return setIsExporting(false)
    }

    if (!project) {
      toast.error('Project is required')
      return setIsExporting(false)
    }

    const toastId = snap.allRowsSelected
      ? toast(
          <SonnerProgress progress={0} message={`Exporting all rows from ${snap.table.name}`} />,
          {
            closeButton: false,
            duration: Infinity,
          }
        )
      : toast.loading(
          `Exporting ${snap.selectedRows.size} row${snap.selectedRows.size > 1 ? 's' : ''} from ${snap.table.name}`
        )

    const rows = snap.allRowsSelected
      ? await fetchAllTableRows({
          projectRef: project.ref,
          connectionString: project.connectionString,
          table: snap.table,
          filters,
          sorts,
          roleImpersonationState: roleImpersonationState as RoleImpersonationState,
          progressCallback: (value: number) => {
            const progress = Math.min((value / totalRows) * 100, 100)
            toast(
              <SonnerProgress
                progress={progress}
                message={`Exporting all rows from ${snap.table.name}`}
              />,
              {
                id: toastId,
                closeButton: false,
                duration: Infinity,
              }
            )
          },
        })
      : allRows.filter((x) => snap.selectedRows.has(x.idx))

    if (rows.length === 0) {
      toast.dismiss(toastId)
      toast.error('Export failed, please try exporting again')
      setIsExporting(false)
      return
    }

    const formattedRows = rows.map((row) => {
      const formattedRow = row
      Object.keys(row).map((column) => {
        if (typeof row[column] === 'object' && row[column] !== null)
          formattedRow[column] = JSON.stringify(formattedRow[column])
      })
      return formattedRow
    })

    const csv = Papa.unparse(formattedRows, {
      columns: snap.table!.columns.map((column) => column.name),
    })
    const csvData = new Blob([csv], { type: 'text/csv;charset=utf-8;' })
    toast.success(`Downloaded ${rows.length} rows to CSV`, {
      id: toastId,
      closeButton: true,
      duration: 4000,
    })
    saveAs(csvData, `${snap.table!.name}_rows.csv`)
    setIsExporting(false)
  }

  async function onRowsExportSQL() {
    setIsExporting(true)

    if (snap.allRowsSelected && totalRows > MAX_EXPORT_ROW_COUNT) {
      toast.error(
        <div className="prose text-sm text-foreground">{MAX_EXPORT_ROW_COUNT_MESSAGE}</div>
      )
      return setIsExporting(false)
    }

    if (!project) {
      toast.error('Project is required')
      return setIsExporting(false)
    }

    if (snap.allRowsSelected && totalRows === 0) {
      toast.error('Export failed, please try exporting again')
      return setIsExporting(false)
    }

    const toastId = snap.allRowsSelected
      ? toast(
          <SonnerProgress progress={0} message={`Exporting all rows from ${snap.table.name}`} />,
          {
            closeButton: false,
            duration: Infinity,
          }
        )
      : toast.loading(
          `Exporting ${snap.selectedRows.size} row${snap.selectedRows.size > 1 ? 's' : ''} from ${snap.table.name}`
        )

    const rows = snap.allRowsSelected
      ? await fetchAllTableRows({
          projectRef: project.ref,
          connectionString: project.connectionString,
          table: snap.table,
          filters,
          sorts,
          roleImpersonationState: roleImpersonationState as RoleImpersonationState,
          progressCallback: (value: number) => {
            const progress = Math.min((value / totalRows) * 100, 100)
            toast(
              <SonnerProgress
                progress={progress}
                message={`Exporting all rows from ${snap.table.name}`}
              />,
              {
                id: toastId,
                closeButton: false,
                duration: Infinity,
              }
            )
          },
        })
      : allRows.filter((x) => snap.selectedRows.has(x.idx))

    if (rows.length === 0) {
      toast.error('Export failed, please exporting try again')
      setIsExporting(false)
      return
    }

    const sqlStatements = formatTableRowsToSQL(snap.table, rows)
    const sqlData = new Blob([sqlStatements], { type: 'text/sql;charset=utf-8;' })
    toast.success(`Downloading ${rows.length} rows to SQL`, {
      id: toastId,
      closeButton: true,
      duration: 4000,
    })
    saveAs(sqlData, `${snap.table!.name}_rows.sql`)
    setIsExporting(false)
  }

  function deselectRows() {
    snap.setSelectedRows(new Set())
  }

  useSubscribeToImpersonatedRole(() => {
    if (snap.allRowsSelected || snap.selectedRows.size > 0) {
      deselectRows()
    }
  })

  return (
    <div className="flex items-center gap-x-2">
      {snap.editable && (
        <ButtonTooltip
          type="default"
          size="tiny"
          icon={<Trash />}
          onClick={onRowsDelete}
          disabled={snap.allRowsSelected && isImpersonatingRole}
          tooltip={{
            content: {
              side: 'bottom',
              text:
                snap.allRowsSelected && isImpersonatingRole
                  ? 'Table truncation is not supported when impersonating a role'
                  : undefined,
            },
          }}
        >
          {snap.allRowsSelected
            ? `Delete all rows in table`
            : snap.selectedRows.size > 1
              ? `Delete ${snap.selectedRows.size} rows`
              : `Delete ${snap.selectedRows.size} row`}
        </ButtonTooltip>
      )}
      <DropdownMenu>
        <DropdownMenuTrigger asChild>
          <Button
            type="default"
            size="tiny"
            iconRight={<ChevronDown />}
            loading={isExporting}
            disabled={isExporting}
          >
            Export
          </Button>
        </DropdownMenuTrigger>
        <DropdownMenuContent className="w-40">
          <DropdownMenuItem onClick={onRowsExportCSV}>
            <span className="text-foreground-light">Export to CSV</span>
          </DropdownMenuItem>
          <DropdownMenuItem onClick={onRowsExportSQL}>Export to SQL</DropdownMenuItem>
        </DropdownMenuContent>
      </DropdownMenu>

      {!snap.allRowsSelected && totalRows > allRows.length && (
        <>
          <div className="h-6 ml-0.5">
            <Separator orientation="vertical" />
          </div>
          <Button type="text" onClick={() => onSelectAllRows()}>
            Select all rows in table
          </Button>
        </>
      )}
    </div>
  )
}<|MERGE_RESOLUTION|>--- conflicted
+++ resolved
@@ -35,14 +35,9 @@
   Separator,
   SonnerProgress,
 } from 'ui'
-<<<<<<< HEAD
 import { ColumnVisibility } from './ColumnVisibility'
-import FilterPopover from './filter/FilterPopover'
-import { SortPopover } from './sort'
-=======
 import { FilterPopover } from './filter/FilterPopover'
 import { SortPopover } from './sort/SortPopover'
->>>>>>> c383b3e2
 // [Joshen] CSV exports require this guard as a fail-safe if the table is
 // just too large for a browser to keep all the rows in memory before
 // exporting. Either that or export as multiple CSV sheets with max n rows each
