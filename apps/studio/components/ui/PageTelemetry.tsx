--- conflicted
+++ resolved
@@ -1,12 +1,7 @@
 import { Sha256 } from '@aws-crypto/sha256-browser'
 import * as Sentry from '@sentry/nextjs'
-<<<<<<< HEAD
 import { useRouter, usePathname } from 'next/navigation'
 import { PropsWithChildren, useEffect, useState } from 'react'
-=======
-import { useRouter } from 'next/router'
-import { PropsWithChildren, useEffect } from 'react'
->>>>>>> 9cdabe18
 
 import { useParams, useUser } from 'common'
 import { useSendGroupsIdentifyMutation } from 'data/telemetry/send-groups-identify-mutation'
@@ -31,23 +26,13 @@
 const PageTelemetry = ({ children }: PropsWithChildren<{}>) => {
   const pathname = usePathname()
   const user = useUser()
-  const router = useRouter()
+
   const { ref, slug } = useParams()
   const snap = useAppStateSnapshot()
   const organization = useSelectedOrganization()
 
-<<<<<<< HEAD
+  const { consentValue, hasAcceptedConsent } = useConsent()
   const previousPathname = usePrevious(pathname)
-  const enablePostHogTelemetry = useFlag('enablePosthogChanges')
-  const consent =
-    typeof window !== 'undefined'
-      ? localStorage.getItem(LOCAL_STORAGE_KEYS.TELEMETRY_CONSENT)
-      : null
-  const trackTelemetryPH = enablePostHogTelemetry && consent === 'true'
-=======
-  const { consentValue, hasAcceptedConsent } = useConsent()
-  const previousPathname = usePrevious(router.pathname)
->>>>>>> 9cdabe18
 
   const trackTelemetryPH = consentValue === 'true'
   const { mutate: sendPage } = useSendPageMutation()
