--- conflicted
+++ resolved
@@ -98,14 +98,7 @@
   const [error, setError] = useState<QueryResponseError>()
   const [results, setResults] = useState<undefined | any[]>(undefined)
   const [showWarning, setShowWarning] = useState<'hasWriteOperation' | 'hasUnknownFunctions'>()
-<<<<<<< HEAD
-  const [currentValue, setCurrentValue] = useState(editorPanel.initialValue || '')
-  const [name, setName] = useState('')
-  const [savedCode, setSavedCode] = useState<string>('')
-  const [isPreviewingTemplate, setIsPreviewingTemplate] = useState(false)
-=======
   const [currentValue, setCurrentValue] = useState(initialValue)
->>>>>>> 240f16a7
   const [showResults, setShowResults] = useState(true)
   const [isTemplatesOpen, setIsTemplatesOpen] = useState(false)
 
@@ -152,14 +145,6 @@
         return
       }
     }
-<<<<<<< HEAD
-
-    if (editorPanel.onRun) {
-      editorPanel.onRun(currentValue)
-    }
-
-=======
->>>>>>> 240f16a7
     executeSql({
       sql: suffixWithLimit(currentValue, 100),
       projectRef: project?.ref,
@@ -197,44 +182,6 @@
   }, [saveValue, saveForm])
 
   return (
-<<<<<<< HEAD
-    <div className="flex flex-col h-full bg-surface-100">
-      <div className="border-b flex shrink-0 items-center gap-x-3 px-4 h-[46px]">
-        <span className="text-sm flex-1">{editorPanel.label}</span>
-        <div className="flex gap-2 items-center">
-          <Popover_Shadcn_ open={isTemplatesOpen} onOpenChange={setIsTemplatesOpen}>
-            <PopoverTrigger_Shadcn_ asChild>
-              <Button
-                size="tiny"
-                type="default"
-                role="combobox"
-                aria-expanded={isTemplatesOpen}
-                icon={<Book size={14} />}
-              >
-                Templates
-              </Button>
-            </PopoverTrigger_Shadcn_>
-            <PopoverContent_Shadcn_ align="end" className="w-[300px] p-0">
-              <Command_Shadcn_>
-                <CommandInput_Shadcn_ placeholder="Search templates..." />
-                <CommandList_Shadcn_>
-                  <CommandEmpty_Shadcn_>No templates found.</CommandEmpty_Shadcn_>
-                  <CommandGroup_Shadcn_>
-                    {editorPanel.templates?.map((template) => (
-                      <HoverCard_Shadcn_ key={template.name}>
-                        <HoverCardTrigger_Shadcn_ asChild>
-                          <CommandItem_Shadcn_
-                            value={template.name}
-                            onSelect={() => onSelectTemplate(template.content)}
-                            className="cursor-pointer"
-                          >
-                            <div className="flex items-center gap-3">
-                              <SQL_ICON
-                                size={16}
-                                className={cn(
-                                  'w-5 h-5 flex-0 mr-2 transition-colors fill-foreground-muted'
-                                )}
-=======
     <Sheet open={open} onOpenChange={(open) => !open && onClose()}>
       <SheetContent
         showClose={false}
@@ -295,7 +242,6 @@
                                 className="language-sql border-none"
                                 hideLineNumbers
                                 value={template.content}
->>>>>>> 240f16a7
                               />
                             </HoverCardContent_Shadcn_>
                           </HoverCard_Shadcn_>
@@ -488,30 +434,6 @@
               onClick={onExecuteSql}
             />
           </div>
-<<<<<<< HEAD
-        )}
-
-        <div className="bg-surface-100 flex items-center gap-2 px-5 py-4 w-full border-t shrink-0 justify-end">
-          {editorPanel.onSave && (
-            <div className="flex items-center gap-2 justify-end">
-              <Input
-                size="tiny"
-                className="flex-1"
-                value={name}
-                onChange={(e) => setName(e.target.value)}
-                placeholder="Name"
-              />
-              <Button
-                type="default"
-                onClick={() => (editorPanel.onSave as any)(currentValue, name)}
-              >
-                {editorPanel.saveLabel || 'Save'}
-              </Button>
-            </div>
-          )}
-          <SqlRunButton isDisabled={isExecuting} isExecuting={isExecuting} onClick={onExecuteSql} />
-=======
->>>>>>> 240f16a7
         </div>
       </SheetContent>
     </Sheet>
