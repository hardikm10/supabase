--- conflicted
+++ resolved
@@ -2,8 +2,6 @@
 import React, { ReactNode, useState } from 'react'
 
 import * as Tooltip from '@radix-ui/react-tooltip'
-<<<<<<< HEAD
-=======
 import { IS_PLATFORM } from 'common'
 import Table from 'components/to-be-cleaned/Table'
 import { useIsFeatureEnabled } from 'hooks/misc/useIsFeatureEnabled'
@@ -11,7 +9,6 @@
 import { copyToClipboard } from 'lib/helpers'
 import { BookOpen, Check, ChevronDown, Clipboard, ExternalLink, X } from 'lucide-react'
 import { logConstants } from 'shared-data'
->>>>>>> fc5ef8ba
 import {
   Alert,
   Badge,
@@ -24,23 +21,6 @@
   SidePanel,
   Tabs,
 } from 'ui'
-<<<<<<< HEAD
-
-import Table from 'components/to-be-cleaned/Table'
-import { useIsFeatureEnabled } from 'hooks'
-import { copyToClipboard } from 'lib/helpers'
-import Link from 'next/link'
-import React, { useState } from 'react'
-import { logConstants } from 'shared-data'
-import {
-  EXPLORER_DATEPICKER_HELPERS,
-  LOGS_SOURCE_DESCRIPTION,
-  LogTemplate,
-  LogsTableName,
-  LogsWarning,
-} from '.'
-import DatePickers from './Logs.DatePickers'
-=======
 import {
   EXPLORER_DATEPICKER_HELPERS,
   LOGS_SOURCE_DESCRIPTION,
@@ -49,7 +29,6 @@
 import DatePickers from './Logs.DatePickers'
 import { LogTemplate, LogsWarning, WarehouseCollection } from './Logs.types'
 import { WarehouseQueryTemplate } from './Warehouse.utils'
->>>>>>> fc5ef8ba
 
 export type SourceType = 'logs' | 'warehouse'
 export interface LogsQueryPanelProps {
