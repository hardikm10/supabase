--- conflicted
+++ resolved
@@ -73,7 +73,6 @@
   suffixWithLimit,
 } from './SQLEditor.utils'
 import UtilityPanel from './UtilityPanel/UtilityPanel'
-import { makeActiveTabPermanent } from 'state/tabs'
 
 // Load the monaco editor client-side only (does not behave well server-side)
 const MonacoEditor = dynamic(() => import('./MonacoEditor'), { ssr: false })
@@ -643,21 +642,17 @@
       </ConfirmationModal>
 
       <ResizablePanelGroup
-        className="relative"
-        direction="vertical"
-        autoSaveId={LOCAL_STORAGE_KEYS.SQL_EDITOR_SPLIT_SIZE}
+        className="flex h-full"
+        direction="horizontal"
+        autoSaveId={LOCAL_STORAGE_KEYS.SQL_EDITOR_AI_PANEL_SPLIT_SIZE}
       >
-        {(isAiOpen || isDiffOpen) && !hasHipaaAddon && (
-          <AISchemaSuggestionPopover
-            onClickSettings={() => {
-              appSnap.setShowAiSettingsModal(true)
-            }}
+        <ResizablePanel minSize={30}>
+          <ResizablePanelGroup
+            className="relative"
+            direction="vertical"
+            autoSaveId={LOCAL_STORAGE_KEYS.SQL_EDITOR_SPLIT_SIZE}
           >
-<<<<<<< HEAD
-            {isDiffOpen && (
-=======
             {!hasHipaaAddon && isDiffOpen && (
->>>>>>> d4c928ca
               <motion.div
                 key="ask-ai-input-container"
                 layoutId="ask-ai-input-container"
@@ -667,167 +662,6 @@
                 className={cn(
                   'flex flex-row items-center gap-3 justify-end px-2 py-2 w-full z-10',
                   'bg-brand-200 border-b border-brand-400  !shadow-none'
-<<<<<<< HEAD
-                )}
-              >
-                {debugSolution && (
-                  <div className="h-full w-full flex flex-row items-center overflow-y-hidden text-sm text-brand-600">
-                    {debugSolution}
-                  </div>
-                )}
-                <DiffActionBar
-                  loading={isAcceptDiffLoading}
-                  selectedDiffType={selectedDiffType || DiffType.Modification}
-                  onChangeDiffType={(diffType) => setSelectedDiffType(diffType)}
-                  onAccept={acceptAiHandler}
-                  onCancel={discardAiHandler}
-                />
-              </motion.div>
-            )}
-          </AISchemaSuggestionPopover>
-        )}
-        <ResizablePanel maxSize={70}>
-          <div className="flex-grow overflow-y-auto border-b h-full bg-dash-sidebar dark:bg-surface-100">
-            {!isAiOpen && (
-              <motion.button
-                layoutId="ask-ai-input-icon"
-                transition={{ duration: 0.1 }}
-                onClick={() => aiPanelRef.current?.expand()}
-                className={cn(
-                  'group absolute z-10 rounded-lg right-[24px] top-4 transition-all duration-200 ease-out'
-                )}
-              >
-                <AiIconAnimation loading={false} allowHoverEffect />
-              </motion.button>
-            )}
-
-            {isLoading ? (
-              <div className="flex h-full w-full items-center justify-center">
-                <Loader2 className="animate-spin text-brand" />
-              </div>
-            ) : (
-              <>
-                {isDiffOpen && (
-                  <motion.div
-                    className="w-full h-full"
-                    variants={{
-                      visible: { opacity: 1, filter: 'blur(0px)' },
-                      hidden: { opacity: 0, filter: 'blur(10px)' },
-                    }}
-                    initial="hidden"
-                    animate="visible"
-                  >
-                    <DiffEditor
-                      theme="supabase"
-                      language="pgsql"
-                      original={defaultSqlDiff.original}
-                      modified={defaultSqlDiff.modified}
-                      onMount={(editor) => {
-                        diffEditorRef.current = editor
-                      }}
-                      options={{ fontSize: 13 }}
-                    />
-                  </motion.div>
-                )}
-                <motion.div
-                  key={id}
-                  variants={{
-                    visible: { opacity: 1, filter: 'blur(0px)' },
-                    hidden: { opacity: 0, filter: 'blur(10px)' },
-                  }}
-                  initial="hidden"
-                  animate={isDiffOpen ? 'hidden' : 'visible'}
-                  className="w-full h-full"
-                >
-                  <MonacoEditor
-                    autoFocus
-                    id={id}
-                    editorRef={editorRef}
-                    monacoRef={monacoRef}
-                    executeQuery={executeQuery}
-                    onHasSelection={setHasSelection}
-                  />
-                </motion.div>
-              </>
-            )}
-          </div>
-        </ResizablePanel>
-
-        <ResizableHandle withHandle />
-
-        <ResizablePanel maxSize={70}>
-          {isLoading ? (
-            <div className="flex h-full w-full items-center justify-center">
-              <Loader2 className="animate-spin text-brand" />
-            </div>
-          ) : (
-            <UtilityPanel
-              id={id}
-              isExecuting={isExecuting}
-              isDisabled={isDiffOpen}
-              isDebugging={isDebugSqlLoading}
-              hasSelection={hasSelection}
-              prettifyQuery={prettifyQuery}
-              executeQuery={executeQuery}
-              onDebug={onDebug}
-            />
-          )}
-        </ResizablePanel>
-
-        <ResizablePanel maxSize={10} minSize={10} className="max-h-9">
-          {results?.rows !== undefined && !isExecuting && (
-            <GridFooter className="flex items-center justify-between gap-2">
-              <Tooltip_Shadcn_>
-                <TooltipTrigger_Shadcn_>
-                  <p className="text-xs">
-                    <span className="text-foreground">
-                      {results.rows.length} row{results.rows.length > 1 ? 's' : ''}
-                    </span>
-                    <span className="text-foreground-lighter ml-1">
-                      {results.autoLimit !== undefined &&
-                        ` (Limited to only ${results.autoLimit} rows)`}
-                    </span>
-                  </p>
-                </TooltipTrigger_Shadcn_>
-                <TooltipContent_Shadcn_ className="max-w-xs">
-                  <p className="flex flex-col gap-y-1">
-                    <span>
-                      Results are automatically limited to preserve browser performance, in
-                      particular if your query returns an exceptionally large number of rows.
-                    </span>
-
-                    <span className="text-foreground-light">
-                      You may change or remove this limit from the dropdown on the right
-                    </span>
-                  </p>
-                </TooltipContent_Shadcn_>
-              </Tooltip_Shadcn_>
-              {results.autoLimit !== undefined && (
-                <DropdownMenu>
-                  <DropdownMenuTrigger asChild>
-                    <Button type="default" iconRight={<ChevronUp size={14} />}>
-                      Limit results to:{' '}
-                      {ROWS_PER_PAGE_OPTIONS.find((opt) => opt.value === snapV2.limit)?.label}
-                    </Button>
-                  </DropdownMenuTrigger>
-                  <DropdownMenuContent className="w-40" align="end">
-                    <DropdownMenuRadioGroup
-                      value={snapV2.limit.toString()}
-                      onValueChange={(val) => snapV2.setLimit(Number(val))}
-                    >
-                      {ROWS_PER_PAGE_OPTIONS.map((option) => (
-                        <DropdownMenuRadioItem key={option.label} value={option.value.toString()}>
-                          {option.label}
-                        </DropdownMenuRadioItem>
-                      ))}
-                    </DropdownMenuRadioGroup>
-                  </DropdownMenuContent>
-                </DropdownMenu>
-              )}
-            </GridFooter>
-          )}
-        </ResizablePanel>
-=======
                 )}
               >
                 <DiffActionBar
@@ -972,7 +806,6 @@
             </ResizablePanel>
           </ResizablePanelGroup>
         </ResizablePanel>
->>>>>>> d4c928ca
       </ResizablePanelGroup>
     </>
   )
