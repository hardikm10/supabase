import { PermissionAction } from '@supabase/shared-types/out/constants'
import { isUndefined } from 'lodash'
import { useRouter } from 'next/router'
import { useCallback } from 'react'

import { useParams } from 'common'
import { SupabaseGrid } from 'components/grid/SupabaseGrid'
import { useLoadTableEditorStateFromLocalStorageIntoUrl } from 'components/grid/SupabaseGrid.utils'
import { useEditorType } from 'components/layouts/editors/EditorsLayout.hooks'
import {
  Entity,
  isMaterializedView,
  isTableLike,
  isView,
} from 'data/table-editor/table-editor-types'
import { useGetTables } from 'data/tables/tables-query'
import { useCheckPermissions } from 'hooks/misc/useCheckPermissions'
import { useQuerySchemaState } from 'hooks/misc/useSchemaQueryState'
import { useSelectedProject } from 'hooks/misc/useSelectedProject'
import { useUrlState } from 'hooks/ui/useUrlState'
import { PROTECTED_SCHEMAS } from 'lib/constants/schemas'
import { useAppStateSnapshot } from 'state/app-state'
import { TableEditorTableStateContextProvider } from 'state/table-editor-table'
import { createTabId, handleTabClose, makeActiveTabPermanent, useTabsStore } from 'state/tabs'
import { Button } from 'ui'
import { Admonition, GenericSkeletonLoader } from 'ui-patterns'
import { useIsTableEditorTabsEnabled } from '../App/FeaturePreview/FeaturePreviewContext'
import DeleteConfirmationDialogs from './DeleteConfirmationDialogs'
import SidePanelEditor from './SidePanelEditor/SidePanelEditor'
import TableDefinition from './TableDefinition'

export interface TableGridEditorProps {
  isLoadingSelectedTable?: boolean
  selectedTable?: Entity
}

export const TableGridEditor = ({
  isLoadingSelectedTable = false,
  selectedTable,
}: TableGridEditorProps) => {
  const router = useRouter()
  const editor = useEditorType()
  const project = useSelectedProject()
  const appSnap = useAppStateSnapshot()
  const { ref: projectRef, id } = useParams()

  const tabs = useTabsStore(projectRef)
  const isTableEditorTabsEnabled = useIsTableEditorTabsEnabled()
  const { selectedSchema } = useQuerySchemaState()

  useLoadTableEditorStateFromLocalStorageIntoUrl({
    projectRef,
    table: selectedTable,
  })

  const [{ view: selectedView = 'data' }] = useUrlState()

  const canEditTables = useCheckPermissions(PermissionAction.TENANT_SQL_ADMIN_WRITE, 'tables')
  const canEditColumns = useCheckPermissions(PermissionAction.TENANT_SQL_ADMIN_WRITE, 'columns')
  const isReadOnly = !canEditTables && !canEditColumns
  const tabId = !!id ? tabs.openTabs.find((x) => x.endsWith(id)) : undefined

  const getTables = useGetTables({
    projectRef: project?.ref,
    connectionString: project?.connectionString,
  })

  const onClearDashboardHistory = () => {
    if (projectRef && editor) {
      appSnap.setDashboardHistory(projectRef, editor === 'table' ? 'editor' : editor, undefined)
    }
  }

  const onTableCreated = useCallback(
    (table: { id: number }) => {
      router.push(`/project/${projectRef}/editor/${table.id}`)
    },
    [projectRef, router]
  )

  const onTableDeleted = useCallback(async () => {
    // For simplicity for now, we just open the first table within the same schema
    if (isTableEditorTabsEnabled && selectedTable) {
      // Close tab
      const tabId = createTabId(selectedTable.entity_type, { id: selectedTable.id })
      handleTabClose({ ref: projectRef, id: tabId, router, editor, onClearDashboardHistory })
    } else {
      const tables = await getTables(selectedSchema)
      if (tables.length > 0) {
        router.push(`/project/${projectRef}/editor/${tables[0].id}`)
      } else {
        router.push(`/project/${projectRef}/editor`)
      }
    }
  }, [getTables, isTableEditorTabsEnabled, projectRef, router, selectedSchema])

  // NOTE: DO NOT PUT HOOKS AFTER THIS LINE
  if (isLoadingSelectedTable || !projectRef) {
    return (
      <div className="flex flex-col">
        <div className="h-10 bg-dash-sidebar dark:bg-surface-100" />
        <div className="h-9 border-y" />
        <div className="p-2 col-span-full">
          <GenericSkeletonLoader />
        </div>
      </div>
    )
  }

  if (isUndefined(selectedTable)) {
    return (
      <div className="flex items-center justify-center h-full">
        <div className="w-[400px]">
          <Admonition
            type="default"
            title={`Unable to find your table with ID ${id}`}
            description="This table doesn't exist in your database"
          >
            {isTableEditorTabsEnabled && (
              <Button
                type="default"
                className="mt-2"
                onClick={() => {
                  if (tabId) {
                    handleTabClose({
                      ref: projectRef,
                      id: tabId,
                      router,
                      editor,
                      onClearDashboardHistory,
                    })
                  }
                }}
              >
                Close tab
              </Button>
            )}
          </Admonition>
        </div>
      </div>
    )
  }

  const isViewSelected = isView(selectedTable) || isMaterializedView(selectedTable)
  const isTableSelected = isTableLike(selectedTable)
  const isLocked = PROTECTED_SCHEMAS.includes(selectedTable?.schema ?? '')
  const canEditViaTableEditor = isTableSelected && !isLocked
  const editable = !isReadOnly && canEditViaTableEditor

  const gridKey = `${selectedTable.schema}_${selectedTable.name}`

  /** [Joshen] We're going to need to refactor SupabaseGrid eventually to make the code here more readable
   * For context we previously built the SupabaseGrid as a reusable npm component, but eventually decided
   * to just integrate it directly into the dashboard. The header, and body (+footer) should be decoupled.
   */

  return (
    // When any click happens in a table tab, the tab becomes permanent
    <div className="h-full" onClick={() => makeActiveTabPermanent(project?.ref)}>
      <TableEditorTableStateContextProvider
        key={`table-editor-table-${selectedTable.id}`}
        projectRef={projectRef}
        table={selectedTable}
        editable={editable}
      >
        <SupabaseGrid
          key={gridKey}
          gridProps={{ height: '100%' }}
          customHeader={
            (isViewSelected || isTableSelected) && selectedView === 'definition' ? (
              <div className="flex items-center space-x-2">
                <p>
                  SQL Definition of <code className="text-sm">{selectedTable.name}</code>{' '}
                </p>
                <p className="text-foreground-light text-sm">(Read only)</p>
              </div>
            ) : null
          }
        >
          {(isViewSelected || isTableSelected) && selectedView === 'definition' && (
            <TableDefinition entity={selectedTable} />
          )}
        </SupabaseGrid>

        <SidePanelEditor
          editable={editable}
          selectedTable={isTableLike(selectedTable) ? selectedTable : undefined}
          onTableCreated={onTableCreated}
        />
        <DeleteConfirmationDialogs
          selectedTable={isTableLike(selectedTable) ? selectedTable : undefined}
<<<<<<< HEAD
=======
          onTableDeleted={onTableDeleted}
>>>>>>> 2b419c70
        />
      </TableEditorTableStateContextProvider>
    </div>
  )
}<|MERGE_RESOLUTION|>--- conflicted
+++ resolved
@@ -189,10 +189,7 @@
         />
         <DeleteConfirmationDialogs
           selectedTable={isTableLike(selectedTable) ? selectedTable : undefined}
-<<<<<<< HEAD
-=======
           onTableDeleted={onTableDeleted}
->>>>>>> 2b419c70
         />
       </TableEditorTableStateContextProvider>
     </div>
