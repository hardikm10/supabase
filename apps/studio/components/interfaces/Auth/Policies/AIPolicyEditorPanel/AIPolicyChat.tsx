import { zodResolver } from '@hookform/resolvers/zod'
import { compact, last, sortBy } from 'lodash'
import { Loader2 } from 'lucide-react'
import OpenAI from 'openai'
import { useEffect, useMemo, useRef, useState } from 'react'
import { useForm } from 'react-hook-form'
import {
<<<<<<< HEAD
=======
  AiIcon,
  Button,
>>>>>>> f65c847b
  FormControl_Shadcn_,
  FormField_Shadcn_,
  FormItem_Shadcn_,
  Form_Shadcn_,
  IconSettings,
  Input_Shadcn_,
} from 'ui'
import * as z from 'zod'

import { useProfile } from 'lib/profile'
import Message from './Message'
import { useAppStateSnapshot } from 'state/app-state'

interface AIPolicyChatProps {
  messages: OpenAI.Beta.Threads.Messages.ThreadMessage[]
  loading: boolean
  onSubmit: (s: string) => void
  onDiff: (s: string) => void
  onChange: (value: boolean) => void
}

import { AiIconAnimation } from 'ui-patterns'

export const AIPolicyChat = ({
  messages,
  loading,
  onSubmit,
  onDiff,
  onChange,
}: AIPolicyChatProps) => {
  const { profile } = useProfile()
  const snap = useAppStateSnapshot()
  const bottomRef = useRef<HTMLDivElement>(null)

  const name = compact([profile?.first_name, profile?.last_name]).join(' ')
  const sorted = useMemo(() => {
    return sortBy(messages, (m) => m.created_at).filter((m) => {
      if (m.content[0].type === 'text') {
        return !m.content[0].text.value.startsWith('Here is my database schema for reference:')
      }
      return false
    })
  }, [messages])

  const FormSchema = z.object({ chat: z.string() })
  const form = useForm<z.infer<typeof FormSchema>>({
    mode: 'onBlur',
    reValidateMode: 'onBlur',
    resolver: zodResolver(FormSchema),
    defaultValues: { chat: '' },
  })
  const formChatValue = form.getValues().chat
  const pendingReply = loading && last(sorted)?.role === 'user'

  useEffect(() => {
    // 👇️ scroll to bottom every time messages change
    if (bottomRef.current) {
      setTimeout(() => {
        bottomRef.current?.scrollIntoView({ behavior: 'smooth' })
      }, 500)
    }
  }, [messages.length])

  useEffect(() => {
    if (!loading) {
      form.setValue('chat', '')
      form.setFocus('chat')
    }
  }, [loading])

  useEffect(() => {
    onChange(formChatValue.length === 0)
  }, [formChatValue])

  return (
    <div id={'ai-chat-assistant'} className="flex flex-col h-full">
      <div className="overflow-auto flex-1">
        <Message
          role="assistant"
          content={`Hi${
            name ? ' ' + name : ''
          }, how can I help you? I'm powered by AI, so surprises and mistakes are possible.
        Make sure to verify any generated code or suggestions, and share feedback so that we can
        learn and improve.`}
        >
          <div>
            <Button
              type="default"
              icon={<IconSettings strokeWidth={1.5} />}
              onClick={() => snap.setShowAiSettingsModal(true)}
            >
              AI Settings
            </Button>
          </div>
        </Message>

        {sorted.map((m, idx) => (
          <Message
            key={`message-${idx}`}
            name={name}
            role={m.role}
            content={
              m.content[0] && m.content[0].type === 'text' ? m.content[0].text.value : undefined
            }
            createdAt={m.created_at}
            isDebug={(m.metadata as any).type === 'debug'}
            onDiff={onDiff}
          />
        ))}

        {pendingReply && <Message role="assistant" content="Thinking..." />}

        <div ref={bottomRef} className="h-1" />
      </div>

      <Form_Shadcn_ {...form}>
        <form
          id="rls-chat"
          className="sticky p-5 flex-0 border-t"
          onSubmit={form.handleSubmit((data: z.infer<typeof FormSchema>) => {
            onSubmit(data.chat)
          })}
        >
          <FormField_Shadcn_
            control={form.control}
            name="chat"
            render={({ field }) => (
              <FormItem_Shadcn_>
                <FormControl_Shadcn_>
                  <div className="relative">
                    <AiIconAnimation className="absolute top-2 left-3 [&>div>div]:border-black dark:[&>div>div]:border-white" />
                    <Input_Shadcn_
                      {...field}
                      autoComplete="off"
                      disabled={loading}
                      autoFocus
                      className={`bg-surface-300 dark:bg-black rounded-full pl-10 ${
                        loading ? 'pr-10' : ''
                      }`}
                      placeholder="Ask for some changes to your policy"
                    />
                    {loading && <Loader2 className="absolute top-2 right-3 animate-spin" />}
                  </div>
                </FormControl_Shadcn_>
              </FormItem_Shadcn_>
            )}
          />
        </form>
      </Form_Shadcn_>
    </div>
  )
}<|MERGE_RESOLUTION|>--- conflicted
+++ resolved
@@ -5,11 +5,6 @@
 import { useEffect, useMemo, useRef, useState } from 'react'
 import { useForm } from 'react-hook-form'
 import {
-<<<<<<< HEAD
-=======
-  AiIcon,
-  Button,
->>>>>>> f65c847b
   FormControl_Shadcn_,
   FormField_Shadcn_,
   FormItem_Shadcn_,
@@ -17,8 +12,8 @@
   IconSettings,
   Input_Shadcn_,
 } from 'ui'
+import { AiIconAnimation } from 'ui-patterns'
 import * as z from 'zod'
-
 import { useProfile } from 'lib/profile'
 import Message from './Message'
 import { useAppStateSnapshot } from 'state/app-state'
@@ -30,8 +25,6 @@
   onDiff: (s: string) => void
   onChange: (value: boolean) => void
 }
-
-import { AiIconAnimation } from 'ui-patterns'
 
 export const AIPolicyChat = ({
   messages,
