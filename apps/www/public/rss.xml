--- conflicted
+++ resolved
@@ -5,7 +5,6 @@
       <link>https://supabase.com</link>
       <description>Latest news from Supabase</description>
       <language>en</language>
-<<<<<<< HEAD
       <lastBuildDate>Sun, 14 May 2023 22:10:00 +0000</lastBuildDate>
       <atom:link href="https://supabase.com/rss.xml" rel="self" type="application/rss+xml"/>
       <item>
@@ -16,42 +15,25 @@
   <pubDate>Sun, 14 May 2023 22:10:00 +0000</pubDate>
 </item>
 <item>
-=======
-      <lastBuildDate>Sun, 30 Apr 2023 02:02:30 +0000</lastBuildDate>
-      <atom:link href="https://supabase.com/rss.xml" rel="self" type="application/rss+xml"/>
-      <item>
->>>>>>> 2a013e32
   <guid>https://supabase.com/blog/postgres-pluggable-strorage</guid>
   <title>Next steps for Postgres pluggable storage</title>
   <link>https://supabase.com/blog/postgres-pluggable-strorage</link>
   <description>Exploring history of Postgres pluggable storage and the possibility of landing it in the Postgres core.</description>
-<<<<<<< HEAD
   <pubDate>Thu, 27 Apr 2023 22:10:00 +0000</pubDate>
-=======
-  <pubDate>Sun, 30 Apr 2023 02:02:30 +0000</pubDate>
->>>>>>> 2a013e32
 </item>
 <item>
   <guid>https://supabase.com/blog/launch-week-7-hackathon-winners</guid>
   <title>Launch Week 7 Hackathon Winners</title>
   <link>https://supabase.com/blog/launch-week-7-hackathon-winners</link>
   <description>Announcing the winners of the Launch Week 7 Hackathon!</description>
-<<<<<<< HEAD
   <pubDate>Sun, 23 Apr 2023 22:10:00 +0000</pubDate>
-=======
-  <pubDate>Sun, 23 Apr 2023 02:02:30 +0000</pubDate>
->>>>>>> 2a013e32
 </item>
 <item>
   <guid>https://supabase.com/blog/whats-new-in-pg-graphql-v1-2</guid>
   <title>What's New in pg_graphql v1.2</title>
   <link>https://supabase.com/blog/whats-new-in-pg-graphql-v1-2</link>
   <description>New Features in the v1.2 release of pg_graphql</description>
-<<<<<<< HEAD
   <pubDate>Thu, 20 Apr 2023 22:10:00 +0000</pubDate>
-=======
-  <pubDate>Thu, 20 Apr 2023 02:02:30 +0000</pubDate>
->>>>>>> 2a013e32
 </item>
 <item>
   <guid>https://supabase.com/blog/supabase-studio-2.0</guid>
@@ -667,11 +649,7 @@
   <title>GraphQL is now available in Supabase</title>
   <link>https://supabase.com/blog/graphql-now-available</link>
   <description>GraphQL support is now in general availability on the Supabase platform via our open source PostgreSQL extension, pg_graphql.</description>
-<<<<<<< HEAD
   <pubDate>Mon, 28 Mar 2022 22:10:00 +0000</pubDate>
-=======
-  <pubDate>Mon, 28 Mar 2022 02:02:30 +0000</pubDate>
->>>>>>> 2a013e32
 </item>
 <item>
   <guid>https://supabase.com/blog/community-day-lw4</guid>
