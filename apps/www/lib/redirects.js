module.exports = [
  {
    permanent: true,
    source: '/auth/Auth',
    destination: '/auth',
  },
  {
    permanent: true,
    source: '/docs/guides/storage-caching',
    destination: '/docs/guides/storage/cdn',
  },
  {
    permanent: true,
    source: '/database/Database',
    destination: '/database',
  },
  {
    permanent: true,
    source: '/edge-functions/edge-functions',
    destination: '/edge-functions',
  },
  {
    permanent: true,
    source: '/storage/Storage',
    destination: '/storage',
  },
  {
    permanent: false,
    source: '/blog/2021/03/08/toad-a-link-shorterner-with-simple-apis-for-low-coders',
    destination: '/blog/2021/03/08/toad-a-link-shortener-with-simple-apis-for-low-coders',
  },
  {
    permanent: false,
    source: '/blog/2020/07/10/surviving-hacker-news',
    destination: '/blog/2020/07/10/alpha-launch-postmortem',
  },
  {
    permanent: false,
    source: '/docs/common/_CommonResponses',
    destination: '/docs',
  },
  { permanent: false, source: '/docs/common/_DummyData', destination: '/docs' },
  { permanent: false, source: '/docs/common/_FromFunction', destination: '/docs' },
  {
    permanent: false,
    source: '/docs/common/filters/_adj',
    destination: '/docs/reference/javascript/rangeAdjacent',
  },
  {
    permanent: false,
    source: '/docs/common/filters/_cd',
    destination: '/docs/reference/javascript/containedBy',
  },
  {
    permanent: false,
    source: '/docs/common/filters/_cs',
    destination: '/docs/reference/javascript/contains',
  },
  {
    permanent: false,
    source: '/docs/common/filters/_eq',
    destination: '/docs/reference/javascript/eq',
  },
  {
    permanent: false,
    source: '/docs/common/filters/_filter',
    destination: '/docs/reference/javascript/filter',
  },
  {
    permanent: false,
    source: '/docs/common/filters/_gt',
    destination: '/docs/reference/javascript/gt',
  },
  {
    permanent: false,
    source: '/docs/common/filters/_gte',
    destination: '/docs/reference/javascript/gte',
  },
  {
    permanent: false,
    source: '/docs/common/filters/_ilike',
    destination: '/docs/reference/javascript/ilike',
  },
  {
    permanent: false,
    source: '/docs/common/filters/_in',
    destination: '/docs/reference/javascript/in',
  },
  {
    permanent: false,
    source: '/docs/common/filters/_is',
    destination: '/docs/reference/javascript/is',
  },
  {
    permanent: false,
    source: '/docs/common/filters/_like',
    destination: '/docs/reference/javascript/like',
  },
  {
    permanent: false,
    source: '/docs/common/filters/_lt',
    destination: '/docs/reference/javascript/lt',
  },
  {
    permanent: false,
    source: '/docs/common/filters/_lte',
    destination: '/docs/reference/javascript/lte',
  },
  {
    permanent: false,
    source: '/docs/common/filters/_match',
    destination: '/docs/reference/javascript/match',
  },
  {
    permanent: false,
    source: '/docs/common/filters/_neq',
    destination: '/docs/reference/javascript/neq',
  },
  {
    permanent: false,
    source: '/docs/common/filters/_not',
    destination: '/docs/reference/javascript/not',
  },
  {
    permanent: false,
    source: '/docs/common/filters/_nxl',
    destination: '/docs/reference/javascript/rangeGte',
  },
  {
    permanent: false,
    source: '/docs/common/filters/_nxr',
    destination: '/docs/reference/javascript/rangeLte',
  },
  {
    permanent: false,
    source: '/docs/common/filters/_or',
    destination: '/docs/reference/javascript/or',
  },
  {
    permanent: false,
    source: '/docs/common/filters/_ova',
    destination: '/docs/reference/javascript/overlaps',
  },
  {
    permanent: false,
    source: '/docs/common/filters/_ovr',
    destination: '/docs/reference/javascript/overlaps',
  },
  {
    permanent: false,
    source: '/docs/common/filters/_sl',
    destination: '/docs/reference/javascript/rangeLt',
  },
  {
    permanent: false,
    source: '/docs/common/filters/_sr',
    destination: '/docs/reference/javascript/rangeGt',
  },
  {
    permanent: false,
    source: '/docs/library/authentication',
    destination: '/docs/guides/auth',
  },
  {
    permanent: false,
    source: '/docs/library/delete',
    destination: '/docs/reference/javascript/delete',
  },
  {
    permanent: false,
    source: '/docs/library/get',
    destination: '/docs/reference/javascript/select',
  },
  {
    permanent: false,
    source: '/docs/library/getting-started',
    destination: '/docs/reference/javascript/supabase-client',
  },
  {
    permanent: false,
    source: '/docs/library/patch',
    destination: '/docs/reference/javascript/update',
  },
  {
    permanent: false,
    source: '/docs/library/post',
    destination: '/docs/reference/javascript/insert',
  },
  {
    permanent: false,
    source: '/docs/library/stored-procedures',
    destination: '/docs/reference/javascript/rpc',
  },
  {
    permanent: false,
    source: '/docs/library/subscribe',
    destination: '/docs/reference/javascript/subscribe',
  },
  {
    permanent: false,
    source: '/docs/library/user-management',
    destination: '/docs/guides/auth',
  },
  {
    permanent: false,
    source: '/docs/postgres/postgres-intro',
    destination: '/docs/postgres/server/about',
  },
  {
    permanent: false,
    source: '/docs/realtime/about',
    destination: '/docs/realtime/server/about',
  },
  { permanent: false, source: '/docs/realtime/aws', destination: '/docs/postgres/server/aws' },
  {
    permanent: false,
    source: '/docs/realtime/digitalocean',
    destination: '/docs/postgres/server/digitalocean',
  },
  {
    permanent: false,
    source: '/docs/realtime/docker',
    destination: '/docs/postgres/server/docker',
  },
  {
    permanent: false,
    source: '/docs/realtime/source',
    destination: '/docs/postgres/server/about',
  },
  {
    permanent: false,
    source: '/docs/client/supabase-client',
    destination: '/docs/reference/javascript/supabase-client',
  },
  {
    permanent: false,
    source: '/docs/client/installing',
    destination: '/docs/reference/javascript/installing',
  },
  {
    permanent: false,
    source: '/docs/client/initializing',
    destination: '/docs/reference/javascript/initializing',
  },
  {
    permanent: false,
    source: '/docs/client/generating-types',
    destination: '/docs/reference/javascript/generating-types',
  },
  {
    permanent: false,
    source: '/docs/client/auth-signup',
    destination: '/docs/reference/javascript/auth-signup',
  },
  {
    permanent: false,
    source: '/docs/client/auth-signin',
    destination: '/docs/reference/javascript/v1/auth-signin',
  },
  {
    permanent: false,
    source: '/docs/client/auth-signout',
    destination: '/docs/reference/javascript/auth-signout',
  },
  {
    permanent: false,
    source: '/docs/client/auth-verifyotp',
    destination: '/docs/reference/javascript/auth-verifyotp',
  },
  {
    permanent: false,
    source: '/docs/client/auth-session',
    destination: '/docs/reference/javascript/v1/auth-session',
  },
  {
    permanent: false,
    source: '/docs/client/auth-user',
    destination: '/docs/reference/javascript/auth-user',
  },
  {
    permanent: false,
    source: '/docs/client/auth-update',
    destination: '/docs/reference/javascript/auth-update',
  },
  {
    permanent: false,
    source: '/docs/client/auth-onauthstatechange',
    destination: '/docs/reference/javascript/auth-onauthstatechange',
  },
  {
    permanent: false,
    source: '/docs/client/reset-password-email',
    destination: '/docs/reference/javascript/reset-password-email',
  },
  {
    permanent: false,
    source: '/docs/client/select',
    destination: '/docs/reference/javascript/select',
  },
  {
    permanent: false,
    source: '/docs/client/insert',
    destination: '/docs/reference/javascript/insert',
  },
  {
    permanent: false,
    source: '/docs/client/update',
    destination: '/docs/reference/javascript/update',
  },
  {
    permanent: false,
    source: '/docs/client/delete',
    destination: '/docs/reference/javascript/delete',
  },
  {
    permanent: false,
    source: '/docs/client/rpc',
    destination: '/docs/reference/javascript/rpc',
  },
  {
    permanent: false,
    source: '/docs/client/subscribe',
    destination: '/docs/reference/javascript/subscribe',
  },
  {
    permanent: false,
    source: '/docs/client/removesubscription',
    destination: '/docs/reference/javascript/v1/removesubscription',
  },
  {
    permanent: false,
    source: '/docs/client/getsubscriptions',
    destination: '/docs/reference/javascript/v1/getsubscriptions',
  },
  {
    permanent: false,
    source: '/docs/client/using-modifiers',
    destination: '/docs/reference/javascript/using-modifiers',
  },
  {
    permanent: false,
    source: '/docs/client/limit',
    destination: '/docs/reference/javascript/limit',
  },
  {
    permanent: false,
    source: '/docs/client/order',
    destination: '/docs/reference/javascript/order',
  },
  {
    permanent: false,
    source: '/docs/client/range',
    destination: '/docs/reference/javascript/range',
  },
  {
    permanent: false,
    source: '/docs/client/single',
    destination: '/docs/reference/javascript/single',
  },
  {
    permanent: false,
    source: '/docs/client/using-filters',
    destination: '/docs/reference/javascript/using-filters',
  },
  {
    permanent: false,
    source: '/docs/client/filter',
    destination: '/docs/reference/javascript/filter',
  },
  { permanent: false, source: '/docs/client/or', destination: '/docs/reference/javascript/or' },
  {
    permanent: false,
    source: '/docs/client/not',
    destination: '/docs/reference/javascript/not',
  },
  {
    permanent: false,
    source: '/docs/client/match',
    destination: '/docs/reference/javascript/match',
  },
  { permanent: false, source: '/docs/client/eq', destination: '/docs/reference/javascript/eq' },
  {
    permanent: false,
    source: '/docs/client/neq',
    destination: '/docs/reference/javascript/neq',
  },
  { permanent: false, source: '/docs/client/gt', destination: '/docs/reference/javascript/gt' },
  {
    permanent: false,
    source: '/docs/client/gte',
    destination: '/docs/reference/javascript/gte',
  },
  { permanent: false, source: '/docs/client/lt', destination: '/docs/reference/javascript/lt' },
  {
    permanent: false,
    source: '/docs/client/lte',
    destination: '/docs/reference/javascript/lte',
  },
  {
    permanent: false,
    source: '/docs/client/like',
    destination: '/docs/reference/javascript/like',
  },
  {
    permanent: false,
    source: '/docs/client/ilike',
    destination: '/docs/reference/javascript/ilike',
  },
  { permanent: false, source: '/docs/client/is', destination: '/docs/reference/javascript/is' },
  { permanent: false, source: '/docs/client/in', destination: '/docs/reference/javascript/in' },
  {
    permanent: false,
    source: '/docs/client/gte',
    destination: '/docs/reference/javascript/gte',
  },
  {
    permanent: false,
    source: '/docs/client/cs',
    destination: '/docs/reference/javascript/contains',
  },
  {
    permanent: false,
    source: '/docs/client/cd',
    destination: '/docs/reference/javascript/containedBy',
  },
  {
    permanent: false,
    source: '/docs/client/sl',
    destination: '/docs/reference/javascript/rangeLt',
  },
  {
    permanent: false,
    source: '/docs/client/sr',
    destination: '/docs/reference/javascript/rangeGt',
  },
  {
    permanent: false,
    source: '/docs/client/nxl',
    destination: '/docs/reference/javascript/rangeGte',
  },
  {
    permanent: false,
    source: '/docs/client/nxr',
    destination: '/docs/reference/javascript/rangeLte',
  },
  {
    permanent: false,
    source: '/docs/client/adj',
    destination: '/docs/reference/javascript/rangeAdjacent',
  },
  {
    permanent: false,
    source: '/docs/client/ov',
    destination: '/docs/reference/javascript/overlaps',
  },
  {
    permanent: false,
    source: '/docs/client/ova',
    destination: '/docs/reference/javascript/overlaps',
  },
  {
    permanent: false,
    source: '/docs/client/fts',
    destination: '/docs/reference/javascript/textSearch',
  },
  {
    permanent: false,
    source: '/docs/client/plfts',
    destination: '/docs/reference/javascript/textSearch',
  },
  {
    permanent: false,
    source: '/docs/client/phfts',
    destination: '/docs/reference/javascript/textSearch',
  },
  {
    permanent: false,
    source: '/docs/client/wfts',
    destination: '/docs/reference/javascript/textSearch',
  },
  { permanent: false, source: '/blog/page/:number', destination: '/blog' },
  { permanent: false, source: '/blog/tags', destination: '/blog' },
  { permanent: false, source: '/docs/pricing', destination: '/pricing' },

  {
    permanent: false,
    source: '/docs/careers',
    destination: 'https://about.supabase.com/careers',
  },
  {
    permanent: false,
    source: '/docs/careers/:match*',
    destination: 'https://about.supabase.com/careers//:match*',
  },

  { permanent: false, source: '/docs/resources', destination: '/docs/guides' },

  {
    permanent: false,
    source: '/docs/reference/postgres/getting-started',
    destination: '/docs/guides/database/introduction',
  },
  {
    permanent: false,
    source: '/reference/postgres/connection-strings',
    destination: '/docs/guides/database/connecting/connecting-to-postgres',
  },
  {
    permanent: false,
    source: '/docs/reference/postgres/schemas',
    destination: '/docs/guides/database/tables',
  },
  {
    permanent: false,
    source: '/docs/reference/postgres/tables',
    destination: '/docs/guides/database/tables',
  },
  {
    permanent: false,
    source: '/docs/guides/database/resource-management',
    destination: '/docs/guides/database/timeouts',
  },
  {
    permanent: false,
    source: '/docs/reference/postgres/database-passwords',
    destination: '/docs/guides/database/managing-passwords',
  },
  {
    permanent: false,
    source: '/docs/reference/postgres/changing-timezones',
    destination: '/docs/guides/database/managing-timezones',
  },
  {
    permanent: false,
    source: '/docs/reference/postgres/publications',
    destination: '/docs/guides/database/replication',
  },
  {
    permanent: true,
    source: '/docs/guides/hosting/platform',
    destination: '/docs/guides/platform',
  },
  {
    permanent: true,
    source: '/docs/guides/hosting/platform/access-control',
    destination: '/docs/guides/platform/access-control',
  },
  {
    permanent: true,
    source: '/docs/guides/self-hosting/overview',
    destination: '/docs/guides/self-hosting',
  },
  {
    permanent: true,
    source: '/docs/reference/javascript/delete-user',
    destination: '/docs/reference/javascript/auth-api-deleteuser',
  },
  {
    permanent: true,
    source: '/docs/reference/javascript/reset-password-email',
    destination: '/docs/reference/javascript/auth-api-resetpasswordforemail',
  },
  {
    permanent: true,
    source: '/docs/reference/postgres/connection-strings',
    destination: '/docs/guides/database/connecting-to-postgres',
  },
  {
    permanent: true,
    source: '/docs/guides/database/connecting/connecting-to-postgres',
    destination: '/docs/guides/database/connecting-to-postgres',
  },
  {
    permanent: true,
    source: '/docs/guides/database/connecting/direct-connections',
    destination: '/docs/guides/database/connecting-to-postgres',
  },
  {
    permanent: true,
    source: '/docs/guides/database/connecting/direct-connections',
    destination: '/docs/guides/database/connection-pooling',
  },
  {
    permanent: true,
    source: '/docs/guides',
    destination: '/docs/',
  },
  {
    permanent: true,
    source: '/docs/guides/database/introduction',
    destination: '/docs/guides/database',
  },
  {
    permanent: false,
    source: '/learn-more',
    destination: '/?utm_source=event&utm_medium=billboard&utm_campaign=aws-atlanta',
  },
  {
    permanent: true,
    source: '/docs/reference/javascript/supabase-client',
    destination: '/docs#reference-documentation',
  },
  {
    permanent: true,
    source: '/join',
    destination: 'https://supabase.com/',
  },
  {
    permanent: true,
    source: '/blog/2022/06/15/blog/2022/06/29/visualizing-supabase-data-using-metabase',
    destination: '/blog/visualizing-supabase-data-using-metabase',
  },
  {
    permanent: true,
    source: '/_app',
    destination: 'https://supabase.com/dashboard',
  },
  {
    permanent: true,
    source: '/blog/2020/05/01/supabase-alpha-april-2020',
    destination: 'blog/supabase-alpha-april-2020',
  },
  {
    permanent: true,
    source: '/blog/2020/06/01/supabase-alpha-may-2020',
    destination: '/blog/supabase-alpha-may-2020',
  },
  {
    permanent: true,
    source: '/blog/2020/06/15/supabase-steve-chavez',
    destination: '/blog/supabase-steve-chavez',
  },
  {
    permanent: true,
    source: '/blog/2020/07/01/supabase-alpha-june-2020',
    destination: '/blog/supabase-alpha-june-2020',
  },
  {
    permanent: true,
    source: '/blog/2020/07/09/postgresql-templates',
    destination: '/blog/postgresql-templates',
  },
  {
    permanent: true,
    source: '/blog/2020/07/10/alpha-launch-postmortem',
    destination: '/blog/alpha-launch-postmortem',
  },
  {
    permanent: true,
    source: '/blog/2020/07/17/postgresql-physical-logical-backups',
    destination: '/blog/postgresql-physical-logical-backups',
  },
  {
    permanent: true,
    source: '/blog/2020/08/02/continuous-postgresql-backup-walg',
    destination: '/blog/continuous-postgresql-backup-walg',
  },
  {
    permanent: true,
    source: '/blog/2020/08/02/supabase-alpha-july-2020',
    destination: '/blog/supabase-alpha-july-2020',
  },
  {
    permanent: true,
    source: '/blog/2020/08/05/supabase-auth',
    destination: '/blog/supabase-auth',
  },
  {
    permanent: true,
    source: '/blog/2020/09/03/supabase-alpha-august-2020',
    destination: '/blog/supabase-alpha-august-2020',
  },
  {
    permanent: true,
    source: '/blog/2020/09/11/supabase-hacktoberfest-2020',
    destination: '/blog/supabase-hacktoberfest-2020',
  },
  {
    permanent: true,
    source: '/blog/2020/10/03/supabase-alpha-september-2020',
    destination: '/blog/supabase-alpha-september-2020',
  },
  {
    permanent: true,
    source: '/blog/2020/10/30/improved-dx',
    destination: '/blog/improved-dx',
  },
  {
    permanent: true,
    source: '/blog/2020/11/02/supabase-alpha-october-2020',
    destination: '/blog/supabase-alpha-october-2020',
  },
  {
    permanent: true,
    source: '/blog/2020/11/18/postgresql-views',
    destination: '/blog/postgresql-views',
  },
  {
    permanent: true,
    source: '/blog/2020/12/01/supabase-alpha-november-2020',
    destination: '/blog/supabase-alpha-november-2020',
  },
  {
    permanent: true,
    source: '/blog/2020/12/02/case-study-monitoro',
    destination: '/customers',
  },
  {
    permanent: true,
    source: '/blog/2020/12/02/case-study-tayfa',
    destination: '/customers',
  },
  {
    permanent: true,
    source: '/blog/2020/12/02/case-study-xendit',
    destination: '/customers/xendit',
  },
  {
    permanent: true,
    source: '/blog/2020/12/02/supabase-striveschool',
    destination: '/blog/supabase-striveschool',
  },
  {
    permanent: true,
    source: '/blog/2020/12/13/supabase-dashboard-performance',
    destination: '/blog/supabase-dashboard-performance',
  },
  {
    permanent: true,
    source: '/blog/2021/01/02/supabase-beta-december-2020',
    destination: '/blog/supabase-beta-december-2020',
  },
  {
    permanent: true,
    source: '/blog/2021/02/02/supabase-beta-january-2021',
    destination: '/blog/supabase-beta-january-2021',
  },
  {
    permanent: true,
    source: '/blog/2021/02/09/case-study-roboflow',
    destination: '/customers/roboflow',
  },
  {
    permanent: true,
    source: '/blog/2021/02/27/cracking-postgres-interview',
    destination: '/blog/cracking-postgres-interview',
  },
  {
    permanent: true,
    source: '/blog/2021/03/02/supabase-beta-february-2021',
    destination: '/blog/supabase-beta-february-2021',
  },
  {
    permanent: true,
    source: '/blog/2021/03/05/postgres-as-a-cron-server',
    destination: '/blog/postgres-as-a-cron-server',
  },
  {
    permanent: true,
    source: '/blog/2021/03/08/toad-a-link-shortener-with-simple-apis-for-low-coders',
    destination: '/customers',
  },
  {
    permanent: true,
    source: '/blog/2021/03/11/using-supabase-replit',
    destination: '/blog/using-supabase-replit',
  },
  {
    permanent: true,
    source: '/blog/2021/03/22/In-The-Loop',
    destination: '/blog/in-the-loop',
  },
  {
    permanent: true,
    source: '/blog/2021/03/25/angels-of-supabase',
    destination: '/blog/angels-of-supabase',
  },
  {
    permanent: true,
    source: '/blog/2021/03/25/launch-week',
    destination: '/blog/launch-week',
  },
  {
    permanent: true,
    source: '/blog/2021/03/29/pricing',
    destination: '/blog/pricing',
  },
  {
    permanent: true,
    source: '/blog/2021/03/30/supabase-storage',
    destination: '/blog/supabase-storage',
  },
  {
    permanent: true,
    source: '/blog/2021/03/31/supabase-cli',
    destination: '/blog/supabase-cli',
  },
  {
    permanent: true,
    source: '/blog/2021/04/01/supabase-nft-marketplace',
    destination: '/blog/supabase-nft-marketplace',
  },
  {
    permanent: true,
    source: '/blog/2021/04/02/supabase-dot-com',
    destination: '/blog/supabase-dot-com',
  },
  {
    permanent: true,
    source: '/blog/2021/04/02/supabase-pgbouncer',
    destination: '/blog/supabase-pgbouncer',
  },
  {
    permanent: true,
    source: '/blog/2021/04/02/supabase-workflows',
    destination: '/blog/supabase-workflows',
  },
  {
    permanent: true,
    source: '/blog/2021/04/06/supabase-beta-march-2021',
    destination: '/blog/supabase-beta-march-2021',
  },
  {
    permanent: true,
    source: '/blog/2021/05/03/supabase-beta-april-2021',
    destination: '/blog/supabase-beta-april-2021',
  },
  {
    permanent: true,
    source: '/blog/2021/06/02/supabase-beta-may-2021',
    destination: '/blog/supabase-beta-may-2021',
  },
  {
    permanent: true,
    source: '/blog/2021/07/01/roles-postgres-hooks',
    destination: '/blog/roles-postgres-hooks',
  },
  {
    permanent: true,
    source: '/blog/2021/07/02/supabase-beta-june-2021',
    destination: '/blog/supabase-beta-june-2021',
  },
  {
    permanent: true,
    source: '/blog/2021/07/22/supabase-launch-week-sql',
    destination: '/blog/supabase-launch-week-sql',
  },
  {
    permanent: true,
    source: '/blog/2021/07/26/epsilon3-self-hosting',
    destination: '/customers/epsilon3',
  },
  {
    permanent: true,
    source: '/blog/2021/07/26/supabase-community-day',
    destination: '/blog/supabase-community-day',
  },
  {
    permanent: true,
    source: '/blog/2021/07/26/supabase-postgres-13',
    destination: '/blog/supabase-postgres-13',
  },
  {
    permanent: true,
    source: '/blog/2021/07/27/spot-flutter-with-postgres',
    destination: '/customers',
  },
  {
    permanent: true,
    source: '/blog/2021/07/27/storage-beta',
    destination: '/blog/storage-beta',
  },
  {
    permanent: true,
    source: '/blog/2021/07/28/mobbin-supabase-200000-users',
    destination: '/customers/mobbin',
  },
  {
    permanent: true,
    source: '/blog/2021/07/28/supabase-auth-passwordless-sms-login',
    destination: '/blog/supabase-auth-passwordless-sms-login',
  },
  {
    permanent: true,
    source: '/blog/2021/07/29/supabase-reports-and-metrics',
    destination: '/blog/supabase-reports-and-metrics',
  },
  {
    permanent: true,
    source: '/blog/2021/07/30/1-the-supabase-hackathon',
    destination: '/blog/the-supabase-hackathon',
  },
  {
    permanent: true,
    source: '/blog/2021/07/30/supabase-functions-updates',
    destination: '/blog/supabase-functions-updates',
  },
  {
    permanent: true,
    source: '/blog/2021/07/30/supabase-swag-store',
    destination: '/blog/supabase-swag-store',
  },
  {
    permanent: true,
    source: '/blog/2021/08/09/hackathon-winners',
    destination: '/blog/hackathon-winners',
  },
  {
    permanent: true,
    source: '/blog/2021/08/12/supabase-beta-july-2021',
    destination: '/blog/supabase-beta-july-2021',
  },
  {
    permanent: true,
    source: '/blog/2021/09/10/supabase-beta-august-2021',
    destination: '/blog/supabase-beta-august-2021',
  },
  {
    permanent: true,
    source: '/blog/2021/09/28/supabase-hacktoberfest-hackathon-2021',
    destination: '/blog/supabase-hacktoberfest-hackathon-2021',
  },
  {
    permanent: true,
    source: '/blog/2021/10/04/supabase-beta-sept-2021',
    destination: '/blog/supabase-beta-sept-2021',
  },
  {
    permanent: true,
    source: '/blog/2021/10/14/hacktoberfest-hackathon-winners-2021',
    destination: '/blog/hacktoberfest-hackathon-winners-2021',
  },
  {
    permanent: true,
    source: '/blog/2021/10/19/replenysh-time-to-value-in-less-than-24-hours',
    destination: '/customers/replenysh',
  },
  {
    permanent: true,
    source: '/blog/2021/10/28/supabase-series-a',
    destination: '/blog/supabase-series-a',
  },
  {
    permanent: true,
    source: '/blog/2021/11/05/supabase-beta-october-2021',
    destination: '/blog/supabase-beta-october-2021',
  },
  {
    permanent: true,
    source: '/blog/2021/11/26/supabase-how-we-launch',
    destination: '/blog/supabase-how-we-launch',
  },
  {
    permanent: true,
    source: '/blog/2021/11/26/supabase-launch-week-the-trilogy',
    destination: '/blog/supabase-launch-week-the-trilogy',
  },
  {
    permanent: true,
    source: '/blog/2021/11/28/postgrest-9',
    destination: '/blog/postgrest-9',
  },
  {
    permanent: true,
    source: '/blog/2021/11/28/whats-new-in-postgres-14',
    destination: '/blog/whats-new-in-postgres-14',
  },
  {
    permanent: true,
    source: '/blog/2021/11/29/community-day-lw3',
    destination: '/blog/community-day-lw3',
  },
  {
    permanent: true,
    source: '/blog/2021/11/30/supabase-studio',
    destination: '/blog/supabase-studio',
  },
  {
    permanent: true,
    source: '/blog/2021/12/01/realtime-row-level-security-in-postgresql',
    destination: '/blog/realtime-row-level-security-in-postgresql',
  },
  {
    permanent: true,
    source: '/blog/2021/12/02/supabase-acquires-logflare',
    destination: '/blog/supabase-acquires-logflare',
  },
  {
    permanent: true,
    source: '/blog/2021/12/03/launch-week-three-friday-five-more-things',
    destination: '/blog/launch-week-three-friday-five-more-things',
  },
  {
    permanent: true,
    source: '/blog/2021/12/03/pg-graphql',
    destination: '/blog/pg-graphql',
  },
  {
    permanent: true,
    source: '/blog/2021/12/03/supabase-holiday-hackdays-hackathon',
    destination: '/blog/supabase-holiday-hackdays-hackathon',
  },
  {
    permanent: true,
    source: '/blog/2021/12/15/beta-november-2021-launch-week-recap',
    destination: '/blog/beta-november-2021-launch-week-recap',
  },
  {
    permanent: true,
    source: '/blog/2021/12/17/holiday-hackdays-winners-2021',
    destination: '/blog/holiday-hackdays-winners-2021',
  },
  {
    permanent: true,
    source: '/blog/2022/01/20/product-hunt-golden-kitty-awards-2021',
    destination: '/blog/product-hunt-golden-kitty-awards-2021',
  },
  {
    permanent: true,
    source: '/blog/2022/01/20/supabase-beta-december-2021',
    destination: '/blog/supabase-beta-december-2021',
  },
  {
    permanent: true,
    source: '/blog/2022/02/22/supabase-beta-january-2022',
    destination: '/blog/supabase-beta-january-2022',
  },
  {
    permanent: true,
    source: '/blog/audit',
    destination: '/blog/postgres-audit',
  },
  {
    permanent: true,
    source: '/blog/2022/03/08/audit',
    destination: '/blog/postgres-audit',
  },
  {
    permanent: true,
    source: '/blog/2022/03/25/should-i-open-source-my-company',
    destination: '/blog/should-i-open-source-my-company',
  },
  {
    permanent: true,
    source: '/blog/2022/03/25/supabase-launch-week-four',
    destination: '/blog/supabase-launch-week-four',
  },
  {
    permanent: true,
    source: '/blog/2022/03/28/community-day-lw4',
    destination: '/blog/community-day-lw4',
  },
  {
    permanent: true,
    source: '/blog/2022/03/29/graphql-now-available',
    destination: '/blog/graphql-now-available',
  },
  {
    permanent: true,
    source: '/blog/2022/03/30/supabase-enterprise',
    destination: '/blog/supabase-enterprise',
  },
  {
    permanent: true,
    source: '/blog/2022/03/31/supabase-edge-functions',
    destination: '/blog/supabase-edge-functions',
  },
  {
    permanent: true,
    source: '/blog/2022/04/01/hackathon-bring-the-func',
    destination: '/blog/hackathon-bring-the-func',
  },
  {
    permanent: true,
    source: '/blog/2022/04/01/supabase-realtime-with-multiplayer-features',
    destination: '/blog/supabase-realtime-with-multiplayer-features',
  },
  {
    permanent: true,
    source: '/blog/2022/04/01/supabrew',
    destination: '/blog/supabrew',
  },
  {
    permanent: true,
    source: '/blog/2022/04/15/beta-update-march-2022',
    destination: '/blog/beta-update-march-2022',
  },
  {
    permanent: true,
    source: '/blog/2022/04/18/bring-the-func-hackathon-winners',
    destination: '/blog/bring-the-func-hackathon-winners',
  },
  {
    permanent: true,
    source: '/blog/2022/04/20/partner-gallery-works-with-supabase',
    destination: '/blog/partner-gallery-works-with-supabase',
  },
  {
    permanent: true,
    source: '/blog/2022/05/26/how-supabase-accelerates-development-of-all-pull-together',
    destination: '/customers',
  },
  {
    permanent: true,
    source: '/blog/2022/06/07/beta-update-may-2022',
    destination: '/blog/beta-update-may-2022',
  },
  {
    permanent: true,
    source: '/blog/2022/06/15/loading-data-supabase-python',
    destination: '/blog/loading-data-supabase-python',
  },
  {
    permanent: true,
    source: '/blog/2022/06/28/partial-postgresql-data-dumps-with-rls',
    destination: '/blog/partial-postgresql-data-dumps-with-rls',
  },
  {
    permanent: true,
    source: '/blog/2022/06/29/visualizing-supabase-data-using-metabase',
    destination: '/blog/visualizing-supabase-data-using-metabase',
  },
  {
    permanent: true,
    source: '/blog/2022/06/30/flutter-tutorial-building-a-chat-app',
    destination: '/blog/flutter-tutorial-building-a-chat-app',
  },
  {
    permanent: true,
    source: '/blog/2022/07/05/beta-update-june-2022',
    destination: '/blog/beta-update-june-2022',
  },
  {
    permanent: true,
    source: '/blog/2022/07/13/supabase-auth-helpers-with-sveltekit-support',
    destination: '/blog/supabase-auth-helpers-with-sveltekit-support',
  },
  {
    permanent: true,
    source: '/blog/2022/07/18/seen-by-in-postgresql',
    destination: '/blog/seen-by-in-postgresql',
  },
  {
    permanent: true,
    source: '/blog/2022/08/02/supabase-flutter-sdk-1-developer-preview',
    destination: '/blog/supabase-flutter-sdk-1-developer-preview',
  },
  {
    permanent: true,
    source: '/blog/2022/08/03/supabase-beta-update-july-2022',
    destination: '/blog/supabase-beta-update-july-2022',
  },

  //  DOCS
  {
    permanent: true,
    source: '/docs/reference/cli/about',
    destination: '/docs/reference/cli/introduction',
  },
  {
    permanent: true,
    source: '/docs/reference/cli/config-reference',
    destination: '/docs/reference/cli/config',
  },
  {
    permanent: true,
    source: '/docs/reference/cli/supabase-help',
    destination: '/docs/reference/cli/global-flags',
  },
  {
    permanent: true,
    source: '/docs/reference/cli/supabase-db-branch-list',
    destination: '/docs/reference/supabase-db',
  },
  {
    permanent: true,
    source: '/docs/reference/cli/supabase-db-branch-create',
    destination: '/docs/reference/supabase-db',
  },
  {
    permanent: true,
    source: '/docs/reference/cli/supabase-db-branch-delete',
    destination: '/docs/reference/supabase-db',
  },
  {
    permanent: true,
    source: '/docs/reference/cli/supabase-db-switch',
    destination: '/docs/reference/supabase-db',
  },
  {
    permanent: true,
    source: '/docs/reference/cli/supabase-db-changes',
    destination: '/docs/reference/supabase-db',
  },
  {
    permanent: true,
    source: '/docs/reference/cli/supabase-db-commit',
    destination: '/docs/reference/supabase-db',
  },
  {
    permanent: true,
    source: '/docs/reference/cli/supabase-db-remote-set',
    destination: '/docs/reference/supabase-db',
  },

  {
    permanent: true,
    source: '/docs/reference/tools/reference-auth',
    destination: '/docs/reference/auth',
  },
  {
    permanent: true,
    source: '/docs/guides/local-development',
    destination: '/docs/guides/cli/local-development',
  },
  {
    permanent: true,
    source: '/docs/guides/realtime/overview',
    destination: '/docs/guides/realtime',
  },
  {
    permanent: true,
    source: '/docs/guides/realtime#broadcast',
    destination: '/docs/guides/realtime/broadcast',
  },
  {
    permanent: true,
    source: '/docs/guides/realtime#presence',
    destination: '/docs/guides/realtime/presence',
  },
  {
    permanent: true,
    source: '/docs/guides/realtime/postgres-cdc',
    destination: '/docs/guides/realtime/postgres-changes',
  },
  {
    permanent: true,
    source: '/docs/reference/javascript/next/migration-guide',
    destination: '/docs/reference/javascript/release-notes',
  },
  {
    permanent: true,
    source: '/docs/guides/auth/auth-helpers/auth-ui-overview',
    destination: '/docs/guides/auth/auth-helpers/auth-ui',
  },
  {
    permanent: true,
    source: '/docs/guides/client-libraries',
    destination: '/docs#reference-documentation',
  },
  {
    permanent: true,
    source: '/docs/reference/auth-helpers',
    destination: '/docs/guides/auth/auth-helpers/',
  },
  {
    permanent: true,
    source: '/docs/reference/auth-helpers/next-js',
    destination: '/docs/guides/auth/auth-helpers/nextjs',
  },
  {
    permanent: true,
    source: '/docs/reference/auth-helpers/sveltekit',
    destination: '/docs/guides/auth/auth-helpers/sveltekit',
  },
  {
    permanent: true,
    source: '/docs/guides/database/migrating-between-projects',
    destination: '/docs/guides/platform/migrating-and-upgrading-projects',
  },

  // supabase-js v1 to v2 redirects
  // v1: /auth-update
  // v2: /auth-updateuser
  {
    permanent: true,
    source: '/docs/reference/javascript/auth-update',
    destination: '/docs/reference/javascript/v1/auth-update',
  },
  // v1: /auth-api-get-user
  // v2: /auth-getuser
  {
    permanent: true,
    source: '/docs/reference/javascript/auth-api-getuser',
    destination: '/docs/reference/javascript/v1/auth-api-getuser',
  },
  // v1: /auth-api-resetpasswordforemail
  // v2: /auth-resetpasswordforemail
  {
    permanent: true,
    source: '/docs/reference/javascript/auth-api-resetpasswordforemail',
    destination: '/docs/reference/javascript/v1/auth-api-resetpasswordforemail',
  },
  // v1: /auth-api-verifyotp
  // v2: /auth-verifyotp
  {
    permanent: true,
    source: '/docs/reference/javascript/auth-api-verifyotp',
    destination: '/docs/reference/javascript/v1/auth-api-verifyotp',
  },
  // v1: /auth-api-listusers
  // v2: /auth-admin-listusers
  {
    permanent: true,
    source: '/docs/reference/javascript/auth-api-listusers',
    destination: '/docs/reference/javascript/v1/auth-api-listusers',
  },
  // v1: /auth-api-createuser
  // v2: /auth-admin-createuser
  {
    permanent: true,
    source: '/docs/reference/javascript/auth-api-createuser',
    destination: '/docs/reference/javascript/v1/auth-api-createuser',
  },
  // v1: /auth-api-deleteuser
  // v2: /auth-admin-deleteuser
  {
    permanent: true,
    source: '/docs/reference/javascript/auth-api-deleteuser',
    destination: '/docs/reference/javascript/v1/auth-api-deleteuser',
  },
  // v1: /auth-api-generatelink
  // v2: /auth-admin-generatelink
  {
    permanent: true,
    source: '/docs/reference/javascript/auth-api-generatelink',
    destination: '/docs/reference/javascript/v1/auth-api-generatelink',
  },
  // v1: /auth-api-inviteuserbyemail
  // v2: /auth-admin-inviteuserbyemail
  {
    permanent: true,
    source: '/docs/reference/javascript/auth-api-inviteuserbyemail',
    destination: '/docs/reference/javascript/v1/auth-api-inviteuserbyemail',
  },
  // v1: /auth-api-getuserbyid
  // v2: /auth-admin-getuserbyid
  {
    permanent: true,
    source: '/docs/reference/javascript/auth-api-getuserbyid',
    destination: '/docs/reference/javascript/v1/auth-api-getuserbyid',
  },
  // v1: /auth-api-updateuserbyid
  // v2: /auth-admin-updateuserbyid
  {
    permanent: true,
    source: '/docs/reference/javascript/auth-api-updateuserbyid',
    destination: '/docs/reference/javascript/v1/auth-api-updateuserbyid',
  },
  // signIn method is now split into signInWithPassword ,signInWithOtp ,signInWithOAuth
  // send traffic to v1 docs instead
  {
    permanent: true,
    source: '/docs/reference/javascript/auth-signin',
    destination: '/docs/reference/javascript/v1/auth-signin',
  },
  // v1: /auth-session
  // v2: /auth-getsession
  {
    permanent: true,
    source: '/docs/reference/javascript/auth-session',
    destination: '/docs/reference/javascript/v1/auth-session',
  },
  // v1: /auth-api-sendmobileotp
  // v2: /auth-signinwithotp
  {
    permanent: true,
    source: '/docs/reference/javascript/auth-api-sendmobileotp',
    destination: '/docs/reference/javascript/v1/auth-api-sendmobileotp',
  },

  // realtime methods been replaced with new names
  {
    permanent: true,
    source: '/docs/reference/javascript/removesubscription',
    destination: '/docs/reference/javascript/v1/removesubscription',
  },
  {
    permanent: true,
    source: '/docs/reference/javascript/removeallsubscriptions',
    destination: '/docs/reference/javascript/v1/removeallsubscriptions',
  },
  {
    permanent: true,
    source: '/docs/reference/javascript/getsubscriptions',
    destination: '/docs/reference/javascript/v1/getsubscriptions',
  },
  {
    permanent: true,
    source: '/docs/guides/cli/cicd-workflows',
    destination: '/docs/guides/cli/managing-environments',
  },

  // supabase-flutter v0 to v1 redirects
  // v0: /auth-update
  // v1: /auth-updateuser
  {
    permanent: true,
    source: '/docs/reference/dart/auth-update',
    destination: '/docs/reference/dart/auth-updateuser',
  },
  // v0: /auth-api-resetpasswordforemail
  // v1: /auth-resetpasswordforemail
  {
    permanent: true,
    source: '/docs/reference/dart/reset-password-email',
    destination: '/docs/reference/dart/auth-resetpasswordforemail',
  },
  // signIn method is now split into signInWithPassword ,signInWithOtp ,signInWithOAuth
  // send traffic to v0 docs instead
  {
    permanent: true,
    source: '/docs/reference/dart/auth-signin',
    destination: '/docs/reference/dart/v0/auth-signin',
  },
  // v0: /auth-session
  // v1: /auth-currentsession
  {
    permanent: true,
    source: '/docs/reference/dart/auth-session',
    destination: '/docs/reference/dart/auth-currentsession',
  },
  // v0: /auth-user
  // v1: /auth-currentuser
  {
    permanent: true,
    source: '/docs/reference/dart/auth-user',
    destination: '/docs/reference/dart/auth-currentuser',
  },
  // v0: /auth-signinwithprovider
  // v1: /auth-signinwithoauth
  {
    permanent: true,
    source: '/docs/reference/dart/v0/auth-signinwithprovider',
    destination: '/docs/reference/dart/auth-signinwithoauth',
  },
  // realtime methods been replaced with new names
  {
    permanent: true,
    source: '/docs/reference/dart/removesubscription',
    destination: '/docs/reference/dart/v0/removesubscription',
  },
  {
    permanent: true,
    source: '/docs/reference/dart/getsubscriptions',
    destination: '/docs/reference/dart/v0/getsubscriptions',
  },
  {
    permanent: true,
    source: '/docs/going-into-prod',
    destination: '/docs/guides/platform/going-into-prod',
  },
  {
    permanent: true,
    source: '/docs/guides/platform/disk-usage',
    destination: '/docs/guides/platform/database-usage',
  },
  {
    permanent: true,
    source: '/sign-in',
    destination: 'https://supabase.com/dashboard/sign-in',
  },
  {
    permanent: true,
    source: '/sign-up',
    destination: 'https://supabase.com/dashboard/sign-up',
  },
  {
    permanent: true,
    source: '/forgot-password',
    destination: 'https://supabase.com/dashboard/forgot-password',
  },
  {
    permanent: true,
    source: '/docs/guides/storage-cdn',
    destination: '/docs/guides/storage/cdn',
  },
  {
    permanent: true,
    source: '/docs/guides/functions/examples',
    destination: '/docs/guides/functions',
  },
  {
    permanent: true,
    source: '/docs/guides/functions/best-practices',
    destination: '/docs/guides/functions/quickstart',
  },
  {
    permanent: true,
    source: '/projects',
    destination: 'https://supabase.com/dashboard/projects',
  },
  // START docs 2.0, moving pages in to structure
  {
    permanent: true,
    source: '/docs/oss',
    destination: '/oss',
  },
  {
    permanent: true,
    source: '/oss',
    destination: '/open-source',
  },
  {
    permanent: true,
    source: '/docs/company/aup',
    destination: '/aup',
  },
  {
    permanent: true,
    source: '/docs/company/terms',
    destination: '/terms',
  },
  {
    permanent: true,
    source: '/docs/company/privacy',
    destination: '/privacy',
  },
  {
    permanent: true,
    source: '/docs/company/sla',
    destination: '/sla',
  },
  {
    permanent: true,
    source: '/docs/reference',
    destination: '/docs#reference-documentation',
  },
  {
    permanent: true,
    source: '/docs/guides/auth/passwordless-login',
    destination: '/docs/guides/auth/phone-login',
  },
  {
    permanent: true,
    source: '/docs/guides/auth/passwordless-login/phone-sms-otp-messagebird',
    destination: '/docs/guides/auth/phone-login/messagebird',
  },
  { permanent: true, source: '/docs/guides/auth/overview', destination: '/docs/guides/auth' },
  {
    permanent: true,
    source: '/docs/guides/auth/auth-messagebird',
    destination: '/docs/guides/auth/phone-login/messagebird',
  },
  {
    permanent: true,
    source: '/docs/guides/auth/auth-twilio',
    destination: '/docs/guides/auth/phone-login/twilio',
  },
  {
    permanent: true,
    source: '/docs/guides/auth/auth-vonage',
    destination: '/docs/guides/auth/phone-login/vonage',
  },
  {
    permanent: true,
    source: '/docs/guides/auth/auth-google',
    destination: '/docs/guides/auth/social-login/auth-google',
  },
  {
    permanent: true,
    source: '/docs/guides/auth/auth-facebook',
    destination: '/docs/guides/auth/social-login/auth-facebook',
  },
  {
    permanent: true,
    source: '/docs/guides/auth/auth-apple',
    destination: '/docs/guides/auth/social-login/auth-apple',
  },
  {
    permanent: true,
    source: '/docs/guides/auth/auth-azure',
    destination: '/docs/guides/auth/social-login/auth-azure',
  },
  {
    permanent: true,
    source: '/docs/guides/auth/auth-twitter',
    destination: '/docs/guides/auth/social-login/auth-twitter',
  },
  {
    permanent: true,
    source: '/docs/guides/auth/auth-github',
    destination: '/docs/guides/auth/social-login/auth-github',
  },
  {
    permanent: true,
    source: '/docs/guides/auth/auth-gitlab',
    destination: '/docs/guides/auth/social-login/auth-gitlab',
  },
  {
    permanent: true,
    source: '/docs/guides/auth/auth-bitbucket',
    destination: '/docs/guides/auth/social-login/auth-bitbucket',
  },
  {
    permanent: true,
    source: '/docs/guides/auth/auth-discord',
    destination: '/docs/guides/auth/social-login/auth-discord',
  },
  {
    permanent: true,
    source: '/docs/guides/auth/auth-keycloak',
    destination: '/docs/guides/auth/social-login/auth-keycloak',
  },
  {
    permanent: true,
    source: '/docs/guides/auth/auth-linkedin',
    destination: '/docs/guides/auth/social-login/auth-linkedin',
  },
  {
    permanent: true,
    source: '/docs/guides/auth/auth-notion',
    destination: '/docs/guides/auth/social-login/auth-notion',
  },
  {
    permanent: true,
    source: '/docs/guides/auth/auth-slack',
    destination: '/docs/guides/auth/social-login/auth-slack',
  },
  {
    permanent: true,
    source: '/docs/guides/auth/auth-spotify',
    destination: '/docs/guides/auth/social-login/auth-spotify',
  },
  {
    permanent: true,
    source: '/docs/guides/auth/auth-twitch',
    destination: '/docs/guides/auth/social-login/auth-twitch',
  },
  {
    permanent: true,
    source: '/docs/guides/auth/auth-workos',
    destination: '/docs/guides/auth/social-login/auth-workos',
  },
  {
    permanent: true,
    source: '/docs/guides/auth/auth-zoom',
    destination: '/docs/guides/auth/social-login/auth-zoom',
  },
  {
    permanent: true,
    source: '/docs/guides/database',
    destination: '/docs/guides/database/overview',
  },
  {
    permanent: true,
    source: '/docs/getting-started',
    destination: '/docs/guides/getting-started/architecture',
  },
  {
    permanent: true,
    source: '/docs/architecture',
    destination: '/docs/guides/getting-started/architecture',
  },
  {
    permanent: true,
    source: '/docs/features',
    destination: '/docs/guides/getting-started/features',
  },
  {
    permanent: true,
    source: '/docs/guides/with-nextjs',
    destination: '/docs/guides/getting-started/tutorials/with-nextjs',
  },
  {
    permanent: true,
    source: '/docs/guides/with-react',
    destination: '/docs/guides/getting-started/tutorials/with-react',
  },
  {
    permanent: true,
    source: '/docs/guides/with-vue-3',
    destination: '/docs/guides/getting-started/tutorials/with-vue-3',
  },
  {
    permanent: true,
    source: '/docs/guides/with-nuxt-3',
    destination: '/docs/guides/getting-started/tutorials/with-nuxt-3',
  },
  {
    permanent: true,
    source: '/docs/guides/with-angular',
    destination: '/docs/guides/getting-started/tutorials/with-angular',
  },
  {
    permanent: true,
    source: '/docs/guides/with-redwoodjs',
    destination: '/docs/guides/getting-started/tutorials/with-redwoodjs',
  },
  {
    permanent: true,
    source: '/docs/guides/with-svelte',
    destination: '/docs/guides/getting-started/tutorials/with-svelte',
  },
  {
    permanent: true,
    source: '/docs/guides/with-sveltekit',
    destination: '/docs/guides/getting-started/tutorials/with-sveltekit',
  },
  {
    permanent: true,
    source: '/docs/guides/with-flutter',
    destination: '/docs/guides/getting-started/tutorials/with-flutter',
  },
  {
    permanent: true,
    source: '/docs/guides/with-expo',
    destination: '/docs/guides/getting-started/tutorials/with-expo',
  },
  {
    permanent: true,
    source: '/docs/guides/with-kotlin',
    destination: '/docs/guides/getting-started/tutorials/with-kotlin',
  },
  {
    permanent: true,
    source: '/docs/guides/with-ionic-react',
    destination: '/docs/guides/getting-started/tutorials/with-ionic-react',
  },
  {
    permanent: true,
    source: '/docs/guides/with-ionic-vue',
    destination: '/docs/guides/getting-started/tutorials/with-ionic-vue',
  },
  {
    permanent: true,
    source: '/docs/guides/with-ionic-angular',
    destination: '/docs/guides/getting-started/tutorials/with-ionic-angular',
  },
  {
    permanent: true,
    source: '/docs/guides/tutorials',
    destination: '/docs/guides/getting-started#tutorials',
  },
  {
    permanent: true,
    source: '/docs/guides/hosting/overview',
    destination: '/docs/guides/self-hosting',
  },
  {
    permanent: true,
    source: '/docs/guides/hosting/docker',
    destination: '/docs/guides/self-hosting/docker',
  },
  {
    permanent: true,
    source: '/docs/guides/resources/self-hosting',
    destination: '/docs/guides/self-hosting',
  },
  {
    permanent: true,
    source: '/docs/guides/resources/self-hosting/docker',
    destination: '/docs/guides/self-hosting/docker',
  },
  {
    permanent: true,
    source: '/docs/guides/resources/supabase-cli',
    destination: '/docs/guides/cli',
  },
  {
    permanent: true,
    source: '/docs/guides/resources/supabase-cli/local-development',
    destination: '/docs/guides/cli/local-development',
  },
  {
    permanent: true,
    source: '/docs/guides/resources/supabase-cli/managing-environments',
    destination: '/docs/guides/cli/managing-environments',
  },
  {
    permanent: true,
    source: '/docs/guides/migrations/firestore-data',
    destination: '/docs/guides/resources/migrating-to-supabase/firestore-data',
  },
  {
    permanent: true,
    source: '/docs/guides/migrations/firebase-auth',
    destination: '/docs/guides/resources/migrating-to-supabase/firebase-auth',
  },
  {
    permanent: true,
    source: '/docs/guides/migrations/firebase-storage',
    destination: '/docs/guides/resources/migrating-to-supabase/firebase-storage',
  },
  {
    permanent: true,
    source: '/docs/guides/migrations/heroku',
    destination: '/docs/guides/resources/migrating-to-supabase/heroku',
  },
  {
    permanent: true,
    source: '/docs/reference/javascript',
    destination: '/docs/reference/javascript/start',
  },
  {
    permanent: true,
    source: '/docs/reference/dart',
    destination: '/docs/reference/dart/start',
  },
  {
    permanent: true,
    source: '/docs/reference/python',
    destination: '/docs/reference/python/start',
  },
  {
    permanent: true,
    source: '/docs/reference/csharp',
    destination: '/docs/reference/csharp/start',
  },
  {
    permanent: true,
    source: '/docs/reference/swift',
    destination: '/docs/reference/swift/start',
  },
  {
    permanent: true,
    source: '/docs/reference/kotlin',
    destination: '/docs/reference/kotlin/start',
  },
  {
    permanent: true,
    source: '/docs/reference/cli',
    destination: '/docs/reference/cli/start',
  },
  {
    permanent: true,
    source: '/docs/reference/api',
    destination: '/docs/reference/api/start',
  },
  {
    permanent: true,
    source: '/docs/reference/auth',
    destination: '/docs/reference/self-hosting-auth/start',
  },
  {
    permanent: true,
    source: '/docs/reference/storage',
    destination: '/docs/reference/self-hosting-storage/start',
  },
  {
    permanent: true,
    source: '/docs/reference/realtime',
    destination: '/docs/reference/self-hosting-realtime/start',
  },
  {
    permanent: true,
    source: '/docs/handbook/supasquad',
    destination: '/supasquad',
  },
  {
    permanent: true,
    source: '/contact/enterprise',
    destination: 'https://forms.supabase.com/enterprise',
  },
  {
    permanent: true,
    source: '/legal/soc2',
    destination: 'https://forms.supabase.com/soc2',
  },
  {
    permanent: true,
    source: '/docs/reference/javascript/upgrade-guide',
    destination: '/docs/reference/javascript/v1/upgrade-guide',
  },
  {
    permanent: true,
    source: '/docs/reference/dart/upgrade-guide',
    destination: '/docs/reference/dart/v0/upgrade-guide',
  },
  {
    permanent: true,
    source: '/docs/guides/examples',
    destination: '/docs/guides/resources/examples',
  },
  {
    permanent: true,
    source: '/docs/reference/javascript/v0/rpc',
    destination: '/docs/reference/javascript/rpc',
  },
  {
    permanent: true,
    source: '/docs/guides/platform/database-usage',
    destination: '/docs/guides/platform/database-size',
  },
  {
    permanent: true,
    source: '/docs/guides/resources/postgres/dropping-all-tables-in-schema',
    destination: '/docs/guides/database/postgres/dropping-all-tables-in-schema',
  },
  {
    permanent: true,
    source: '/docs/guides/resources/postgres/first-row-in-group',
    destination: '/docs/guides/database/postgres/first-row-in-group',
  },
  {
    permanent: true,
    source: '/docs/guides/resources/postgres/which-version-of-postgres',
    destination: '/docs/guides/database/postgres/which-version-of-postgres',
  },
  // Serverless APIs
  {
    permanent: true,
    source: '/docs/guides/database/api',
    destination: '/docs/guides/api',
  },
  {
    permanent: true,
    source: '/docs/guides/database/api/generating-types',
    destination: '/docs/guides/api/rest/generating-types',
  },
  {
    permanent: true,
    source: '/docs/guides/api/generating-types',
    destination: '/docs/guides/api/rest/generating-types',
  },
  {
    permanent: true,
    source: '/docs/guides/integrations/dashibase',
    destination: '/docs',
  },
  {
    permanent: true,
    source: '/docs/support',
    destination: '/support',
  },

  // old case studies moved to /customers

  {
    permanent: true,
    source: '/blog/tags/case-study',
    destination: '/customers',
  },
  {
    permanent: true,
    source: '/blog/case-study-monitoro',
    destination: '/customers',
  },
  {
    permanent: true,
    source: '/blog/case-study-tayfa',
    destination: '/customers',
  },
  {
    permanent: true,
    source: '/blog/case-study-xendit',
    destination: '/customers/xendit',
  },
  {
    permanent: true,
    source: '/blog/case-study-roboflow',
    destination: '/customers',
  },
  {
    permanent: true,
    source: '/blog/toad-a-link-shortener-with-simple-apis-for-low-coders',
    destination: '/customers',
  },
  {
    permanent: true,
    source: '/blog/epsilon3-self-hosting',
    destination: '/customers/epsilon3',
  },
  {
    permanent: true,
    source: '/blog/spot-flutter-with-postgres',
    destination: '/customers',
  },
  {
    permanent: true,
    source: '/blog/mobbin-supabase-200000-users',
    destination: '/customers/mobbin',
  },
  {
    permanent: true,
    source: '/blog/replenysh-time-to-value-in-less-than-24-hours',
    destination: '/customers/replenysh',
  },
  {
    permanent: true,
    source: '/blog/how-supabase-accelerates-development-of-all-pull-together',
    destination: '/customers',
  },
  {
    permanent: true,
    source: '/blog/case-study-happyteams',
    destination: '/customers/happyteams',
  },
  {
    permanent: true,
    source: '/docs/guides/auth/auth-helpers/nextjs-server-components',
    destination: '/docs/guides/auth/auth-helpers/nextjs',
  },
  {
    permanent: true,
    source: '/docs/guides/getting-started/openai/vector-search',
    destination: '/docs/guides/ai/examples/docs-search',
  },
  {
    permanent: true,
    source: '/docs/guides/functions/examples/huggingface-image-captioning',
    destination: '/docs/guides/ai/examples/huggingface-image-captioning',
  },
  {
    permanent: true,
    source: '/docs/guides/functions/examples/openai',
    destination: '/docs/guides/ai/examples/openai',
  },
  {
    permanent: true,
    source: '/docs/guides/realtime/rate-limits',
    destination: '/docs/guides/realtime/quotas',
  },
  {
    permanent: true,
    source: '/docs/guides/realtime/channels',
    destination: '/docs/guides/realtime/concepts#channels',
  },
  {
    permanent: true,
    source: '/docs/guides/realtime/extensions',
    destination: '/docs/guides/realtime/concepts',
  },
  {
    permanent: true,
    source: '/docs/guides/realtime/extensions/broadcast',
    destination: '/docs/guides/realtime/broadcast',
  },
  {
    permanent: true,
    source: '/docs/guides/realtime/extensions/presence',
    destination: '/docs/guides/realtime/presence',
  },
  {
    permanent: true,
    source: '/docs/guides/realtime/extensions/postgres-changes',
    destination: '/docs/guides/realtime/postgres-changes',
  },
  {
    permanent: true,
    source: '/docs/guides/realtime/quickstart',
    destination: '/docs/guides/realtime',
  },
  {
    permanent: true,
    source: '/docs/guides/database/extensions/pgcron',
    destination: '/docs/guides/database/extensions/pg_cron',
  },
  {
    permanent: true,
    source: '/docs/guides/database/extensions/pgnet',
    destination: '/docs/guides/database/extensions/pg_net',
  },
  {
    permanent: true,
    source: '/docs/guides/database/extensions/pgrepack',
    destination: '/docs/guides/database/extensions/pg_repack',
  },
  {
    permanent: true,
    source: '/docs/guides/ai/structured-unstructured-embeddings',
    destination: '/docs/guides/ai/structured-unstructured',
  },
  {
    permanent: true,
    source: '/docs/guides/ai/choosing-instance-type',
    destination: '/docs/guides/ai/choosing-compute-addon',
  },
  {
    permanent: true,
    source: '/docs/guides/cli/using-environment-variables-in-config',
    destination: '/docs/guides/cli/managing-config',
  },
  {
    permanent: true,
    source: '/docs/guides/getting-started/local-development',
    destination: '/docs/guides/cli/local-development',
  },
  {
    permanent: true,
    source: '/blog/flutter-authentication-and-authorization-with-rls',
    destination: '/blog/flutter-authorization-with-rls',
  },
  {
    permanent: true,
    source: '/docs/guides/integrations',
    destination: '/docs/guides/platform/marketplace',
  },
  {
    permanent: true,
    source: '/docs/guides/integrations/appsmith',
    destination: '/partners/integrations/appsmith',
  },
  {
    permanent: true,
    source: '/docs/guides/integrations/auth0',
    destination: '/partners/integrations/auth0',
  },
  {
    permanent: true,
    source: '/docs/guides/integrations/authsignal',
    destination: '/partners/integrations/authsignal',
  },
  {
    permanent: true,
    source: '/docs/guides/integrations/bracket',
    destination: '/partners/integrations/bracket',
  },
  {
    permanent: true,
    source: '/docs/guides/integrations/clerk',
    destination: '/partners/integrations/clerk',
  },
  {
    permanent: true,
    source: '/docs/guides/integrations/cloudflare-workers',
    destination: '/partners/integrations/cloudflare-workers',
  },
  {
    permanent: true,
    source: '/docs/guides/integrations/dhiwise',
    destination: '/partners/integrations/dhiwise',
  },
  {
    permanent: true,
    source: '/docs/guides/integrations/directus',
    destination: '/partners/integrations/directus',
  },
  {
    permanent: true,
    source: '/docs/guides/integrations/draftbit',
    destination: '/partners/integrations/draftbit',
  },
  {
    permanent: true,
    source: '/docs/guides/integrations/estuary',
    destination: '/partners/integrations/estuary',
  },
  {
    permanent: true,
    source: '/docs/guides/integrations/fezto',
    destination: '/partners/integrations/fezto',
  },
  {
    permanent: true,
    source: '/docs/guides/integrations/flutterflow',
    destination: '/partners/integrations/flutterflow',
  },
  {
    permanent: true,
    source: '/docs/guides/integrations/forestadmin',
    destination: '/partners/integrations/forestadmin',
  },
  {
    permanent: true,
    source: '/docs/guides/integrations/illa',
    destination: '/partners/integrations/illa',
  },
  {
    permanent: true,
    source: '/docs/guides/integrations/integrations',
    destination: '/partners/integrations',
  },
  {
    permanent: true,
    source: '/docs/guides/integrations/keyri',
    destination: '/partners/integrations/keyri',
  },
  {
    permanent: true,
    source: '/docs/guides/integrations/oauth-apps/authorize-an-oauth-app',
    destination: '/docs/guides/platform/oauth-apps/authorize-an-oauth-app',
  },
  {
    permanent: true,
    source: '/docs/guides/integrations/oauth-apps/publish-an-oauth-app',
    destination: '/docs/guides/platform/oauth-apps/publish-an-oauth-app',
  },
  {
    permanent: true,
    source: '/docs/guides/integrations/onesignal',
    destination: '/partners/integrations/onesignal',
  },
  {
    permanent: true,
    source: '/docs/guides/integrations/passage',
    destination: '/partners/integrations/passage',
  },
  {
    permanent: true,
    source: '/docs/guides/integrations/pgmustard',
    destination: '/partners/integrations/pgmustard',
  },
  {
    permanent: true,
    source: '/docs/guides/integrations/picket',
    destination: '/partners/integrations/picket',
  },
  {
    permanent: true,
    source: '/docs/guides/integrations/plasmic',
    destination: '/partners/integrations/plasmic',
  },
  {
    permanent: true,
    source: '/docs/guides/integrations/polyscale',
    destination: '/partners/integrations/polyscale',
  },
  {
    permanent: true,
    source: '/docs/guides/integrations/prisma',
    destination: '/partners/integrations/prisma',
  },
  {
    permanent: true,
    source: '/docs/guides/integrations/sequin',
    destination: '/partners/integrations/sequin',
  },
  {
    permanent: true,
    source: '/docs/guides/integrations/snaplet',
    destination: '/partners/integrations/snaplet',
  },
  {
    permanent: true,
    source: '/docs/guides/integrations/stytch',
    destination: '/partners/integrations/stytch',
  },
  {
    permanent: true,
    source: '/docs/guides/integrations/supertokens',
    destination: '/partners/integrations/supertokens',
  },
  {
    permanent: true,
    source: '/docs/guides/integrations/vercel',
    destination: '/partners/integrations/vercel',
  },
  {
    permanent: true,
    source: '/docs/guides/integrations/weweb',
    destination: '/partners/integrations/weweb',
  },
  {
    permanent: true,
    source: '/docs/guides/integrations/zuplo',
    destination: '/partners/integrations/zuplo',
  },
  {
    permanent: true,
<<<<<<< HEAD
    source: '/docs/guides/platform/oauth-apps/publish-an-oauth-app',
    destination:
      '/docs/guides/platform/oauth-apps/build-a-supabase-integration#create-an-oauth-app',
  },
  {
    permanent: true,
    source: '/docs/guides/platform/oauth-apps/authorize-an-oauth-app',
    destination: '/docs/guides/platform/oauth-apps/build-a-supabase-integration',
=======
    source: '/docs/reference/cli/config',
    destination: '/docs/guides/cli/config',
>>>>>>> 35c18c25
  },
]<|MERGE_RESOLUTION|>--- conflicted
+++ resolved
@@ -2248,7 +2248,6 @@
   },
   {
     permanent: true,
-<<<<<<< HEAD
     source: '/docs/guides/platform/oauth-apps/publish-an-oauth-app',
     destination:
       '/docs/guides/platform/oauth-apps/build-a-supabase-integration#create-an-oauth-app',
@@ -2257,9 +2256,6 @@
     permanent: true,
     source: '/docs/guides/platform/oauth-apps/authorize-an-oauth-app',
     destination: '/docs/guides/platform/oauth-apps/build-a-supabase-integration',
-=======
-    source: '/docs/reference/cli/config',
-    destination: '/docs/guides/cli/config',
->>>>>>> 35c18c25
-  },
+  },
+  { permanent: true, source: '/docs/reference/cli/config', destination: '/docs/guides/cli/config' },
 ]