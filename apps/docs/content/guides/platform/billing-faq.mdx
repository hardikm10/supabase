--- conflicted
+++ resolved
@@ -10,14 +10,9 @@
 #### What are organizations and projects?
 
 The Supabase Platform has "organizations" and "projects". An organization may contain multiple projects. Each project is a dedicated Supabase instance with all of its sub-services including Storage, Auth, Functions and Realtime.
-<<<<<<< HEAD
-Each organization only has a single subscription with a single plan (Free, Pro, Team or Enterprise). Project addons such as [Compute](/docs/guides/platform/compute-add-ons), [IPv4](/docs/guides/platform/ipv4-address), [Log Drains](/docs/guides/platform/log-drains), [Advanced MFA](/docs/guides/auth/auth-mfa/phone), [Custom Domains](https://supabase.com/docs/guides/platform/custom-domains) and [PITR](https://supabase.com/docs/guides/platform/backups#point-in-time-recovery) are configured per project and are added to your organization subscription.
+Each organization only has a single subscription with a single plan (Free, Pro, Team or Enterprise). Project add-ons such as [Compute](/docs/guides/platform/compute-add-ons), [IPv4](/docs/guides/platform/ipv4-address), [Log Drains](/docs/guides/platform/log-drains), [Advanced MFA](/docs/guides/auth/auth-mfa/phone), [Custom Domains](https://supabase.com/docs/guides/platform/custom-domains) and [PITR](https://supabase.com/docs/guides/platform/backups#point-in-time-recovery) are configured per project and are added to your organization subscription.
 
 Read more on [About billing on Supabase](https://supabase.com/docs/guides/platform/billing-on-supabase#organization-based-billing).
-=======
-Each organization only has a single subscription with a single Plan (Free, Pro, Team or Enterprise). Project add-ons such as [Compute](/docs/guides/platform/compute-add-ons), [IPv4](/docs/guides/platform/ipv4-address), [Log Drains](/docs/guides/platform/log-drains), [Advanced MFA](/docs/guides/auth/auth-mfa/phone), [Custom Domains](https://supabase.com/docs/guides/platform/custom-domains) and [PITR](https://supabase.com/docs/guides/platform/backups#point-in-time-recovery) are configured per project and are added to your organization subscription.
-Read more on [how billing is organized](https://supabase.com/docs/guides/platform/org-based-billing#how-billing-is-organized).
->>>>>>> d78768ce
 
 #### How many free projects can I have?
 
@@ -82,13 +77,9 @@
 
 #### What happens if I cancel my subscription?
 
-<<<<<<< HEAD
 The organization is given [credits](/docs/guides/platform/credits) for unused time on the subscription plan. The credits will not expire and can be used again in the future. You may see an additional charge for unbilled excessive usage charges from your previous billing cycle.
 
 Read more about [downgrades](/docs/guides/platform/manage-your-subscription#downgrade).
-=======
-The organization is given credits for unused time on the subscription plan or add-ons. The credits will not expire and can be used again in the future.
->>>>>>> d78768ce
 
 #### I mistakenly upgraded the wrong organization and then downgraded it. Could you please issue a refund?
 
@@ -179,11 +170,8 @@
 Yes, you will have to add the new payment method before being allowed to remove the old one.
 This can be done from your dashboard on the [organization’s billing page](https://supabase.com/dashboard/org/_/billing).
 
-<<<<<<< HEAD
 Read more on [Manage your payment methods](/docs/guides/platform/manage-your-subscription#manage-your-payment-methods).
 
-=======
->>>>>>> d78768ce
 #### Can I pay upfront for multiple months?
 
 You can top up your credit balance to cover multiple months through your [organization’s billing page](https://supabase.com/dashboard/org/_/billing).
@@ -192,13 +180,9 @@
 
 #### When are payments taken?
 
-<<<<<<< HEAD
 Payments are taken at the beginning of each billing cycle. You will be charged once a month. You can see the current billing cycle and upcoming invoice in your [organization's billing settings](https://supabase.com/dashboard/org/_/billing). The subscription plan fee is charged upfront, whereas usage-charges, including compute, are charged in arrears based on your usage.
 
 Read more on [Your monthly invoice](/docs/guides/platform/your-monthly-invoice).
-=======
-Payments are taken at the beginning of each billing cycle. You will be charged once a month. You can see the current billing cycle and upcoming invoice in your [organization's billing settings](https://supabase.com/dashboard/org/_/billing). The subscription plan, custom domain and PITR add-ons are charged upfront, whereas usage-charges, including compute, are charged in hindsight based on your usage.
->>>>>>> d78768ce
 
 #### Where can I change my billing details?
 
