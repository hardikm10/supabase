import { useRouter } from 'next/router'
import { memo, useEffect } from 'react'
import { menuState, useMenuLevelId } from '~/hooks/useMenuState'
import NavigationMenuGuideList from './NavigationMenuGuideList'
import NavigationMenuRefList from './NavigationMenuRefList'
// @ts-expect-error
import spec_js_v2 from '~/../../spec/supabase_js_v2.yml' assert { type: 'yml' }
// @ts-expect-error
import spec_js_v1 from '~/../../spec/supabase_js_v1.yml' assert { type: 'yml' }
// @ts-expect-error
import spec_dart_v1 from '~/../../spec/supabase_dart_v1.yml' assert { type: 'yml' }
// @ts-expect-error
import spec_dart_v0 from '~/../../spec/supabase_dart_v0.yml' assert { type: 'yml' }
// import { gen_v3 } from '~/lib/refGenerator/helpers'
import apiCommonSections from '~/../../spec/common-api-sections.json'
import cliCommonSections from '~/../../spec/common-cli-sections.json'
import libCommonSections from '~/../../spec/common-client-libs-sections.json'
import authServerCommonSections from '~/../../spec/common-self-hosting-auth-sections.json'
import realtimeServerCommonSections from '~/../../spec/common-self-hosting-realtime-sections.json'
import storageServerCommonSections from '~/../../spec/common-self-hosting-storage-sections.json'
import { flattenSections } from '~/lib/helpers'
import NavigationMenuHome from './HomeMenu'

// Filter libCommonSections for just the relevant sections in the current library
export function generateAllowedClientLibKeys(sections, spec) {
  // Filter parent sections first

  const specIds = spec.functions.map((func) => {
    return func.id
  })

  const newShape = flattenSections(sections).filter((section) => {
    if (specIds.includes(section.id)) {
      return section
    }
  })

  const final = newShape.map((func) => {
    return func.id
  })

  return final
}

export type RefIdOptions =
  | 'reference_javascript_v1'
  | 'reference_javascript_v2'
  | 'reference_dart_v0'
  | 'reference_dart_v1'
  | 'reference_cli'
  | 'reference_api'
  | 'reference_self_hosting_auth'
  | 'reference_self_hosting_storage'
  | 'reference_self_hosting_realtime'

export type RefKeyOptions =
  | 'javascript'
  | 'dart'
  | 'cli'
  | 'api'
  | 'self-hosting-auth'
  | 'self-hosting-storage'
  | 'self-hosting-realtime'

const NavigationMenu = ({ context }) => {
  const router = useRouter()

  let version = ''

  if (router.asPath.includes('v1')) {
    version = '_v1'
  }

  if (router.asPath.includes('v0')) {
    version = '_v0'
  }

  function handleRouteChange(url: string) {
    switch (url) {
      case `/docs`:
        menuState.setMenuLevelId('home')
        break
      case url.includes(`/docs/guides/getting-started`) && url:
        menuState.setMenuLevelId('gettingstarted')
        break
      case url.includes(`/docs/guides/database`) && url:
        menuState.setMenuLevelId('database')
        break
      case url.includes(`/docs/guides/auth`) && url:
        menuState.setMenuLevelId('auth')
        break
      case url.includes(`/docs/guides/functions`) && url:
        menuState.setMenuLevelId('functions')
        break
      case url.includes(`/docs/guides/realtime`) && url:
        menuState.setMenuLevelId('realtime')
        break
      case url.includes(`/docs/guides/storage`) && url:
        menuState.setMenuLevelId('storage')
        break
      case url.includes(`/docs/guides/platform`) && url:
        menuState.setMenuLevelId('platform')
        break
      case url.includes(`/docs/guides/resources`) && url:
        menuState.setMenuLevelId('resources')
        break
      case url.includes(`/docs/guides/self-hosting`) && url:
        menuState.setMenuLevelId('self_hosting')
        break
      case url.includes(`/docs/guides/integrations`) && url:
        menuState.setMenuLevelId('integrations')
        break
      // JS v1
      case url.includes(`/docs/reference/javascript/v1`) && url:
        menuState.setMenuLevelId('reference_javascript_v1')
        break
      // JS v2 (latest)
      case url.includes(`/docs/reference/javascript`) && url:
        menuState.setMenuLevelId('reference_javascript_v2')
        break
      // dart v0
      case url.includes(`/docs/reference/dart/v0`) && url:
        menuState.setMenuLevelId('reference_dart_v0')
        break
      // dart v1 (latest)
      case url.includes(`/docs/reference/dart`) && url:
        menuState.setMenuLevelId('reference_dart_v1')
        break
      case url.includes(`/docs/reference/cli`) && url:
        menuState.setMenuLevelId('reference_cli')
        break
      case url.includes(`/docs/reference/api`) && url:
        menuState.setMenuLevelId('reference_api')
        break
      case url.includes(`/docs/reference/self-hosting-auth`) && url:
        menuState.setMenuLevelId('reference_self_hosting_auth')
        break
      case url.includes(`/docs/reference/self-hosting-storage`) && url:
        menuState.setMenuLevelId('reference_self_hosting_storage')
        break
      case url.includes(`/docs/reference/self-hosting-realtime`) && url:
        menuState.setMenuLevelId('reference_self_hosting_realtime')
        break

      default:
        break
    }
  }

  useEffect(() => {
    handleRouteChange(router.basePath + router.asPath)
    // Listen for page changes after a navigation or when the query changes
    router.events.on('routeChangeComplete', handleRouteChange)
    return () => {
      router.events.off('routeChangeComplete', handleRouteChange)
    }
  }, [router.events])

  const level = useMenuLevelId()

  const isHomeActive = 'home' === level
  const isGettingStartedActive = 'gettingstarted' === level
  const isDatabaseActive = 'database' === level
  const isAuthActive = 'auth' === level
  const isFunctionsActive = 'functions' === level
  const isRealtimeActive = 'realtime' === level
  const isStorageActive = 'storage' === level
  const isPlatformActive = 'platform' === level
  const isResourcesActive = 'resources' === level
  const isSelfHosting = 'self_hosting' === level
  const isIntegrationsActive = 'integrations' === level
  const isReferenceActive = 'reference' === level

  const isReference_Javascript_V1 = 'reference_javascript_v1' === level
  const isReference_Javascript_V2 = 'reference_javascript_v2' === level
  const isReference_Dart_V0 = 'reference_dart_v0' === level
  const isReference_Dart_V1 = 'reference_dart_v1' === level
  const isReference_Cli = 'reference_cli' === level
  const isReference_Api = 'reference_api' === level
  const isReference_Self_Hosting_Auth = 'reference_self_hosting_auth' === level
  const isReference_Self_Hosting_Storage = 'reference_self_hosting_storage' === level
  const isReference_Self_Hosting_Realtime = 'reference_self_hosting_realtime' === level

  return (
    <div className={['flex relative', 'justify-center lg:justify-start'].join(' ')}>
      {/* // main menu */}
<<<<<<< HEAD
      <NavigationMenuHome />
      <NavigationMenuGuideList id={'gettingstarted'} context={context} />
      <NavigationMenuGuideList id={'database'} context={context} />
      <NavigationMenuGuideList id={'auth'} context={context} />
      <NavigationMenuGuideList id={'functions'} context={context} />
      <NavigationMenuGuideList id={'realtime'} context={context} />
      <NavigationMenuGuideList id={'storage'} context={context} />
      <NavigationMenuGuideList id={'platform'} context={context} />
      <NavigationMenuGuideList id={'resources'} context={context} />
      <NavigationMenuGuideList id={'integrations'} context={context} />
      <NavigationMenuGuideList id={'self_hosting'} context={context} />
      <NavigationMenuGuideList id={'reference'} context={context} />
=======
      <NavigationMenuHome active={isHomeActive} />
      <NavigationMenuGuideList id={'gettingstarted'} active={isGettingStartedActive} />
      <NavigationMenuGuideList id={'database'} active={isDatabaseActive} />
      <NavigationMenuGuideList id={'auth'} active={isAuthActive} />
      <NavigationMenuGuideList id={'functions'} active={isFunctionsActive} />
      <NavigationMenuGuideList id={'realtime'} active={isRealtimeActive} />
      <NavigationMenuGuideList id={'storage'} active={isStorageActive} />
      <NavigationMenuGuideList id={'platform'} active={isPlatformActive} />
      <NavigationMenuGuideList id={'resources'} active={isResourcesActive} />
      <NavigationMenuGuideList id={'self_hosting'} active={isSelfHosting} />
      <NavigationMenuGuideList id={'integrations'} active={isIntegrationsActive} />
      <NavigationMenuGuideList id={'reference'} active={isReferenceActive} />
>>>>>>> 94e97a45
      {/* // Client Libs */}
      <NavigationMenuRefList
        key={'reference-js-menu-v1'}
        id={'reference_javascript_v1'}
        active={isReference_Javascript_V1}
        commonSections={libCommonSections}
        lib="javascript"
        spec={spec_js_v1}
      />
      <NavigationMenuRefList
        key={'reference-js-menu'}
        id={'reference_javascript_v2'}
        active={isReference_Javascript_V2}
        commonSections={libCommonSections}
        lib="javascript"
        spec={spec_js_v2}
      />
      <NavigationMenuRefList
        key={'reference-dart-menu'}
        id={'reference_dart_v0'}
        active={isReference_Dart_V0}
        commonSections={libCommonSections}
        lib="dart"
        spec={spec_dart_v0}
      />
      <NavigationMenuRefList
        key={'reference-dart-menu-v1'}
        id={'reference_dart_v1'}
        active={isReference_Dart_V1}
        commonSections={libCommonSections}
        lib="dart"
        spec={spec_dart_v1}
      />
      {/* // Tools */}
      <NavigationMenuRefList
        key={'reference-cli-menu'}
        id={'reference_cli'}
        active={isReference_Cli}
        commonSections={cliCommonSections}
        lib="cli"
      />
      <NavigationMenuRefList
        key={'reference-api-menu'}
        id={'reference_api'}
        active={isReference_Api}
        commonSections={apiCommonSections}
        lib="api"
      />
      {/* // Self Hosting Server */}
      <NavigationMenuRefList
        key={'reference-self-hosting-auth-menu'}
        id={'reference_self_hosting_auth'}
        active={isReference_Self_Hosting_Auth}
        commonSections={authServerCommonSections}
        lib="self-hosting-auth"
      />
      <NavigationMenuRefList
        key={'reference-self-hosting-storage-menu'}
        id={'reference_self_hosting_storage'}
        active={isReference_Self_Hosting_Storage}
        commonSections={storageServerCommonSections}
        lib="self-hosting-storage"
      />
      <NavigationMenuRefList
        key={'reference-self-hosting-realtime-menu'}
        id={'reference_self_hosting_realtime'}
        active={isReference_Self_Hosting_Realtime}
        commonSections={realtimeServerCommonSections}
        lib="self-hosting-auth"
      />
    </div>
  )
}

export default memo(NavigationMenu)<|MERGE_RESOLUTION|>--- conflicted
+++ resolved
@@ -184,20 +184,6 @@
   return (
     <div className={['flex relative', 'justify-center lg:justify-start'].join(' ')}>
       {/* // main menu */}
-<<<<<<< HEAD
-      <NavigationMenuHome />
-      <NavigationMenuGuideList id={'gettingstarted'} context={context} />
-      <NavigationMenuGuideList id={'database'} context={context} />
-      <NavigationMenuGuideList id={'auth'} context={context} />
-      <NavigationMenuGuideList id={'functions'} context={context} />
-      <NavigationMenuGuideList id={'realtime'} context={context} />
-      <NavigationMenuGuideList id={'storage'} context={context} />
-      <NavigationMenuGuideList id={'platform'} context={context} />
-      <NavigationMenuGuideList id={'resources'} context={context} />
-      <NavigationMenuGuideList id={'integrations'} context={context} />
-      <NavigationMenuGuideList id={'self_hosting'} context={context} />
-      <NavigationMenuGuideList id={'reference'} context={context} />
-=======
       <NavigationMenuHome active={isHomeActive} />
       <NavigationMenuGuideList id={'gettingstarted'} active={isGettingStartedActive} />
       <NavigationMenuGuideList id={'database'} active={isDatabaseActive} />
@@ -210,7 +196,6 @@
       <NavigationMenuGuideList id={'self_hosting'} active={isSelfHosting} />
       <NavigationMenuGuideList id={'integrations'} active={isIntegrationsActive} />
       <NavigationMenuGuideList id={'reference'} active={isReferenceActive} />
->>>>>>> 94e97a45
       {/* // Client Libs */}
       <NavigationMenuRefList
         key={'reference-js-menu-v1'}
