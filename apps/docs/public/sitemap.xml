<?xml version="1.0" encoding="UTF-8"?>
<urlset xmlns="http://www.sitemaps.org/schemas/sitemap/0.9">
  <url>
    <loc>https://supabase.com/docs</loc>
    <changefreq>weekly</changefreq>
    <changefreq>0.5</changefreq>
  </url>

  <url>
    <loc>https://supabase.com/docs/oss</loc>
    <changefreq>weekly</changefreq>
    <changefreq>0.5</changefreq>
  </url>

  <url>
    <loc>https://supabase.com/docs/architecture</loc>
    <changefreq>weekly</changefreq>
    <changefreq>0.5</changefreq>
  </url>

  <url>
    <loc>https://supabase.com/docs/faq</loc>
    <changefreq>weekly</changefreq>
    <changefreq>0.5</changefreq>
  </url>

  <url>
    <loc>https://supabase.com/docs/features</loc>
    <changefreq>weekly</changefreq>
    <changefreq>0.5</changefreq>
  </url>

  <url>
    <loc>https://supabase.com/docs/getting-started</loc>
    <changefreq>weekly</changefreq>
    <changefreq>0.5</changefreq>
  </url>

  <url>
    <loc>https://supabase.com/</loc>
    <changefreq>weekly</changefreq>
    <changefreq>0.5</changefreq>
  </url>

  <url>
    <loc>https://supabase.com/docs/ref-pages</loc>
    <changefreq>weekly</changefreq>
    <changefreq>0.5</changefreq>
  </url>

  <url>
    <loc>https://supabase.com/docs/support</loc>
    <changefreq>weekly</changefreq>
    <changefreq>0.5</changefreq>
  </url>

  <url>
    <loc>https://supabase.com/docs/company/aup</loc>
    <changefreq>weekly</changefreq>
    <changefreq>0.5</changefreq>
  </url>

  <url>
    <loc>https://supabase.com/docs/company/privacy</loc>
    <changefreq>weekly</changefreq>
    <changefreq>0.5</changefreq>
  </url>

  <url>
    <loc>https://supabase.com/docs/company/sla</loc>
    <changefreq>weekly</changefreq>
    <changefreq>0.5</changefreq>
  </url>

  <url>
    <loc>https://supabase.com/docs/company/terms</loc>
    <changefreq>weekly</changefreq>
    <changefreq>0.5</changefreq>
  </url>

  <url>
    <loc>https://supabase.com/docs/handbook/contributing</loc>
    <changefreq>weekly</changefreq>
    <changefreq>0.5</changefreq>
  </url>

  <url>
    <loc>https://supabase.com/docs/handbook/introduction</loc>
    <changefreq>weekly</changefreq>
    <changefreq>0.5</changefreq>
  </url>

  <url>
    <loc>https://supabase.com/docs/handbook/supasquad</loc>
    <changefreq>weekly</changefreq>
    <changefreq>0.5</changefreq>
  </url>

  <url>
<<<<<<< HEAD
    <loc>https://supabase.com/docs/new/auth</loc>
    <changefreq>weekly</changefreq>
    <changefreq>0.5</changefreq>
  </url>

  <url>
    <loc>https://supabase.com/docs/new/database</loc>
    <changefreq>weekly</changefreq>
    <changefreq>0.5</changefreq>
  </url>

  <url>
    <loc>https://supabase.com/docs/new/index</loc>
    <changefreq>weekly</changefreq>
    <changefreq>0.5</changefreq>
  </url>

  <url>
    <loc>https://supabase.com/docs/reference/index</loc>
    <changefreq>weekly</changefreq>
    <changefreq>0.5</changefreq>
  </url>

  <url>
    <loc>https://supabase.com/docs/tutorials/nextjs</loc>
    <changefreq>weekly</changefreq>
    <changefreq>0.5</changefreq>
  </url>

  <url>
=======
>>>>>>> 8198efe0
    <loc>https://supabase.com/docs/guides/api</loc>
    <changefreq>weekly</changefreq>
    <changefreq>0.5</changefreq>
  </url>

  <url>
    <loc>https://supabase.com/docs/guides/auth</loc>
    <changefreq>weekly</changefreq>
    <changefreq>0.5</changefreq>
  </url>

  <url>
    <loc>https://supabase.com/docs/guides/cli</loc>
    <changefreq>weekly</changefreq>
    <changefreq>0.5</changefreq>
  </url>

  <url>
    <loc>https://supabase.com/docs/guides/database</loc>
    <changefreq>weekly</changefreq>
    <changefreq>0.5</changefreq>
  </url>

  <url>
    <loc>https://supabase.com/docs/guides/examples</loc>
    <changefreq>weekly</changefreq>
    <changefreq>0.5</changefreq>
  </url>

  <url>
    <loc>https://supabase.com/docs/guides/functions</loc>
    <changefreq>weekly</changefreq>
    <changefreq>0.5</changefreq>
  </url>

  <url>
    <loc>https://supabase.com/docs/guides/integrations</loc>
    <changefreq>weekly</changefreq>
    <changefreq>0.5</changefreq>
  </url>

  <url>
    <loc>https://supabase.com/docs/guides/realtime</loc>
    <changefreq>weekly</changefreq>
    <changefreq>0.5</changefreq>
  </url>

  <url>
    <loc>https://supabase.com/docs/guides/storage</loc>
    <changefreq>weekly</changefreq>
    <changefreq>0.5</changefreq>
  </url>

  <url>
    <loc>https://supabase.com/docs/guides/tutorials</loc>
    <changefreq>weekly</changefreq>
    <changefreq>0.5</changefreq>
  </url>

  <url>
    <loc>https://supabase.com/docs/guides/with-angular</loc>
    <changefreq>weekly</changefreq>
    <changefreq>0.5</changefreq>
  </url>

  <url>
    <loc>https://supabase.com/docs/guides/with-expo</loc>
    <changefreq>weekly</changefreq>
    <changefreq>0.5</changefreq>
  </url>

  <url>
    <loc>https://supabase.com/docs/guides/with-flutter</loc>
    <changefreq>weekly</changefreq>
    <changefreq>0.5</changefreq>
  </url>

  <url>
    <loc>https://supabase.com/docs/guides/with-ionic-angular</loc>
    <changefreq>weekly</changefreq>
    <changefreq>0.5</changefreq>
  </url>

  <url>
    <loc>https://supabase.com/docs/guides/with-ionic-react</loc>
    <changefreq>weekly</changefreq>
    <changefreq>0.5</changefreq>
  </url>

  <url>
    <loc>https://supabase.com/docs/guides/with-ionic-vue</loc>
    <changefreq>weekly</changefreq>
    <changefreq>0.5</changefreq>
  </url>

  <url>
    <loc>https://supabase.com/docs/guides/with-nextjs</loc>
    <changefreq>weekly</changefreq>
    <changefreq>0.5</changefreq>
  </url>

  <url>
    <loc>https://supabase.com/docs/guides/with-nuxt-3</loc>
    <changefreq>weekly</changefreq>
    <changefreq>0.5</changefreq>
  </url>

  <url>
    <loc>https://supabase.com/docs/guides/with-react</loc>
    <changefreq>weekly</changefreq>
    <changefreq>0.5</changefreq>
  </url>

  <url>
    <loc>https://supabase.com/docs/guides/with-redwoodjs</loc>
    <changefreq>weekly</changefreq>
    <changefreq>0.5</changefreq>
  </url>

  <url>
    <loc>https://supabase.com/docs/guides/with-solidjs</loc>
    <changefreq>weekly</changefreq>
    <changefreq>0.5</changefreq>
  </url>

  <url>
    <loc>https://supabase.com/docs/guides/with-svelte</loc>
    <changefreq>weekly</changefreq>
    <changefreq>0.5</changefreq>
  </url>

  <url>
    <loc>https://supabase.com/docs/guides/with-sveltekit</loc>
    <changefreq>weekly</changefreq>
    <changefreq>0.5</changefreq>
  </url>

  <url>
    <loc>https://supabase.com/docs/guides/with-vue-3</loc>
    <changefreq>weekly</changefreq>
    <changefreq>0.5</changefreq>
  </url>

  <url>
<<<<<<< HEAD
    <loc>https://supabase.com/docs/getting-started/quickstarts/nextjs</loc>
=======
    <loc>https://supabase.com/docs/tutorials/nextjs</loc>
>>>>>>> 8198efe0
    <changefreq>weekly</changefreq>
    <changefreq>0.5</changefreq>
  </url>

  <url>
<<<<<<< HEAD
    <loc>https://supabase.com/docs/getting-started/quickstarts/nuxtjs</loc>
=======
    <loc>https://supabase.com/docs/reference/index</loc>
>>>>>>> 8198efe0
    <changefreq>weekly</changefreq>
    <changefreq>0.5</changefreq>
  </url>

  <url>
<<<<<<< HEAD
    <loc>https://supabase.com/docs/getting-started/quickstarts/reactjs</loc>
=======
    <loc>https://supabase.com/docs/new/auth</loc>
>>>>>>> 8198efe0
    <changefreq>weekly</changefreq>
    <changefreq>0.5</changefreq>
  </url>

  <url>
<<<<<<< HEAD
    <loc>https://supabase.com/docs/learn/auth-deep-dive/auth-deep-dive-jwts</loc>
=======
    <loc>https://supabase.com/docs/new/database</loc>
>>>>>>> 8198efe0
    <changefreq>weekly</changefreq>
    <changefreq>0.5</changefreq>
  </url>

  <url>
<<<<<<< HEAD
    <loc>https://supabase.com/docs/learn/auth-deep-dive/auth-google-oauth</loc>
=======
    <loc>https://supabase.com/docs/new/index</loc>
>>>>>>> 8198efe0
    <changefreq>weekly</changefreq>
    <changefreq>0.5</changefreq>
  </url>

  <url>
<<<<<<< HEAD
    <loc>https://supabase.com/docs/learn/auth-deep-dive/auth-gotrue</loc>
=======
    <loc>https://supabase.com/docs/getting-started/quickstarts/nextjs</loc>
>>>>>>> 8198efe0
    <changefreq>weekly</changefreq>
    <changefreq>0.5</changefreq>
  </url>

  <url>
<<<<<<< HEAD
    <loc>https://supabase.com/docs/learn/auth-deep-dive/auth-policies</loc>
=======
    <loc>https://supabase.com/docs/getting-started/quickstarts/nuxtjs</loc>
>>>>>>> 8198efe0
    <changefreq>weekly</changefreq>
    <changefreq>0.5</changefreq>
  </url>

  <url>
<<<<<<< HEAD
    <loc>https://supabase.com/docs/learn/auth-deep-dive/auth-row-level-security</loc>
=======
    <loc>https://supabase.com/docs/getting-started/quickstarts/reactjs</loc>
>>>>>>> 8198efe0
    <changefreq>weekly</changefreq>
    <changefreq>0.5</changefreq>
  </url>

  <url>
<<<<<<< HEAD
    <loc>https://supabase.com/docs/new/auth/auth-login</loc>
=======
    <loc>https://supabase.com/docs/learn/auth-deep-dive/auth-deep-dive-jwts</loc>
>>>>>>> 8198efe0
    <changefreq>weekly</changefreq>
    <changefreq>0.5</changefreq>
  </url>

  <url>
<<<<<<< HEAD
    <loc>https://supabase.com/docs/new/tutorials/nextjs</loc>
=======
    <loc>https://supabase.com/docs/learn/auth-deep-dive/auth-google-oauth</loc>
>>>>>>> 8198efe0
    <changefreq>weekly</changefreq>
    <changefreq>0.5</changefreq>
  </url>

  <url>
<<<<<<< HEAD
    <loc>https://supabase.com/docs/guides/api/generating-types</loc>
=======
    <loc>https://supabase.com/docs/learn/auth-deep-dive/auth-gotrue</loc>
>>>>>>> 8198efe0
    <changefreq>weekly</changefreq>
    <changefreq>0.5</changefreq>
  </url>

  <url>
<<<<<<< HEAD
    <loc>https://supabase.com/docs/guides/cli/local-development</loc>
    <changefreq>weekly</changefreq>
    <changefreq>0.5</changefreq>
  </url>

  <url>
    <loc>https://supabase.com/docs/guides/cli/managing-environments</loc>
=======
    <loc>https://supabase.com/docs/learn/auth-deep-dive/auth-policies</loc>
>>>>>>> 8198efe0
    <changefreq>weekly</changefreq>
    <changefreq>0.5</changefreq>
  </url>

  <url>
    <loc>https://supabase.com/docs/learn/auth-deep-dive/auth-row-level-security</loc>
    <changefreq>weekly</changefreq>
    <changefreq>0.5</changefreq>
  </url>

  <url>
    <loc>https://supabase.com/docs/guides/api/generating-types</loc>
    <changefreq>weekly</changefreq>
    <changefreq>0.5</changefreq>
  </url>

  <url>
    <loc>https://supabase.com/docs/guides/cli/local-development</loc>
    <changefreq>weekly</changefreq>
    <changefreq>0.5</changefreq>
  </url>

  <url>
    <loc>https://supabase.com/docs/guides/cli/managing-environments</loc>
    <changefreq>weekly</changefreq>
    <changefreq>0.5</changefreq>
  </url>

  <url>
    <loc>https://supabase.com/docs/guides/database/arrays</loc>
    <changefreq>weekly</changefreq>
    <changefreq>0.5</changefreq>
  </url>

  <url>
    <loc>https://supabase.com/docs/guides/database/connecting-to-postgres</loc>
    <changefreq>weekly</changefreq>
    <changefreq>0.5</changefreq>
  </url>

  <url>
    <loc>https://supabase.com/docs/guides/database/extensions</loc>
    <changefreq>weekly</changefreq>
    <changefreq>0.5</changefreq>
  </url>

  <url>
    <loc>https://supabase.com/docs/guides/database/full-text-search</loc>
    <changefreq>weekly</changefreq>
    <changefreq>0.5</changefreq>
  </url>

  <url>
    <loc>https://supabase.com/docs/guides/database/functions</loc>
    <changefreq>weekly</changefreq>
    <changefreq>0.5</changefreq>
  </url>

  <url>
    <loc>https://supabase.com/docs/guides/database/json</loc>
    <changefreq>weekly</changefreq>
    <changefreq>0.5</changefreq>
  </url>

  <url>
    <loc>https://supabase.com/docs/guides/database/managing-passwords</loc>
    <changefreq>weekly</changefreq>
    <changefreq>0.5</changefreq>
  </url>

  <url>
    <loc>https://supabase.com/docs/guides/database/managing-timezones</loc>
    <changefreq>weekly</changefreq>
    <changefreq>0.5</changefreq>
  </url>

  <url>
    <loc>https://supabase.com/docs/guides/database/overview</loc>
    <changefreq>weekly</changefreq>
    <changefreq>0.5</changefreq>
  </url>

  <url>
    <loc>https://supabase.com/docs/guides/database/replication</loc>
    <changefreq>weekly</changefreq>
    <changefreq>0.5</changefreq>
  </url>

  <url>
    <loc>https://supabase.com/docs/guides/database/sql-to-api</loc>
    <changefreq>weekly</changefreq>
    <changefreq>0.5</changefreq>
  </url>

  <url>
    <loc>https://supabase.com/docs/guides/database/tables</loc>
    <changefreq>weekly</changefreq>
    <changefreq>0.5</changefreq>
  </url>

  <url>
    <loc>https://supabase.com/docs/guides/database/testing</loc>
    <changefreq>weekly</changefreq>
    <changefreq>0.5</changefreq>
  </url>

  <url>
    <loc>https://supabase.com/docs/guides/database/timeouts</loc>
    <changefreq>weekly</changefreq>
    <changefreq>0.5</changefreq>
  </url>

  <url>
    <loc>https://supabase.com/docs/guides/database/webhooks</loc>
    <changefreq>weekly</changefreq>
    <changefreq>0.5</changefreq>
  </url>

  <url>
    <loc>https://supabase.com/docs/guides/auth/auth-apple</loc>
    <changefreq>weekly</changefreq>
    <changefreq>0.5</changefreq>
  </url>

  <url>
    <loc>https://supabase.com/docs/guides/auth/auth-azure</loc>
    <changefreq>weekly</changefreq>
    <changefreq>0.5</changefreq>
  </url>

  <url>
    <loc>https://supabase.com/docs/guides/auth/auth-bitbucket</loc>
    <changefreq>weekly</changefreq>
    <changefreq>0.5</changefreq>
  </url>

  <url>
    <loc>https://supabase.com/docs/guides/auth/auth-captcha</loc>
    <changefreq>weekly</changefreq>
    <changefreq>0.5</changefreq>
  </url>

  <url>
    <loc>https://supabase.com/docs/guides/auth/auth-discord</loc>
    <changefreq>weekly</changefreq>
    <changefreq>0.5</changefreq>
  </url>

  <url>
    <loc>https://supabase.com/docs/guides/auth/auth-email</loc>
    <changefreq>weekly</changefreq>
    <changefreq>0.5</changefreq>
  </url>

  <url>
    <loc>https://supabase.com/docs/guides/auth/auth-facebook</loc>
    <changefreq>weekly</changefreq>
    <changefreq>0.5</changefreq>
  </url>

  <url>
    <loc>https://supabase.com/docs/guides/auth/auth-github</loc>
    <changefreq>weekly</changefreq>
    <changefreq>0.5</changefreq>
  </url>

  <url>
    <loc>https://supabase.com/docs/guides/auth/auth-gitlab</loc>
    <changefreq>weekly</changefreq>
    <changefreq>0.5</changefreq>
  </url>

  <url>
    <loc>https://supabase.com/docs/guides/auth/auth-google</loc>
    <changefreq>weekly</changefreq>
    <changefreq>0.5</changefreq>
  </url>

  <url>
    <loc>https://supabase.com/docs/guides/auth/auth-helpers</loc>
    <changefreq>weekly</changefreq>
    <changefreq>0.5</changefreq>
  </url>

  <url>
    <loc>https://supabase.com/docs/guides/auth/auth-keycloak</loc>
    <changefreq>weekly</changefreq>
    <changefreq>0.5</changefreq>
  </url>

  <url>
<<<<<<< HEAD
    <loc>https://supabase.com/docs/guides/database/arrays</loc>
=======
    <loc>https://supabase.com/docs/guides/auth/auth-linkedin</loc>
    <changefreq>weekly</changefreq>
    <changefreq>0.5</changefreq>
  </url>

  <url>
    <loc>https://supabase.com/docs/guides/auth/auth-magic-link</loc>
    <changefreq>weekly</changefreq>
    <changefreq>0.5</changefreq>
  </url>

  <url>
    <loc>https://supabase.com/docs/guides/auth/auth-messagebird</loc>
>>>>>>> 8198efe0
    <changefreq>weekly</changefreq>
    <changefreq>0.5</changefreq>
  </url>

  <url>
    <loc>https://supabase.com/docs/guides/auth/auth-mfa</loc>
    <changefreq>weekly</changefreq>
    <changefreq>0.5</changefreq>
  </url>

  <url>
    <loc>https://supabase.com/docs/guides/auth/auth-notion</loc>
    <changefreq>weekly</changefreq>
    <changefreq>0.5</changefreq>
  </url>

  <url>
    <loc>https://supabase.com/docs/guides/auth/auth-slack</loc>
    <changefreq>weekly</changefreq>
    <changefreq>0.5</changefreq>
  </url>

  <url>
    <loc>https://supabase.com/docs/guides/auth/auth-spotify</loc>
    <changefreq>weekly</changefreq>
    <changefreq>0.5</changefreq>
  </url>

  <url>
    <loc>https://supabase.com/docs/guides/auth/auth-twilio</loc>
    <changefreq>weekly</changefreq>
    <changefreq>0.5</changefreq>
  </url>

  <url>
    <loc>https://supabase.com/docs/guides/auth/auth-twitch</loc>
    <changefreq>weekly</changefreq>
    <changefreq>0.5</changefreq>
  </url>

  <url>
    <loc>https://supabase.com/docs/guides/auth/auth-twitter</loc>
    <changefreq>weekly</changefreq>
    <changefreq>0.5</changefreq>
  </url>

  <url>
    <loc>https://supabase.com/docs/guides/auth/auth-vonage</loc>
    <changefreq>weekly</changefreq>
    <changefreq>0.5</changefreq>
  </url>

  <url>
    <loc>https://supabase.com/docs/guides/auth/auth-workos</loc>
    <changefreq>weekly</changefreq>
    <changefreq>0.5</changefreq>
  </url>

  <url>
    <loc>https://supabase.com/docs/guides/auth/auth-zoom</loc>
    <changefreq>weekly</changefreq>
    <changefreq>0.5</changefreq>
  </url>

  <url>
    <loc>https://supabase.com/docs/guides/auth/managing-user-data</loc>
    <changefreq>weekly</changefreq>
    <changefreq>0.5</changefreq>
  </url>

  <url>
    <loc>https://supabase.com/docs/guides/auth/overview</loc>
    <changefreq>weekly</changefreq>
    <changefreq>0.5</changefreq>
  </url>

  <url>
    <loc>https://supabase.com/docs/guides/auth/passwordless-login</loc>
    <changefreq>weekly</changefreq>
    <changefreq>0.5</changefreq>
  </url>

  <url>
    <loc>https://supabase.com/docs/guides/auth/row-level-security</loc>
    <changefreq>weekly</changefreq>
    <changefreq>0.5</changefreq>
  </url>

  <url>
    <loc>https://supabase.com/docs/guides/auth/server-side-rendering</loc>
    <changefreq>weekly</changefreq>
    <changefreq>0.5</changefreq>
  </url>

  <url>
    <loc>https://supabase.com/docs/guides/auth/social-login</loc>
    <changefreq>weekly</changefreq>
    <changefreq>0.5</changefreq>
  </url>

  <url>
    <loc>https://supabase.com/docs/guides/functions/auth</loc>
    <changefreq>weekly</changefreq>
    <changefreq>0.5</changefreq>
  </url>

  <url>
    <loc>https://supabase.com/docs/guides/functions/best-practices</loc>
    <changefreq>weekly</changefreq>
    <changefreq>0.5</changefreq>
  </url>

  <url>
    <loc>https://supabase.com/docs/guides/functions/cicd-workflow</loc>
    <changefreq>weekly</changefreq>
    <changefreq>0.5</changefreq>
  </url>

  <url>
    <loc>https://supabase.com/docs/guides/functions/quickstart</loc>
    <changefreq>weekly</changefreq>
    <changefreq>0.5</changefreq>
  </url>

  <url>
    <loc>https://supabase.com/docs/guides/hosting/docker</loc>
    <changefreq>weekly</changefreq>
    <changefreq>0.5</changefreq>
  </url>

  <url>
    <loc>https://supabase.com/docs/guides/hosting/overview</loc>
    <changefreq>weekly</changefreq>
    <changefreq>0.5</changefreq>
  </url>

  <url>
    <loc>https://supabase.com/docs/guides/hosting/platform</loc>
    <changefreq>weekly</changefreq>
    <changefreq>0.5</changefreq>
  </url>

  <url>
    <loc>https://supabase.com/docs/guides/integrations/appsmith</loc>
    <changefreq>weekly</changefreq>
    <changefreq>0.5</changefreq>
  </url>

  <url>
    <loc>https://supabase.com/docs/guides/integrations/auth0</loc>
    <changefreq>weekly</changefreq>
    <changefreq>0.5</changefreq>
  </url>

  <url>
    <loc>https://supabase.com/docs/guides/integrations/authsignal</loc>
    <changefreq>weekly</changefreq>
    <changefreq>0.5</changefreq>
  </url>

  <url>
    <loc>https://supabase.com/docs/guides/integrations/clerk</loc>
    <changefreq>weekly</changefreq>
    <changefreq>0.5</changefreq>
  </url>

  <url>
    <loc>https://supabase.com/docs/guides/integrations/dashibase</loc>
    <changefreq>weekly</changefreq>
    <changefreq>0.5</changefreq>
  </url>

  <url>
    <loc>https://supabase.com/docs/guides/integrations/dhiwise</loc>
    <changefreq>weekly</changefreq>
    <changefreq>0.5</changefreq>
  </url>

  <url>
    <loc>https://supabase.com/docs/guides/integrations/directus</loc>
    <changefreq>weekly</changefreq>
    <changefreq>0.5</changefreq>
  </url>

  <url>
    <loc>https://supabase.com/docs/guides/integrations/draftbit</loc>
    <changefreq>weekly</changefreq>
    <changefreq>0.5</changefreq>
  </url>

  <url>
    <loc>https://supabase.com/docs/guides/integrations/estuary</loc>
    <changefreq>weekly</changefreq>
    <changefreq>0.5</changefreq>
  </url>

  <url>
    <loc>https://supabase.com/docs/guides/integrations/fezto</loc>
    <changefreq>weekly</changefreq>
    <changefreq>0.5</changefreq>
  </url>

  <url>
    <loc>https://supabase.com/docs/guides/integrations/integrations</loc>
    <changefreq>weekly</changefreq>
    <changefreq>0.5</changefreq>
  </url>

  <url>
    <loc>https://supabase.com/docs/guides/integrations/keyri</loc>
    <changefreq>weekly</changefreq>
    <changefreq>0.5</changefreq>
  </url>

  <url>
    <loc>https://supabase.com/docs/guides/integrations/pgmustard</loc>
    <changefreq>weekly</changefreq>
    <changefreq>0.5</changefreq>
  </url>

  <url>
    <loc>https://supabase.com/docs/guides/integrations/plasmic</loc>
    <changefreq>weekly</changefreq>
    <changefreq>0.5</changefreq>
  </url>

  <url>
    <loc>https://supabase.com/docs/guides/integrations/polyscale</loc>
    <changefreq>weekly</changefreq>
    <changefreq>0.5</changefreq>
  </url>

  <url>
    <loc>https://supabase.com/docs/guides/integrations/prisma</loc>
    <changefreq>weekly</changefreq>
    <changefreq>0.5</changefreq>
  </url>

  <url>
    <loc>https://supabase.com/docs/guides/integrations/sequin</loc>
    <changefreq>weekly</changefreq>
    <changefreq>0.5</changefreq>
  </url>

  <url>
    <loc>https://supabase.com/docs/guides/integrations/snaplet</loc>
    <changefreq>weekly</changefreq>
    <changefreq>0.5</changefreq>
  </url>

  <url>
    <loc>https://supabase.com/docs/guides/integrations/stytch</loc>
    <changefreq>weekly</changefreq>
    <changefreq>0.5</changefreq>
  </url>

  <url>
    <loc>https://supabase.com/docs/guides/integrations/supertokens</loc>
    <changefreq>weekly</changefreq>
    <changefreq>0.5</changefreq>
  </url>

  <url>
    <loc>https://supabase.com/docs/guides/integrations/vercel</loc>
    <changefreq>weekly</changefreq>
    <changefreq>0.5</changefreq>
  </url>

  <url>
    <loc>https://supabase.com/docs/guides/integrations/weweb</loc>
    <changefreq>weekly</changefreq>
    <changefreq>0.5</changefreq>
  </url>

  <url>
    <loc>https://supabase.com/docs/guides/integrations/zuplo</loc>
    <changefreq>weekly</changefreq>
    <changefreq>0.5</changefreq>
  </url>

  <url>
    <loc>https://supabase.com/docs/guides/migrations/firebase-auth</loc>
    <changefreq>weekly</changefreq>
    <changefreq>0.5</changefreq>
  </url>

  <url>
    <loc>https://supabase.com/docs/guides/migrations/firebase-storage</loc>
    <changefreq>weekly</changefreq>
    <changefreq>0.5</changefreq>
  </url>

  <url>
    <loc>https://supabase.com/docs/guides/migrations/firestore-data</loc>
    <changefreq>weekly</changefreq>
    <changefreq>0.5</changefreq>
  </url>

  <url>
    <loc>https://supabase.com/docs/guides/migrations/heroku</loc>
    <changefreq>weekly</changefreq>
    <changefreq>0.5</changefreq>
  </url>

  <url>
    <loc>https://supabase.com/docs/guides/realtime/postgres-changes</loc>
    <changefreq>weekly</changefreq>
    <changefreq>0.5</changefreq>
  </url>

  <url>
    <loc>https://supabase.com/docs/guides/realtime/quickstart</loc>
    <changefreq>weekly</changefreq>
    <changefreq>0.5</changefreq>
  </url>

  <url>
    <loc>https://supabase.com/docs/guides/realtime/rate-limits</loc>
    <changefreq>weekly</changefreq>
    <changefreq>0.5</changefreq>
  </url>

  <url>
    <loc>https://supabase.com/docs/guides/storage/access-control</loc>
    <changefreq>weekly</changefreq>
    <changefreq>0.5</changefreq>
  </url>

  <url>
    <loc>https://supabase.com/docs/guides/storage/cdn</loc>
    <changefreq>weekly</changefreq>
    <changefreq>0.5</changefreq>
  </url>

  <url>
    <loc>https://supabase.com/docs/guides/storage/quickstart</loc>
    <changefreq>weekly</changefreq>
    <changefreq>0.5</changefreq>
  </url>

  <url>
    <loc>https://supabase.com/docs/guides/storage/storage-sample</loc>
    <changefreq>weekly</changefreq>
    <changefreq>0.5</changefreq>
  </url>

  <url>
    <loc>https://supabase.com/docs/guides/resources/examples</loc>
    <changefreq>weekly</changefreq>
    <changefreq>0.5</changefreq>
  </url>

  <url>
    <loc>https://supabase.com/docs/guides/resources/glossary</loc>
    <changefreq>weekly</changefreq>
    <changefreq>0.5</changefreq>
  </url>

  <url>
    <loc>https://supabase.com/docs/guides/resources/migrating-to-supabase</loc>
    <changefreq>weekly</changefreq>
    <changefreq>0.5</changefreq>
  </url>

  <url>
    <loc>https://supabase.com/docs/guides/resources/self-hosting</loc>
    <changefreq>weekly</changefreq>
    <changefreq>0.5</changefreq>
  </url>

  <url>
    <loc>https://supabase.com/docs/guides/resources/supabase-cli</loc>
    <changefreq>weekly</changefreq>
    <changefreq>0.5</changefreq>
  </url>

  <url>
    <loc>https://supabase.com/docs/guides/platform/compute-add-ons</loc>
    <changefreq>weekly</changefreq>
    <changefreq>0.5</changefreq>
  </url>

  <url>
    <loc>https://supabase.com/docs/guides/platform/custom-domains</loc>
    <changefreq>weekly</changefreq>
    <changefreq>0.5</changefreq>
  </url>

  <url>
    <loc>https://supabase.com/docs/guides/platform/database-usage</loc>
    <changefreq>weekly</changefreq>
    <changefreq>0.5</changefreq>
  </url>

  <url>
    <loc>https://supabase.com/docs/guides/platform/going-into-prod</loc>
    <changefreq>weekly</changefreq>
    <changefreq>0.5</changefreq>
  </url>

  <url>
    <loc>https://supabase.com/docs/guides/platform/logs</loc>
    <changefreq>weekly</changefreq>
    <changefreq>0.5</changefreq>
  </url>

  <url>
    <loc>https://supabase.com/docs/guides/platform/metrics</loc>
    <changefreq>weekly</changefreq>
    <changefreq>0.5</changefreq>
  </url>

  <url>
    <loc>https://supabase.com/docs/guides/platform/migrating-and-upgrading-projects</loc>
    <changefreq>weekly</changefreq>
    <changefreq>0.5</changefreq>
  </url>

  <url>
    <loc>https://supabase.com/docs/guides/platform/performance</loc>
    <changefreq>weekly</changefreq>
    <changefreq>0.5</changefreq>
  </url>

  <url>
    <loc>https://supabase.com/docs/guides/platform/permissions</loc>
    <changefreq>weekly</changefreq>
    <changefreq>0.5</changefreq>
  </url>

  <url>
    <loc>https://supabase.com/docs/guides/tutorials/with-angular</loc>
    <changefreq>weekly</changefreq>
    <changefreq>0.5</changefreq>
  </url>

  <url>
    <loc>https://supabase.com/docs/guides/tutorials/with-expo</loc>
    <changefreq>weekly</changefreq>
    <changefreq>0.5</changefreq>
  </url>

  <url>
    <loc>https://supabase.com/docs/guides/tutorials/with-flutter</loc>
    <changefreq>weekly</changefreq>
    <changefreq>0.5</changefreq>
  </url>

  <url>
    <loc>https://supabase.com/docs/guides/tutorials/with-ionic-angular</loc>
    <changefreq>weekly</changefreq>
    <changefreq>0.5</changefreq>
  </url>

  <url>
    <loc>https://supabase.com/docs/guides/tutorials/with-ionic-react</loc>
    <changefreq>weekly</changefreq>
    <changefreq>0.5</changefreq>
  </url>

  <url>
    <loc>https://supabase.com/docs/guides/tutorials/with-ionic-vue</loc>
    <changefreq>weekly</changefreq>
    <changefreq>0.5</changefreq>
  </url>

  <url>
    <loc>https://supabase.com/docs/guides/tutorials/with-nextjs</loc>
    <changefreq>weekly</changefreq>
    <changefreq>0.5</changefreq>
  </url>

  <url>
    <loc>https://supabase.com/docs/guides/tutorials/with-nuxt-3</loc>
    <changefreq>weekly</changefreq>
    <changefreq>0.5</changefreq>
  </url>

  <url>
    <loc>https://supabase.com/docs/guides/tutorials/with-react</loc>
    <changefreq>weekly</changefreq>
    <changefreq>0.5</changefreq>
  </url>

  <url>
    <loc>https://supabase.com/docs/guides/tutorials/with-redwoodjs</loc>
    <changefreq>weekly</changefreq>
    <changefreq>0.5</changefreq>
  </url>

  <url>
    <loc>https://supabase.com/docs/guides/tutorials/with-solidjs</loc>
    <changefreq>weekly</changefreq>
    <changefreq>0.5</changefreq>
  </url>

  <url>
    <loc>https://supabase.com/docs/guides/tutorials/with-svelte</loc>
    <changefreq>weekly</changefreq>
    <changefreq>0.5</changefreq>
  </url>

  <url>
    <loc>https://supabase.com/docs/guides/tutorials/with-sveltekit</loc>
    <changefreq>weekly</changefreq>
    <changefreq>0.5</changefreq>
  </url>

  <url>
    <loc>https://supabase.com/docs/guides/tutorials/with-vue-3</loc>
    <changefreq>weekly</changefreq>
    <changefreq>0.5</changefreq>
  </url>

  <url>
<<<<<<< HEAD
    <loc>https://supabase.com/docs/guides/auth/auth-helpers/auth-ui</loc>
=======
    <loc>https://supabase.com/docs/new/auth/auth-login</loc>
>>>>>>> 8198efe0
    <changefreq>weekly</changefreq>
    <changefreq>0.5</changefreq>
  </url>

  <url>
<<<<<<< HEAD
    <loc>https://supabase.com/docs/guides/auth/auth-helpers/nextjs-server-components</loc>
=======
    <loc>https://supabase.com/docs/new/tutorials/nextjs</loc>
>>>>>>> 8198efe0
    <changefreq>weekly</changefreq>
    <changefreq>0.5</changefreq>
  </url>

  <url>
<<<<<<< HEAD
    <loc>https://supabase.com/docs/guides/auth/auth-helpers/nextjs</loc>
=======
    <loc>https://supabase.com/docs/guides/database/extensions/http</loc>
>>>>>>> 8198efe0
    <changefreq>weekly</changefreq>
    <changefreq>0.5</changefreq>
  </url>

  <url>
<<<<<<< HEAD
    <loc>https://supabase.com/docs/guides/auth/auth-helpers/remix</loc>
=======
    <loc>https://supabase.com/docs/guides/database/extensions/pgcron</loc>
>>>>>>> 8198efe0
    <changefreq>weekly</changefreq>
    <changefreq>0.5</changefreq>
  </url>

  <url>
<<<<<<< HEAD
    <loc>https://supabase.com/docs/guides/auth/auth-helpers/sveltekit</loc>
=======
    <loc>https://supabase.com/docs/guides/database/extensions/pgnet</loc>
>>>>>>> 8198efe0
    <changefreq>weekly</changefreq>
    <changefreq>0.5</changefreq>
  </url>

  <url>
<<<<<<< HEAD
    <loc>https://supabase.com/docs/guides/auth/passwordless-login/email-otp-magic-link</loc>
=======
    <loc>https://supabase.com/docs/guides/database/extensions/pgtap</loc>
>>>>>>> 8198efe0
    <changefreq>weekly</changefreq>
    <changefreq>0.5</changefreq>
  </url>

  <url>
<<<<<<< HEAD
    <loc>https://supabase.com/docs/guides/auth/passwordless-login/phone-sms-otp-messagebird</loc>
=======
    <loc>https://supabase.com/docs/guides/database/extensions/plv8</loc>
    <changefreq>weekly</changefreq>
    <changefreq>0.5</changefreq>
  </url>

  <url>
    <loc>https://supabase.com/docs/guides/database/extensions/uuid-ossp</loc>
>>>>>>> 8198efe0
    <changefreq>weekly</changefreq>
    <changefreq>0.5</changefreq>
  </url>

  <url>
    <loc>https://supabase.com/docs/guides/auth/passwordless-login/phone-sms-otp-twilio</loc>
    <changefreq>weekly</changefreq>
    <changefreq>0.5</changefreq>
  </url>

  <url>
    <loc>https://supabase.com/docs/guides/auth/passwordless-login/phone-sms-otp-vonage</loc>
    <changefreq>weekly</changefreq>
    <changefreq>0.5</changefreq>
  </url>

  <url>
    <loc>https://supabase.com/docs/guides/database/extensions/http</loc>
    <changefreq>weekly</changefreq>
    <changefreq>0.5</changefreq>
  </url>

  <url>
    <loc>https://supabase.com/docs/guides/database/extensions/pgcron</loc>
    <changefreq>weekly</changefreq>
    <changefreq>0.5</changefreq>
  </url>

  <url>
    <loc>https://supabase.com/docs/guides/database/extensions/pgnet</loc>
    <changefreq>weekly</changefreq>
    <changefreq>0.5</changefreq>
  </url>

  <url>
<<<<<<< HEAD
    <loc>https://supabase.com/docs/guides/database/extensions/pgtap</loc>
=======
    <loc>https://supabase.com/docs/guides/functions/examples/index</loc>
    <changefreq>weekly</changefreq>
    <changefreq>0.5</changefreq>
  </url>

  <url>
    <loc>https://supabase.com/docs/guides/functions/examples/og-image</loc>
    <changefreq>weekly</changefreq>
    <changefreq>0.5</changefreq>
  </url>

  <url>
    <loc>https://supabase.com/docs/guides/auth/passwordless-login/email-otp-magic-link</loc>
>>>>>>> 8198efe0
    <changefreq>weekly</changefreq>
    <changefreq>0.5</changefreq>
  </url>

  <url>
    <loc>https://supabase.com/docs/guides/database/extensions/plv8</loc>
    <changefreq>weekly</changefreq>
    <changefreq>0.5</changefreq>
  </url>

  <url>
    <loc>https://supabase.com/docs/guides/database/extensions/uuid-ossp</loc>
    <changefreq>weekly</changefreq>
    <changefreq>0.5</changefreq>
  </url>

  <url>
    <loc>https://supabase.com/docs/guides/functions/examples/index</loc>
    <changefreq>weekly</changefreq>
    <changefreq>0.5</changefreq>
  </url>

  <url>
    <loc>https://supabase.com/docs/guides/functions/examples/og-image</loc>
    <changefreq>weekly</changefreq>
    <changefreq>0.5</changefreq>
  </url>

  <url>
    <loc>https://supabase.com/docs/guides/auth/social-login/auth-apple</loc>
    <changefreq>weekly</changefreq>
    <changefreq>0.5</changefreq>
  </url>

  <url>
    <loc>https://supabase.com/docs/guides/auth/social-login/auth-azure</loc>
    <changefreq>weekly</changefreq>
    <changefreq>0.5</changefreq>
  </url>

  <url>
    <loc>https://supabase.com/docs/guides/auth/social-login/auth-bitbucket</loc>
    <changefreq>weekly</changefreq>
    <changefreq>0.5</changefreq>
  </url>

  <url>
    <loc>https://supabase.com/docs/guides/auth/social-login/auth-discord</loc>
    <changefreq>weekly</changefreq>
    <changefreq>0.5</changefreq>
  </url>

  <url>
    <loc>https://supabase.com/docs/guides/auth/social-login/auth-facebook</loc>
    <changefreq>weekly</changefreq>
    <changefreq>0.5</changefreq>
  </url>

  <url>
    <loc>https://supabase.com/docs/guides/auth/social-login/auth-github</loc>
    <changefreq>weekly</changefreq>
    <changefreq>0.5</changefreq>
  </url>

  <url>
    <loc>https://supabase.com/docs/guides/auth/social-login/auth-gitlab</loc>
    <changefreq>weekly</changefreq>
    <changefreq>0.5</changefreq>
  </url>

  <url>
    <loc>https://supabase.com/docs/guides/auth/social-login/auth-google</loc>
    <changefreq>weekly</changefreq>
    <changefreq>0.5</changefreq>
  </url>

  <url>
    <loc>https://supabase.com/docs/guides/auth/social-login/auth-keycloak</loc>
    <changefreq>weekly</changefreq>
    <changefreq>0.5</changefreq>
  </url>

  <url>
    <loc>https://supabase.com/docs/guides/auth/social-login/auth-linkedin</loc>
    <changefreq>weekly</changefreq>
    <changefreq>0.5</changefreq>
  </url>

  <url>
    <loc>https://supabase.com/docs/guides/auth/social-login/auth-notion</loc>
    <changefreq>weekly</changefreq>
    <changefreq>0.5</changefreq>
  </url>

  <url>
    <loc>https://supabase.com/docs/guides/auth/social-login/auth-slack</loc>
    <changefreq>weekly</changefreq>
    <changefreq>0.5</changefreq>
  </url>

  <url>
    <loc>https://supabase.com/docs/guides/auth/social-login/auth-spotify</loc>
    <changefreq>weekly</changefreq>
    <changefreq>0.5</changefreq>
  </url>

  <url>
    <loc>https://supabase.com/docs/guides/auth/social-login/auth-twilio</loc>
    <changefreq>weekly</changefreq>
    <changefreq>0.5</changefreq>
  </url>

  <url>
    <loc>https://supabase.com/docs/guides/auth/social-login/auth-twitch</loc>
    <changefreq>weekly</changefreq>
    <changefreq>0.5</changefreq>
  </url>

  <url>
    <loc>https://supabase.com/docs/guides/auth/social-login/auth-twitter</loc>
    <changefreq>weekly</changefreq>
    <changefreq>0.5</changefreq>
  </url>

  <url>
    <loc>https://supabase.com/docs/guides/auth/social-login/auth-workos</loc>
    <changefreq>weekly</changefreq>
    <changefreq>0.5</changefreq>
  </url>

  <url>
    <loc>https://supabase.com/docs/guides/auth/social-login/auth-zoom</loc>
    <changefreq>weekly</changefreq>
    <changefreq>0.5</changefreq>
  </url>

  <url>
    <loc>https://supabase.com/docs/guides/resources/migrating-to-supabase/firebase-auth</loc>
    <changefreq>weekly</changefreq>
    <changefreq>0.5</changefreq>
  </url>

  <url>
    <loc>https://supabase.com/docs/guides/resources/migrating-to-supabase/firebase-data</loc>
    <changefreq>weekly</changefreq>
    <changefreq>0.5</changefreq>
  </url>

  <url>
    <loc>https://supabase.com/docs/guides/resources/migrating-to-supabase/firebase-storage</loc>
    <changefreq>weekly</changefreq>
    <changefreq>0.5</changefreq>
  </url>

  <url>
    <loc>https://supabase.com/docs/guides/resources/migrating-to-supabase/heroku</loc>
    <changefreq>weekly</changefreq>
    <changefreq>0.5</changefreq>
  </url>

  <url>
    <loc>https://supabase.com/docs/guides/resources/self-hosting/docker</loc>
    <changefreq>weekly</changefreq>
    <changefreq>0.5</changefreq>
  </url>

  <url>
    <loc>https://supabase.com/docs/guides/resources/supabase-cli/local-development</loc>
    <changefreq>weekly</changefreq>
    <changefreq>0.5</changefreq>
  </url>

  <url>
    <loc>https://supabase.com/docs/guides/resources/supabase-cli/managing-enviroments</loc>
    <changefreq>weekly</changefreq>
    <changefreq>0.5</changefreq>
  </url>

  <url>
    <loc>https://supabase.com/docs/reference/api</loc>
    <changefreq>weekly</changefreq>
    <changefreq>0.5</changefreq>
  </url>

  <url>
    <loc>https://supabase.com/docs/reference/auth</loc>
    <changefreq>weekly</changefreq>
    <changefreq>0.5</changefreq>
  </url>

  <url>
    <loc>https://supabase.com/docs/reference/cli</loc>
    <changefreq>weekly</changefreq>
    <changefreq>0.5</changefreq>
  </url>

  <url>
    <loc>https://supabase.com/docs/reference/dart</loc>
    <changefreq>weekly</changefreq>
    <changefreq>0.5</changefreq>
  </url>

  <url>
    <loc>https://supabase.com/docs/reference/javascript</loc>
    <changefreq>weekly</changefreq>
    <changefreq>0.5</changefreq>
  </url>

  <url>
    <loc>https://supabase.com/docs/reference/realtime</loc>
    <changefreq>weekly</changefreq>
    <changefreq>0.5</changefreq>
  </url>

  <url>
    <loc>https://supabase.com/docs/reference/storage</loc>
    <changefreq>weekly</changefreq>
    <changefreq>0.5</changefreq>
  </url>

  <url>
    <loc>https://supabase.com/docs/reference/javascript/installing</loc>
    <changefreq>weekly</changefreq>
    <changefreq>0.5</changefreq>
  </url>

  <url>
    <loc>https://supabase.com/docs/reference/javascript/release-notes</loc>
    <changefreq>weekly</changefreq>
    <changefreq>0.5</changefreq>
  </url>

  <url>
    <loc>https://supabase.com/docs/reference/javascript/typescript-support</loc>
    <changefreq>weekly</changefreq>
    <changefreq>0.5</changefreq>
  </url>

  <url>
    <loc>https://supabase.com/docs/reference/javascript/upgrade-guide</loc>
    <changefreq>weekly</changefreq>
    <changefreq>0.5</changefreq>
  </url>

  <url>
    <loc>https://supabase.com/docs/reference/javascript/abort-signal</loc>
    <changefreq>weekly</changefreq>
    <changefreq>0.5</changefreq>
  </url>

  <url>
    <loc>https://supabase.com/docs/reference/javascript/admin-api</loc>
    <changefreq>weekly</changefreq>
    <changefreq>0.5</changefreq>
  </url>

  <url>
    <loc>https://supabase.com/docs/reference/javascript/auth-admin-createuser</loc>
    <changefreq>weekly</changefreq>
    <changefreq>0.5</changefreq>
  </url>

  <url>
    <loc>https://supabase.com/docs/reference/javascript/auth-admin-deleteuser</loc>
    <changefreq>weekly</changefreq>
    <changefreq>0.5</changefreq>
  </url>

  <url>
    <loc>https://supabase.com/docs/reference/javascript/auth-admin-generatelink</loc>
    <changefreq>weekly</changefreq>
    <changefreq>0.5</changefreq>
  </url>

  <url>
    <loc>https://supabase.com/docs/reference/javascript/auth-admin-getuserbyid</loc>
    <changefreq>weekly</changefreq>
    <changefreq>0.5</changefreq>
  </url>

  <url>
    <loc>https://supabase.com/docs/reference/javascript/auth-admin-inviteuserbyemail</loc>
    <changefreq>weekly</changefreq>
    <changefreq>0.5</changefreq>
  </url>

  <url>
    <loc>https://supabase.com/docs/reference/javascript/auth-admin-invoke</loc>
    <changefreq>weekly</changefreq>
    <changefreq>0.5</changefreq>
  </url>

  <url>
    <loc>https://supabase.com/docs/reference/javascript/auth-admin-listusers</loc>
    <changefreq>weekly</changefreq>
    <changefreq>0.5</changefreq>
  </url>

  <url>
    <loc>https://supabase.com/docs/reference/javascript/auth-admin-resetpasswordforemail</loc>
    <changefreq>weekly</changefreq>
    <changefreq>0.5</changefreq>
  </url>

  <url>
    <loc>https://supabase.com/docs/reference/javascript/auth-admin-updateuserbyid</loc>
    <changefreq>weekly</changefreq>
    <changefreq>0.5</changefreq>
  </url>

  <url>
    <loc>https://supabase.com/docs/reference/javascript/auth-getsession</loc>
    <changefreq>weekly</changefreq>
    <changefreq>0.5</changefreq>
  </url>

  <url>
    <loc>https://supabase.com/docs/reference/javascript/auth-getuser</loc>
    <changefreq>weekly</changefreq>
    <changefreq>0.5</changefreq>
  </url>

  <url>
    <loc>https://supabase.com/docs/reference/javascript/auth-onauthstatechange</loc>
    <changefreq>weekly</changefreq>
    <changefreq>0.5</changefreq>
  </url>

  <url>
    <loc>https://supabase.com/docs/reference/javascript/auth-refreshsession</loc>
    <changefreq>weekly</changefreq>
    <changefreq>0.5</changefreq>
  </url>

  <url>
    <loc>https://supabase.com/docs/reference/javascript/auth-reset-password-for-email</loc>
    <changefreq>weekly</changefreq>
    <changefreq>0.5</changefreq>
  </url>

  <url>
    <loc>https://supabase.com/docs/reference/javascript/auth-resetpasswordforemail</loc>
    <changefreq>weekly</changefreq>
    <changefreq>0.5</changefreq>
  </url>

  <url>
    <loc>https://supabase.com/docs/reference/javascript/auth-setsession</loc>
    <changefreq>weekly</changefreq>
    <changefreq>0.5</changefreq>
  </url>

  <url>
    <loc>https://supabase.com/docs/reference/javascript/auth-signinwithoauth</loc>
    <changefreq>weekly</changefreq>
    <changefreq>0.5</changefreq>
  </url>

  <url>
    <loc>https://supabase.com/docs/reference/javascript/auth-signinwithotp</loc>
    <changefreq>weekly</changefreq>
    <changefreq>0.5</changefreq>
  </url>

  <url>
    <loc>https://supabase.com/docs/reference/javascript/auth-signinwithpassword</loc>
    <changefreq>weekly</changefreq>
    <changefreq>0.5</changefreq>
  </url>

  <url>
    <loc>https://supabase.com/docs/reference/javascript/auth-signout</loc>
    <changefreq>weekly</changefreq>
    <changefreq>0.5</changefreq>
  </url>

  <url>
    <loc>https://supabase.com/docs/reference/javascript/auth-signup</loc>
    <changefreq>weekly</changefreq>
    <changefreq>0.5</changefreq>
  </url>

  <url>
    <loc>https://supabase.com/docs/reference/javascript/auth-updateuser</loc>
    <changefreq>weekly</changefreq>
    <changefreq>0.5</changefreq>
  </url>

  <url>
    <loc>https://supabase.com/docs/reference/javascript/auth-verifyotp</loc>
    <changefreq>weekly</changefreq>
    <changefreq>0.5</changefreq>
  </url>

  <url>
    <loc>https://supabase.com/docs/reference/javascript/auth.getsession</loc>
    <changefreq>weekly</changefreq>
    <changefreq>0.5</changefreq>
  </url>

  <url>
    <loc>https://supabase.com/docs/reference/javascript/auth.getuser</loc>
    <changefreq>weekly</changefreq>
    <changefreq>0.5</changefreq>
  </url>

  <url>
    <loc>https://supabase.com/docs/reference/javascript/auth.onauthstatechange</loc>
    <changefreq>weekly</changefreq>
    <changefreq>0.5</changefreq>
  </url>

  <url>
    <loc>https://supabase.com/docs/reference/javascript/auth.refreshsession</loc>
    <changefreq>weekly</changefreq>
    <changefreq>0.5</changefreq>
  </url>

  <url>
    <loc>https://supabase.com/docs/reference/javascript/auth.setsession</loc>
    <changefreq>weekly</changefreq>
    <changefreq>0.5</changefreq>
  </url>

  <url>
    <loc>https://supabase.com/docs/reference/javascript/auth.signinwithoauth</loc>
    <changefreq>weekly</changefreq>
    <changefreq>0.5</changefreq>
  </url>

  <url>
    <loc>https://supabase.com/docs/reference/javascript/auth.signinwithotp</loc>
    <changefreq>weekly</changefreq>
    <changefreq>0.5</changefreq>
  </url>

  <url>
    <loc>https://supabase.com/docs/reference/javascript/auth.updateuser</loc>
    <changefreq>weekly</changefreq>
    <changefreq>0.5</changefreq>
  </url>

  <url>
    <loc>https://supabase.com/docs/reference/javascript/auth.verifyotp</loc>
    <changefreq>weekly</changefreq>
    <changefreq>0.5</changefreq>
  </url>

  <url>
    <loc>https://supabase.com/docs/reference/javascript/contained-by</loc>
    <changefreq>weekly</changefreq>
    <changefreq>0.5</changefreq>
  </url>

  <url>
    <loc>https://supabase.com/docs/reference/javascript/containedby</loc>
    <changefreq>weekly</changefreq>
    <changefreq>0.5</changefreq>
  </url>

  <url>
    <loc>https://supabase.com/docs/reference/javascript/contains</loc>
    <changefreq>weekly</changefreq>
    <changefreq>0.5</changefreq>
  </url>

  <url>
    <loc>https://supabase.com/docs/reference/javascript/create-user</loc>
    <changefreq>weekly</changefreq>
    <changefreq>0.5</changefreq>
  </url>

  <url>
    <loc>https://supabase.com/docs/reference/javascript/csv</loc>
    <changefreq>weekly</changefreq>
    <changefreq>0.5</changefreq>
  </url>

  <url>
    <loc>https://supabase.com/docs/reference/javascript/db-abortsignal</loc>
    <changefreq>weekly</changefreq>
    <changefreq>0.5</changefreq>
  </url>

  <url>
    <loc>https://supabase.com/docs/reference/javascript/db-csv</loc>
    <changefreq>weekly</changefreq>
    <changefreq>0.5</changefreq>
  </url>

  <url>
    <loc>https://supabase.com/docs/reference/javascript/db-modifiers-select</loc>
    <changefreq>weekly</changefreq>
    <changefreq>0.5</changefreq>
  </url>

  <url>
    <loc>https://supabase.com/docs/reference/javascript/delete-bucket</loc>
    <changefreq>weekly</changefreq>
    <changefreq>0.5</changefreq>
  </url>

  <url>
    <loc>https://supabase.com/docs/reference/javascript/delete-user</loc>
    <changefreq>weekly</changefreq>
    <changefreq>0.5</changefreq>
  </url>

  <url>
    <loc>https://supabase.com/docs/reference/javascript/delete</loc>
    <changefreq>weekly</changefreq>
    <changefreq>0.5</changefreq>
  </url>

  <url>
    <loc>https://supabase.com/docs/reference/javascript/empty-bucket</loc>
    <changefreq>weekly</changefreq>
    <changefreq>0.5</changefreq>
  </url>

  <url>
    <loc>https://supabase.com/docs/reference/javascript/eq</loc>
    <changefreq>weekly</changefreq>
    <changefreq>0.5</changefreq>
  </url>

  <url>
    <loc>https://supabase.com/docs/reference/javascript/filter</loc>
    <changefreq>weekly</changefreq>
    <changefreq>0.5</changefreq>
  </url>

  <url>
    <loc>https://supabase.com/docs/reference/javascript/from-copy</loc>
    <changefreq>weekly</changefreq>
    <changefreq>0.5</changefreq>
  </url>

  <url>
    <loc>https://supabase.com/docs/reference/javascript/from-create-signed-url</loc>
    <changefreq>weekly</changefreq>
    <changefreq>0.5</changefreq>
  </url>

  <url>
    <loc>https://supabase.com/docs/reference/javascript/from-create-signed-urls</loc>
    <changefreq>weekly</changefreq>
    <changefreq>0.5</changefreq>
  </url>

  <url>
    <loc>https://supabase.com/docs/reference/javascript/from-download</loc>
    <changefreq>weekly</changefreq>
    <changefreq>0.5</changefreq>
  </url>

  <url>
    <loc>https://supabase.com/docs/reference/javascript/from-get-public-url</loc>
    <changefreq>weekly</changefreq>
    <changefreq>0.5</changefreq>
  </url>

  <url>
    <loc>https://supabase.com/docs/reference/javascript/from-list</loc>
    <changefreq>weekly</changefreq>
    <changefreq>0.5</changefreq>
  </url>

  <url>
    <loc>https://supabase.com/docs/reference/javascript/from-move</loc>
    <changefreq>weekly</changefreq>
    <changefreq>0.5</changefreq>
  </url>

  <url>
    <loc>https://supabase.com/docs/reference/javascript/from-remove</loc>
    <changefreq>weekly</changefreq>
    <changefreq>0.5</changefreq>
  </url>

  <url>
    <loc>https://supabase.com/docs/reference/javascript/from-update</loc>
    <changefreq>weekly</changefreq>
    <changefreq>0.5</changefreq>
  </url>

  <url>
    <loc>https://supabase.com/docs/reference/javascript/from-upload</loc>
    <changefreq>weekly</changefreq>
    <changefreq>0.5</changefreq>
  </url>

  <url>
    <loc>https://supabase.com/docs/reference/javascript/generate-link</loc>
    <changefreq>weekly</changefreq>
    <changefreq>0.5</changefreq>
  </url>

  <url>
    <loc>https://supabase.com/docs/reference/javascript/get-bucket</loc>
    <changefreq>weekly</changefreq>
    <changefreq>0.5</changefreq>
  </url>

  <url>
    <loc>https://supabase.com/docs/reference/javascript/get-channels</loc>
    <changefreq>weekly</changefreq>
    <changefreq>0.5</changefreq>
  </url>

  <url>
    <loc>https://supabase.com/docs/reference/javascript/get-session</loc>
    <changefreq>weekly</changefreq>
    <changefreq>0.5</changefreq>
  </url>

  <url>
    <loc>https://supabase.com/docs/reference/javascript/get-user-by-id</loc>
    <changefreq>weekly</changefreq>
    <changefreq>0.5</changefreq>
  </url>

  <url>
    <loc>https://supabase.com/docs/reference/javascript/get-user</loc>
    <changefreq>weekly</changefreq>
    <changefreq>0.5</changefreq>
  </url>

  <url>
    <loc>https://supabase.com/docs/reference/javascript/getchannels</loc>
    <changefreq>weekly</changefreq>
    <changefreq>0.5</changefreq>
  </url>

  <url>
    <loc>https://supabase.com/docs/reference/javascript/gt</loc>
    <changefreq>weekly</changefreq>
    <changefreq>0.5</changefreq>
  </url>

  <url>
    <loc>https://supabase.com/docs/reference/javascript/gte</loc>
    <changefreq>weekly</changefreq>
    <changefreq>0.5</changefreq>
  </url>

  <url>
    <loc>https://supabase.com/docs/reference/javascript/ilike</loc>
    <changefreq>weekly</changefreq>
    <changefreq>0.5</changefreq>
  </url>

  <url>
    <loc>https://supabase.com/docs/reference/javascript/in</loc>
    <changefreq>weekly</changefreq>
    <changefreq>0.5</changefreq>
  </url>

  <url>
    <loc>https://supabase.com/docs/reference/javascript/index</loc>
    <changefreq>weekly</changefreq>
    <changefreq>0.5</changefreq>
  </url>

  <url>
    <loc>https://supabase.com/docs/reference/javascript/initializing</loc>
    <changefreq>weekly</changefreq>
    <changefreq>0.5</changefreq>
  </url>

  <url>
    <loc>https://supabase.com/docs/reference/javascript/insert</loc>
    <changefreq>weekly</changefreq>
    <changefreq>0.5</changefreq>
  </url>

  <url>
    <loc>https://supabase.com/docs/reference/javascript/invite-user-by-email</loc>
    <changefreq>weekly</changefreq>
    <changefreq>0.5</changefreq>
  </url>

  <url>
    <loc>https://supabase.com/docs/reference/javascript/invoke</loc>
    <changefreq>weekly</changefreq>
    <changefreq>0.5</changefreq>
  </url>

  <url>
    <loc>https://supabase.com/docs/reference/javascript/is</loc>
    <changefreq>weekly</changefreq>
    <changefreq>0.5</changefreq>
  </url>

  <url>
    <loc>https://supabase.com/docs/reference/javascript/like</loc>
    <changefreq>weekly</changefreq>
    <changefreq>0.5</changefreq>
  </url>

  <url>
    <loc>https://supabase.com/docs/reference/javascript/limit</loc>
    <changefreq>weekly</changefreq>
    <changefreq>0.5</changefreq>
  </url>

  <url>
    <loc>https://supabase.com/docs/reference/javascript/list-buckets</loc>
    <changefreq>weekly</changefreq>
    <changefreq>0.5</changefreq>
  </url>

  <url>
    <loc>https://supabase.com/docs/reference/javascript/list-users</loc>
    <changefreq>weekly</changefreq>
    <changefreq>0.5</changefreq>
  </url>

  <url>
    <loc>https://supabase.com/docs/reference/javascript/lt</loc>
    <changefreq>weekly</changefreq>
    <changefreq>0.5</changefreq>
  </url>

  <url>
    <loc>https://supabase.com/docs/reference/javascript/lte</loc>
    <changefreq>weekly</changefreq>
    <changefreq>0.5</changefreq>
  </url>

  <url>
    <loc>https://supabase.com/docs/reference/javascript/match</loc>
    <changefreq>weekly</changefreq>
    <changefreq>0.5</changefreq>
  </url>

  <url>
    <loc>https://supabase.com/docs/reference/javascript/maybeSingle</loc>
    <changefreq>weekly</changefreq>
    <changefreq>0.5</changefreq>
  </url>

  <url>
    <loc>https://supabase.com/docs/reference/javascript/neq</loc>
    <changefreq>weekly</changefreq>
    <changefreq>0.5</changefreq>
  </url>

  <url>
    <loc>https://supabase.com/docs/reference/javascript/not</loc>
    <changefreq>weekly</changefreq>
    <changefreq>0.5</changefreq>
  </url>

  <url>
    <loc>https://supabase.com/docs/reference/javascript/on-auth-state-change</loc>
    <changefreq>weekly</changefreq>
    <changefreq>0.5</changefreq>
  </url>

  <url>
    <loc>https://supabase.com/docs/reference/javascript/or</loc>
    <changefreq>weekly</changefreq>
    <changefreq>0.5</changefreq>
  </url>

  <url>
    <loc>https://supabase.com/docs/reference/javascript/order</loc>
    <changefreq>weekly</changefreq>
    <changefreq>0.5</changefreq>
  </url>

  <url>
    <loc>https://supabase.com/docs/reference/javascript/overlaps</loc>
    <changefreq>weekly</changefreq>
    <changefreq>0.5</changefreq>
  </url>

  <url>
    <loc>https://supabase.com/docs/reference/javascript/range-adjacent</loc>
    <changefreq>weekly</changefreq>
    <changefreq>0.5</changefreq>
  </url>

  <url>
    <loc>https://supabase.com/docs/reference/javascript/range-gt</loc>
    <changefreq>weekly</changefreq>
    <changefreq>0.5</changefreq>
  </url>

  <url>
    <loc>https://supabase.com/docs/reference/javascript/range-gte</loc>
    <changefreq>weekly</changefreq>
    <changefreq>0.5</changefreq>
  </url>

  <url>
    <loc>https://supabase.com/docs/reference/javascript/range-lt</loc>
    <changefreq>weekly</changefreq>
    <changefreq>0.5</changefreq>
  </url>

  <url>
    <loc>https://supabase.com/docs/reference/javascript/range-lte</loc>
    <changefreq>weekly</changefreq>
    <changefreq>0.5</changefreq>
  </url>

  <url>
    <loc>https://supabase.com/docs/reference/javascript/range</loc>
    <changefreq>weekly</changefreq>
    <changefreq>0.5</changefreq>
  </url>

  <url>
    <loc>https://supabase.com/docs/reference/javascript/rangeadjacent</loc>
    <changefreq>weekly</changefreq>
    <changefreq>0.5</changefreq>
  </url>

  <url>
    <loc>https://supabase.com/docs/reference/javascript/rangegt</loc>
    <changefreq>weekly</changefreq>
    <changefreq>0.5</changefreq>
  </url>

  <url>
    <loc>https://supabase.com/docs/reference/javascript/rangegte</loc>
    <changefreq>weekly</changefreq>
    <changefreq>0.5</changefreq>
  </url>

  <url>
    <loc>https://supabase.com/docs/reference/javascript/rangelt</loc>
    <changefreq>weekly</changefreq>
    <changefreq>0.5</changefreq>
  </url>

  <url>
    <loc>https://supabase.com/docs/reference/javascript/rangelte</loc>
    <changefreq>weekly</changefreq>
    <changefreq>0.5</changefreq>
  </url>

  <url>
    <loc>https://supabase.com/docs/reference/javascript/refresh-session</loc>
    <changefreq>weekly</changefreq>
    <changefreq>0.5</changefreq>
  </url>

  <url>
    <loc>https://supabase.com/docs/reference/javascript/remove-all-channels</loc>
    <changefreq>weekly</changefreq>
    <changefreq>0.5</changefreq>
  </url>

  <url>
    <loc>https://supabase.com/docs/reference/javascript/remove-channel</loc>
    <changefreq>weekly</changefreq>
    <changefreq>0.5</changefreq>
  </url>

  <url>
    <loc>https://supabase.com/docs/reference/javascript/removeallchannels</loc>
    <changefreq>weekly</changefreq>
    <changefreq>0.5</changefreq>
  </url>

  <url>
    <loc>https://supabase.com/docs/reference/javascript/removechannel</loc>
    <changefreq>weekly</changefreq>
    <changefreq>0.5</changefreq>
  </url>

  <url>
    <loc>https://supabase.com/docs/reference/javascript/rpc</loc>
    <changefreq>weekly</changefreq>
    <changefreq>0.5</changefreq>
  </url>

  <url>
    <loc>https://supabase.com/docs/reference/javascript/select</loc>
    <changefreq>weekly</changefreq>
    <changefreq>0.5</changefreq>
  </url>

  <url>
    <loc>https://supabase.com/docs/reference/javascript/set-session</loc>
    <changefreq>weekly</changefreq>
    <changefreq>0.5</changefreq>
  </url>

  <url>
    <loc>https://supabase.com/docs/reference/javascript/sign-in-with-oauth</loc>
    <changefreq>weekly</changefreq>
    <changefreq>0.5</changefreq>
  </url>

  <url>
    <loc>https://supabase.com/docs/reference/javascript/sign-in-with-otp</loc>
    <changefreq>weekly</changefreq>
    <changefreq>0.5</changefreq>
  </url>

  <url>
    <loc>https://supabase.com/docs/reference/javascript/sign-in-with-password</loc>
    <changefreq>weekly</changefreq>
    <changefreq>0.5</changefreq>
  </url>

  <url>
    <loc>https://supabase.com/docs/reference/javascript/sign-out</loc>
    <changefreq>weekly</changefreq>
    <changefreq>0.5</changefreq>
  </url>

  <url>
    <loc>https://supabase.com/docs/reference/javascript/sign-up</loc>
    <changefreq>weekly</changefreq>
    <changefreq>0.5</changefreq>
  </url>

  <url>
    <loc>https://supabase.com/docs/reference/javascript/single</loc>
    <changefreq>weekly</changefreq>
    <changefreq>0.5</changefreq>
  </url>

  <url>
    <loc>https://supabase.com/docs/reference/javascript/storage-createbucket</loc>
    <changefreq>weekly</changefreq>
    <changefreq>0.5</changefreq>
  </url>

  <url>
    <loc>https://supabase.com/docs/reference/javascript/storage-deletebucket</loc>
    <changefreq>weekly</changefreq>
    <changefreq>0.5</changefreq>
  </url>

  <url>
    <loc>https://supabase.com/docs/reference/javascript/storage-empty-bucket</loc>
    <changefreq>weekly</changefreq>
    <changefreq>0.5</changefreq>
  </url>

  <url>
    <loc>https://supabase.com/docs/reference/javascript/storage-emptybucket</loc>
    <changefreq>weekly</changefreq>
    <changefreq>0.5</changefreq>
  </url>

  <url>
    <loc>https://supabase.com/docs/reference/javascript/storage-from-copy</loc>
    <changefreq>weekly</changefreq>
    <changefreq>0.5</changefreq>
  </url>

  <url>
    <loc>https://supabase.com/docs/reference/javascript/storage-from-createsignedurl</loc>
    <changefreq>weekly</changefreq>
    <changefreq>0.5</changefreq>
  </url>

  <url>
    <loc>https://supabase.com/docs/reference/javascript/storage-from-createsignedurls</loc>
    <changefreq>weekly</changefreq>
    <changefreq>0.5</changefreq>
  </url>

  <url>
    <loc>https://supabase.com/docs/reference/javascript/storage-from-download</loc>
    <changefreq>weekly</changefreq>
    <changefreq>0.5</changefreq>
  </url>

  <url>
    <loc>https://supabase.com/docs/reference/javascript/storage-from-getpublicurl</loc>
    <changefreq>weekly</changefreq>
    <changefreq>0.5</changefreq>
  </url>

  <url>
    <loc>https://supabase.com/docs/reference/javascript/storage-from-list</loc>
    <changefreq>weekly</changefreq>
    <changefreq>0.5</changefreq>
  </url>

  <url>
    <loc>https://supabase.com/docs/reference/javascript/storage-from-move</loc>
    <changefreq>weekly</changefreq>
    <changefreq>0.5</changefreq>
  </url>

  <url>
    <loc>https://supabase.com/docs/reference/javascript/storage-from-remove</loc>
    <changefreq>weekly</changefreq>
    <changefreq>0.5</changefreq>
  </url>

  <url>
    <loc>https://supabase.com/docs/reference/javascript/storage-from-update</loc>
    <changefreq>weekly</changefreq>
    <changefreq>0.5</changefreq>
  </url>

  <url>
    <loc>https://supabase.com/docs/reference/javascript/storage-from-upload</loc>
    <changefreq>weekly</changefreq>
    <changefreq>0.5</changefreq>
  </url>

  <url>
    <loc>https://supabase.com/docs/reference/javascript/storage-getbucket</loc>
    <changefreq>weekly</changefreq>
    <changefreq>0.5</changefreq>
  </url>

  <url>
    <loc>https://supabase.com/docs/reference/javascript/storage-listbuckets</loc>
    <changefreq>weekly</changefreq>
    <changefreq>0.5</changefreq>
  </url>

  <url>
    <loc>https://supabase.com/docs/reference/javascript/storage-updatebucket</loc>
    <changefreq>weekly</changefreq>
    <changefreq>0.5</changefreq>
  </url>

  <url>
    <loc>https://supabase.com/docs/reference/javascript/subscribe</loc>
    <changefreq>weekly</changefreq>
    <changefreq>0.5</changefreq>
  </url>

  <url>
    <loc>https://supabase.com/docs/reference/javascript/supabase-auth-admin-api</loc>
    <changefreq>weekly</changefreq>
    <changefreq>0.5</changefreq>
  </url>

  <url>
    <loc>https://supabase.com/docs/reference/javascript/text-search</loc>
    <changefreq>weekly</changefreq>
    <changefreq>0.5</changefreq>
  </url>

  <url>
    <loc>https://supabase.com/docs/reference/javascript/textsearch</loc>
    <changefreq>weekly</changefreq>
    <changefreq>0.5</changefreq>
  </url>

  <url>
    <loc>https://supabase.com/docs/reference/javascript/undefined</loc>
    <changefreq>weekly</changefreq>
    <changefreq>0.5</changefreq>
  </url>

  <url>
    <loc>https://supabase.com/docs/reference/javascript/update-bucket</loc>
    <changefreq>weekly</changefreq>
    <changefreq>0.5</changefreq>
  </url>

  <url>
    <loc>https://supabase.com/docs/reference/javascript/update-user-by-id</loc>
    <changefreq>weekly</changefreq>
    <changefreq>0.5</changefreq>
  </url>

  <url>
    <loc>https://supabase.com/docs/reference/javascript/update-user</loc>
    <changefreq>weekly</changefreq>
    <changefreq>0.5</changefreq>
  </url>

  <url>
    <loc>https://supabase.com/docs/reference/javascript/update</loc>
    <changefreq>weekly</changefreq>
    <changefreq>0.5</changefreq>
  </url>

  <url>
    <loc>https://supabase.com/docs/reference/javascript/upsert</loc>
    <changefreq>weekly</changefreq>
    <changefreq>0.5</changefreq>
  </url>

  <url>
    <loc>https://supabase.com/docs/reference/javascript/using-filters</loc>
    <changefreq>weekly</changefreq>
    <changefreq>0.5</changefreq>
  </url>

  <url>
    <loc>https://supabase.com/docs/reference/javascript/using-modifiers</loc>
    <changefreq>weekly</changefreq>
    <changefreq>0.5</changefreq>
  </url>

  <url>
    <loc>https://supabase.com/docs/reference/javascript/verify-otp</loc>
    <changefreq>weekly</changefreq>
    <changefreq>0.5</changefreq>
  </url>

  <url>
    <loc>https://supabase.com/docs/reference/dart/initializing</loc>
    <changefreq>weekly</changefreq>
    <changefreq>0.5</changefreq>
  </url>

  <url>
    <loc>https://supabase.com/docs/reference/dart/installing</loc>
    <changefreq>weekly</changefreq>
    <changefreq>0.5</changefreq>
  </url>

  <url>
    <loc>https://supabase.com/docs/reference/dart/upgrade-guide</loc>
    <changefreq>weekly</changefreq>
    <changefreq>0.5</changefreq>
  </url>

  <url>
    <loc>https://supabase.com/docs/reference/dart/auth-admin-invoke</loc>
    <changefreq>weekly</changefreq>
    <changefreq>0.5</changefreq>
  </url>

  <url>
    <loc>https://supabase.com/docs/reference/dart/auth-admin-resetpasswordforemail</loc>
    <changefreq>weekly</changefreq>
    <changefreq>0.5</changefreq>
  </url>

  <url>
    <loc>https://supabase.com/docs/reference/dart/auth-currentsession</loc>
    <changefreq>weekly</changefreq>
    <changefreq>0.5</changefreq>
  </url>

  <url>
    <loc>https://supabase.com/docs/reference/dart/auth-currentuser</loc>
    <changefreq>weekly</changefreq>
    <changefreq>0.5</changefreq>
  </url>

  <url>
    <loc>https://supabase.com/docs/reference/dart/auth-getsession</loc>
    <changefreq>weekly</changefreq>
    <changefreq>0.5</changefreq>
  </url>

  <url>
    <loc>https://supabase.com/docs/reference/dart/auth-getuser</loc>
    <changefreq>weekly</changefreq>
    <changefreq>0.5</changefreq>
  </url>

  <url>
    <loc>https://supabase.com/docs/reference/dart/auth-onauthstatechange</loc>
    <changefreq>weekly</changefreq>
    <changefreq>0.5</changefreq>
  </url>

  <url>
    <loc>https://supabase.com/docs/reference/dart/auth-resetpasswordforemail</loc>
    <changefreq>weekly</changefreq>
    <changefreq>0.5</changefreq>
  </url>

  <url>
    <loc>https://supabase.com/docs/reference/dart/auth-signinwithoauth</loc>
    <changefreq>weekly</changefreq>
    <changefreq>0.5</changefreq>
  </url>

  <url>
    <loc>https://supabase.com/docs/reference/dart/auth-signinwithotp</loc>
    <changefreq>weekly</changefreq>
    <changefreq>0.5</changefreq>
  </url>

  <url>
    <loc>https://supabase.com/docs/reference/dart/auth-signinwithpassword</loc>
    <changefreq>weekly</changefreq>
    <changefreq>0.5</changefreq>
  </url>

  <url>
    <loc>https://supabase.com/docs/reference/dart/auth-signout</loc>
    <changefreq>weekly</changefreq>
    <changefreq>0.5</changefreq>
  </url>

  <url>
    <loc>https://supabase.com/docs/reference/dart/auth-signup</loc>
    <changefreq>weekly</changefreq>
    <changefreq>0.5</changefreq>
  </url>

  <url>
    <loc>https://supabase.com/docs/reference/dart/auth-updateuser</loc>
    <changefreq>weekly</changefreq>
    <changefreq>0.5</changefreq>
  </url>

  <url>
    <loc>https://supabase.com/docs/reference/dart/auth-verifyotp</loc>
    <changefreq>weekly</changefreq>
    <changefreq>0.5</changefreq>
  </url>

  <url>
    <loc>https://supabase.com/docs/reference/dart/containedby</loc>
    <changefreq>weekly</changefreq>
    <changefreq>0.5</changefreq>
  </url>

  <url>
    <loc>https://supabase.com/docs/reference/dart/contains</loc>
    <changefreq>weekly</changefreq>
    <changefreq>0.5</changefreq>
  </url>

  <url>
    <loc>https://supabase.com/docs/reference/dart/delete</loc>
    <changefreq>weekly</changefreq>
    <changefreq>0.5</changefreq>
  </url>

  <url>
    <loc>https://supabase.com/docs/reference/dart/eq</loc>
    <changefreq>weekly</changefreq>
    <changefreq>0.5</changefreq>
  </url>

  <url>
    <loc>https://supabase.com/docs/reference/dart/filter</loc>
    <changefreq>weekly</changefreq>
    <changefreq>0.5</changefreq>
  </url>

  <url>
    <loc>https://supabase.com/docs/reference/dart/getchannels</loc>
    <changefreq>weekly</changefreq>
    <changefreq>0.5</changefreq>
  </url>

  <url>
    <loc>https://supabase.com/docs/reference/dart/gt</loc>
    <changefreq>weekly</changefreq>
    <changefreq>0.5</changefreq>
  </url>

  <url>
    <loc>https://supabase.com/docs/reference/dart/gte</loc>
    <changefreq>weekly</changefreq>
    <changefreq>0.5</changefreq>
  </url>

  <url>
    <loc>https://supabase.com/docs/reference/dart/ilike</loc>
    <changefreq>weekly</changefreq>
    <changefreq>0.5</changefreq>
  </url>

  <url>
    <loc>https://supabase.com/docs/reference/dart/in</loc>
    <changefreq>weekly</changefreq>
    <changefreq>0.5</changefreq>
  </url>

  <url>
    <loc>https://supabase.com/docs/reference/dart/in_</loc>
    <changefreq>weekly</changefreq>
    <changefreq>0.5</changefreq>
  </url>

  <url>
    <loc>https://supabase.com/docs/reference/dart/index</loc>
    <changefreq>weekly</changefreq>
    <changefreq>0.5</changefreq>
  </url>

  <url>
    <loc>https://supabase.com/docs/reference/dart/initializing</loc>
    <changefreq>weekly</changefreq>
    <changefreq>0.5</changefreq>
  </url>

  <url>
    <loc>https://supabase.com/docs/reference/dart/insert</loc>
    <changefreq>weekly</changefreq>
    <changefreq>0.5</changefreq>
  </url>

  <url>
    <loc>https://supabase.com/docs/reference/dart/invoke</loc>
    <changefreq>weekly</changefreq>
    <changefreq>0.5</changefreq>
  </url>

  <url>
    <loc>https://supabase.com/docs/reference/dart/is</loc>
    <changefreq>weekly</changefreq>
    <changefreq>0.5</changefreq>
  </url>

  <url>
    <loc>https://supabase.com/docs/reference/dart/is_</loc>
    <changefreq>weekly</changefreq>
    <changefreq>0.5</changefreq>
  </url>

  <url>
    <loc>https://supabase.com/docs/reference/dart/like</loc>
    <changefreq>weekly</changefreq>
    <changefreq>0.5</changefreq>
  </url>

  <url>
    <loc>https://supabase.com/docs/reference/dart/limit</loc>
    <changefreq>weekly</changefreq>
    <changefreq>0.5</changefreq>
  </url>

  <url>
    <loc>https://supabase.com/docs/reference/dart/lt</loc>
    <changefreq>weekly</changefreq>
    <changefreq>0.5</changefreq>
  </url>

  <url>
    <loc>https://supabase.com/docs/reference/dart/lte</loc>
    <changefreq>weekly</changefreq>
    <changefreq>0.5</changefreq>
  </url>

  <url>
    <loc>https://supabase.com/docs/reference/dart/match</loc>
    <changefreq>weekly</changefreq>
    <changefreq>0.5</changefreq>
  </url>

  <url>
    <loc>https://supabase.com/docs/reference/dart/neq</loc>
    <changefreq>weekly</changefreq>
    <changefreq>0.5</changefreq>
  </url>

  <url>
    <loc>https://supabase.com/docs/reference/dart/not</loc>
    <changefreq>weekly</changefreq>
    <changefreq>0.5</changefreq>
  </url>

  <url>
    <loc>https://supabase.com/docs/reference/dart/or</loc>
    <changefreq>weekly</changefreq>
    <changefreq>0.5</changefreq>
  </url>

  <url>
    <loc>https://supabase.com/docs/reference/dart/order</loc>
    <changefreq>weekly</changefreq>
    <changefreq>0.5</changefreq>
  </url>

  <url>
    <loc>https://supabase.com/docs/reference/dart/overlaps</loc>
    <changefreq>weekly</changefreq>
    <changefreq>0.5</changefreq>
  </url>

  <url>
    <loc>https://supabase.com/docs/reference/dart/range</loc>
    <changefreq>weekly</changefreq>
    <changefreq>0.5</changefreq>
  </url>

  <url>
    <loc>https://supabase.com/docs/reference/dart/rangeadjacent</loc>
    <changefreq>weekly</changefreq>
    <changefreq>0.5</changefreq>
  </url>

  <url>
    <loc>https://supabase.com/docs/reference/dart/rangegt</loc>
    <changefreq>weekly</changefreq>
    <changefreq>0.5</changefreq>
  </url>

  <url>
    <loc>https://supabase.com/docs/reference/dart/rangegte</loc>
    <changefreq>weekly</changefreq>
    <changefreq>0.5</changefreq>
  </url>

  <url>
    <loc>https://supabase.com/docs/reference/dart/rangelt</loc>
    <changefreq>weekly</changefreq>
    <changefreq>0.5</changefreq>
  </url>

  <url>
    <loc>https://supabase.com/docs/reference/dart/rangelte</loc>
    <changefreq>weekly</changefreq>
    <changefreq>0.5</changefreq>
  </url>

  <url>
    <loc>https://supabase.com/docs/reference/dart/removeallchannels</loc>
    <changefreq>weekly</changefreq>
    <changefreq>0.5</changefreq>
  </url>

  <url>
    <loc>https://supabase.com/docs/reference/dart/removechannel</loc>
    <changefreq>weekly</changefreq>
    <changefreq>0.5</changefreq>
  </url>

  <url>
    <loc>https://supabase.com/docs/reference/dart/rpc</loc>
    <changefreq>weekly</changefreq>
    <changefreq>0.5</changefreq>
  </url>

  <url>
    <loc>https://supabase.com/docs/reference/dart/select</loc>
    <changefreq>weekly</changefreq>
    <changefreq>0.5</changefreq>
  </url>

  <url>
    <loc>https://supabase.com/docs/reference/dart/single</loc>
    <changefreq>weekly</changefreq>
    <changefreq>0.5</changefreq>
  </url>

  <url>
    <loc>https://supabase.com/docs/reference/dart/storage-createbucket</loc>
    <changefreq>weekly</changefreq>
    <changefreq>0.5</changefreq>
  </url>

  <url>
    <loc>https://supabase.com/docs/reference/dart/storage-deletebucket</loc>
    <changefreq>weekly</changefreq>
    <changefreq>0.5</changefreq>
  </url>

  <url>
    <loc>https://supabase.com/docs/reference/dart/storage-emptybucket</loc>
    <changefreq>weekly</changefreq>
    <changefreq>0.5</changefreq>
  </url>

  <url>
    <loc>https://supabase.com/docs/reference/dart/storage-from-createsignedurl</loc>
    <changefreq>weekly</changefreq>
    <changefreq>0.5</changefreq>
  </url>

  <url>
    <loc>https://supabase.com/docs/reference/dart/storage-from-download</loc>
    <changefreq>weekly</changefreq>
    <changefreq>0.5</changefreq>
  </url>

  <url>
    <loc>https://supabase.com/docs/reference/dart/storage-from-getpublicurl</loc>
    <changefreq>weekly</changefreq>
    <changefreq>0.5</changefreq>
  </url>

  <url>
    <loc>https://supabase.com/docs/reference/dart/storage-from-list</loc>
    <changefreq>weekly</changefreq>
    <changefreq>0.5</changefreq>
  </url>

  <url>
    <loc>https://supabase.com/docs/reference/dart/storage-from-move</loc>
    <changefreq>weekly</changefreq>
    <changefreq>0.5</changefreq>
  </url>

  <url>
    <loc>https://supabase.com/docs/reference/dart/storage-from-remove</loc>
    <changefreq>weekly</changefreq>
    <changefreq>0.5</changefreq>
  </url>

  <url>
    <loc>https://supabase.com/docs/reference/dart/storage-from-update</loc>
    <changefreq>weekly</changefreq>
    <changefreq>0.5</changefreq>
  </url>

  <url>
    <loc>https://supabase.com/docs/reference/dart/storage-from-upload</loc>
    <changefreq>weekly</changefreq>
    <changefreq>0.5</changefreq>
  </url>

  <url>
    <loc>https://supabase.com/docs/reference/dart/storage-getbucket</loc>
    <changefreq>weekly</changefreq>
    <changefreq>0.5</changefreq>
  </url>

  <url>
    <loc>https://supabase.com/docs/reference/dart/storage-listbuckets</loc>
    <changefreq>weekly</changefreq>
    <changefreq>0.5</changefreq>
  </url>

  <url>
    <loc>https://supabase.com/docs/reference/dart/storage-updatebucket</loc>
    <changefreq>weekly</changefreq>
    <changefreq>0.5</changefreq>
  </url>

  <url>
    <loc>https://supabase.com/docs/reference/dart/stream</loc>
    <changefreq>weekly</changefreq>
    <changefreq>0.5</changefreq>
  </url>

  <url>
    <loc>https://supabase.com/docs/reference/dart/subscribe</loc>
    <changefreq>weekly</changefreq>
    <changefreq>0.5</changefreq>
  </url>

  <url>
    <loc>https://supabase.com/docs/reference/dart/textsearch</loc>
    <changefreq>weekly</changefreq>
    <changefreq>0.5</changefreq>
  </url>

  <url>
    <loc>https://supabase.com/docs/reference/dart/undefined</loc>
    <changefreq>weekly</changefreq>
    <changefreq>0.5</changefreq>
  </url>

  <url>
    <loc>https://supabase.com/docs/reference/dart/update</loc>
    <changefreq>weekly</changefreq>
    <changefreq>0.5</changefreq>
  </url>

  <url>
    <loc>https://supabase.com/docs/reference/dart/upsert</loc>
    <changefreq>weekly</changefreq>
    <changefreq>0.5</changefreq>
  </url>

  <url>
    <loc>https://supabase.com/docs/reference/dart/using-filters</loc>
    <changefreq>weekly</changefreq>
    <changefreq>0.5</changefreq>
  </url>

  <url>
    <loc>https://supabase.com/docs/reference/dart/using-modifiers</loc>
    <changefreq>weekly</changefreq>
    <changefreq>0.5</changefreq>
  </url>

  <url>
    <loc>https://supabase.com/docs/reference/api/release-notes</loc>
    <changefreq>weekly</changefreq>
    <changefreq>0.5</changefreq>
  </url>

  <url>
    <loc>https://supabase.com/docs/reference/api/usage</loc>
    <changefreq>weekly</changefreq>
    <changefreq>0.5</changefreq>
  </url>

  <url>
    <loc>https://supabase.com/docs/reference/cli/release-notes</loc>
    <changefreq>weekly</changefreq>
    <changefreq>0.5</changefreq>
  </url>

  <url>
    <loc>https://supabase.com/docs/reference/cli/config</loc>
    <changefreq>weekly</changefreq>
    <changefreq>0.5</changefreq>
  </url>

  <url>
    <loc>https://supabase.com/docs/reference/cli/usage</loc>
    <changefreq>weekly</changefreq>
    <changefreq>0.5</changefreq>
  </url>

  <url>
    <loc>https://supabase.com/docs/reference/postgres/changing-timezones</loc>
    <changefreq>weekly</changefreq>
    <changefreq>0.5</changefreq>
  </url>

  <url>
    <loc>https://supabase.com/docs/reference/postgres/columns</loc>
    <changefreq>weekly</changefreq>
    <changefreq>0.5</changefreq>
  </url>

  <url>
    <loc>https://supabase.com/docs/reference/postgres/connection-strings</loc>
    <changefreq>weekly</changefreq>
    <changefreq>0.5</changefreq>
  </url>

  <url>
    <loc>https://supabase.com/docs/reference/postgres/database-passwords</loc>
    <changefreq>weekly</changefreq>
    <changefreq>0.5</changefreq>
  </url>

  <url>
    <loc>https://supabase.com/docs/reference/postgres/database-users</loc>
    <changefreq>weekly</changefreq>
    <changefreq>0.5</changefreq>
  </url>

  <url>
    <loc>https://supabase.com/docs/reference/postgres/index</loc>
    <changefreq>weekly</changefreq>
    <changefreq>0.5</changefreq>
  </url>

  <url>
    <loc>https://supabase.com/docs/reference/postgres/publications</loc>
    <changefreq>weekly</changefreq>
    <changefreq>0.5</changefreq>
  </url>

  <url>
    <loc>https://supabase.com/docs/reference/postgres/schemas</loc>
    <changefreq>weekly</changefreq>
    <changefreq>0.5</changefreq>
  </url>

  <url>
    <loc>https://supabase.com/docs/reference/postgres/tables</loc>
    <changefreq>weekly</changefreq>
    <changefreq>0.5</changefreq>
  </url>

  <url>
    <loc>https://supabase.com/docs/reference/realtime/release-notes</loc>
    <changefreq>weekly</changefreq>
    <changefreq>0.5</changefreq>
  </url>

  <url>
    <loc>https://supabase.com/docs/reference/realtime/config</loc>
    <changefreq>weekly</changefreq>
    <changefreq>0.5</changefreq>
  </url>

  <url>
    <loc>https://supabase.com/docs/reference/storage/release-notes</loc>
    <changefreq>weekly</changefreq>
    <changefreq>0.5</changefreq>
  </url>

  <url>
    <loc>https://supabase.com/docs/reference/storage/config</loc>
    <changefreq>weekly</changefreq>
    <changefreq>0.5</changefreq>
  </url>

  <url>
    <loc>https://supabase.com/docs/reference/storage/usage</loc>
    <changefreq>weekly</changefreq>
    <changefreq>0.5</changefreq>
  </url>

  <url>
    <loc>https://supabase.com/docs/reference/auth/release-notes</loc>
    <changefreq>weekly</changefreq>
    <changefreq>0.5</changefreq>
  </url>

  <url>
    <loc>https://supabase.com/docs/reference/auth/config</loc>
    <changefreq>weekly</changefreq>
    <changefreq>0.5</changefreq>
  </url>

  <url>
    <loc>https://supabase.com/docs/reference/auth/usage</loc>
    <changefreq>weekly</changefreq>
    <changefreq>0.5</changefreq>
  </url>
</urlset><|MERGE_RESOLUTION|>--- conflicted
+++ resolved
@@ -13,6 +13,12 @@
   </url>
 
   <url>
+    <loc>https://supabase.com/docs/404</loc>
+    <changefreq>weekly</changefreq>
+    <changefreq>0.5</changefreq>
+  </url>
+
+  <url>
     <loc>https://supabase.com/docs/architecture</loc>
     <changefreq>weekly</changefreq>
     <changefreq>0.5</changefreq>
@@ -97,7 +103,6 @@
   </url>
 
   <url>
-<<<<<<< HEAD
     <loc>https://supabase.com/docs/new/auth</loc>
     <changefreq>weekly</changefreq>
     <changefreq>0.5</changefreq>
@@ -116,6 +121,150 @@
   </url>
 
   <url>
+    <loc>https://supabase.com/docs/guides/api</loc>
+    <changefreq>weekly</changefreq>
+    <changefreq>0.5</changefreq>
+  </url>
+
+  <url>
+    <loc>https://supabase.com/docs/guides/auth</loc>
+    <changefreq>weekly</changefreq>
+    <changefreq>0.5</changefreq>
+  </url>
+
+  <url>
+    <loc>https://supabase.com/docs/guides/cli</loc>
+    <changefreq>weekly</changefreq>
+    <changefreq>0.5</changefreq>
+  </url>
+
+  <url>
+    <loc>https://supabase.com/docs/guides/database</loc>
+    <changefreq>weekly</changefreq>
+    <changefreq>0.5</changefreq>
+  </url>
+
+  <url>
+    <loc>https://supabase.com/docs/guides/examples</loc>
+    <changefreq>weekly</changefreq>
+    <changefreq>0.5</changefreq>
+  </url>
+
+  <url>
+    <loc>https://supabase.com/docs/guides/functions</loc>
+    <changefreq>weekly</changefreq>
+    <changefreq>0.5</changefreq>
+  </url>
+
+  <url>
+    <loc>https://supabase.com/docs/guides/integrations</loc>
+    <changefreq>weekly</changefreq>
+    <changefreq>0.5</changefreq>
+  </url>
+
+  <url>
+    <loc>https://supabase.com/docs/guides/realtime</loc>
+    <changefreq>weekly</changefreq>
+    <changefreq>0.5</changefreq>
+  </url>
+
+  <url>
+    <loc>https://supabase.com/docs/guides/storage</loc>
+    <changefreq>weekly</changefreq>
+    <changefreq>0.5</changefreq>
+  </url>
+
+  <url>
+    <loc>https://supabase.com/docs/guides/tutorials</loc>
+    <changefreq>weekly</changefreq>
+    <changefreq>0.5</changefreq>
+  </url>
+
+  <url>
+    <loc>https://supabase.com/docs/guides/with-angular</loc>
+    <changefreq>weekly</changefreq>
+    <changefreq>0.5</changefreq>
+  </url>
+
+  <url>
+    <loc>https://supabase.com/docs/guides/with-expo</loc>
+    <changefreq>weekly</changefreq>
+    <changefreq>0.5</changefreq>
+  </url>
+
+  <url>
+    <loc>https://supabase.com/docs/guides/with-flutter</loc>
+    <changefreq>weekly</changefreq>
+    <changefreq>0.5</changefreq>
+  </url>
+
+  <url>
+    <loc>https://supabase.com/docs/guides/with-ionic-angular</loc>
+    <changefreq>weekly</changefreq>
+    <changefreq>0.5</changefreq>
+  </url>
+
+  <url>
+    <loc>https://supabase.com/docs/guides/with-ionic-react</loc>
+    <changefreq>weekly</changefreq>
+    <changefreq>0.5</changefreq>
+  </url>
+
+  <url>
+    <loc>https://supabase.com/docs/guides/with-ionic-vue</loc>
+    <changefreq>weekly</changefreq>
+    <changefreq>0.5</changefreq>
+  </url>
+
+  <url>
+    <loc>https://supabase.com/docs/guides/with-nextjs</loc>
+    <changefreq>weekly</changefreq>
+    <changefreq>0.5</changefreq>
+  </url>
+
+  <url>
+    <loc>https://supabase.com/docs/guides/with-nuxt-3</loc>
+    <changefreq>weekly</changefreq>
+    <changefreq>0.5</changefreq>
+  </url>
+
+  <url>
+    <loc>https://supabase.com/docs/guides/with-react</loc>
+    <changefreq>weekly</changefreq>
+    <changefreq>0.5</changefreq>
+  </url>
+
+  <url>
+    <loc>https://supabase.com/docs/guides/with-redwoodjs</loc>
+    <changefreq>weekly</changefreq>
+    <changefreq>0.5</changefreq>
+  </url>
+
+  <url>
+    <loc>https://supabase.com/docs/guides/with-solidjs</loc>
+    <changefreq>weekly</changefreq>
+    <changefreq>0.5</changefreq>
+  </url>
+
+  <url>
+    <loc>https://supabase.com/docs/guides/with-svelte</loc>
+    <changefreq>weekly</changefreq>
+    <changefreq>0.5</changefreq>
+  </url>
+
+  <url>
+    <loc>https://supabase.com/docs/guides/with-sveltekit</loc>
+    <changefreq>weekly</changefreq>
+    <changefreq>0.5</changefreq>
+  </url>
+
+  <url>
+    <loc>https://supabase.com/docs/guides/with-vue-3</loc>
+    <changefreq>weekly</changefreq>
+    <changefreq>0.5</changefreq>
+  </url>
+
+  <url>
     <loc>https://supabase.com/docs/reference/index</loc>
     <changefreq>weekly</changefreq>
     <changefreq>0.5</changefreq>
@@ -128,263 +277,258 @@
   </url>
 
   <url>
-=======
->>>>>>> 8198efe0
-    <loc>https://supabase.com/docs/guides/api</loc>
-    <changefreq>weekly</changefreq>
-    <changefreq>0.5</changefreq>
-  </url>
-
-  <url>
-    <loc>https://supabase.com/docs/guides/auth</loc>
-    <changefreq>weekly</changefreq>
-    <changefreq>0.5</changefreq>
-  </url>
-
-  <url>
-    <loc>https://supabase.com/docs/guides/cli</loc>
-    <changefreq>weekly</changefreq>
-    <changefreq>0.5</changefreq>
-  </url>
-
-  <url>
-    <loc>https://supabase.com/docs/guides/database</loc>
-    <changefreq>weekly</changefreq>
-    <changefreq>0.5</changefreq>
-  </url>
-
-  <url>
-    <loc>https://supabase.com/docs/guides/examples</loc>
-    <changefreq>weekly</changefreq>
-    <changefreq>0.5</changefreq>
-  </url>
-
-  <url>
-    <loc>https://supabase.com/docs/guides/functions</loc>
-    <changefreq>weekly</changefreq>
-    <changefreq>0.5</changefreq>
-  </url>
-
-  <url>
-    <loc>https://supabase.com/docs/guides/integrations</loc>
-    <changefreq>weekly</changefreq>
-    <changefreq>0.5</changefreq>
-  </url>
-
-  <url>
-    <loc>https://supabase.com/docs/guides/realtime</loc>
-    <changefreq>weekly</changefreq>
-    <changefreq>0.5</changefreq>
-  </url>
-
-  <url>
-    <loc>https://supabase.com/docs/guides/storage</loc>
-    <changefreq>weekly</changefreq>
-    <changefreq>0.5</changefreq>
-  </url>
-
-  <url>
-    <loc>https://supabase.com/docs/guides/tutorials</loc>
-    <changefreq>weekly</changefreq>
-    <changefreq>0.5</changefreq>
-  </url>
-
-  <url>
-    <loc>https://supabase.com/docs/guides/with-angular</loc>
-    <changefreq>weekly</changefreq>
-    <changefreq>0.5</changefreq>
-  </url>
-
-  <url>
-    <loc>https://supabase.com/docs/guides/with-expo</loc>
-    <changefreq>weekly</changefreq>
-    <changefreq>0.5</changefreq>
-  </url>
-
-  <url>
-    <loc>https://supabase.com/docs/guides/with-flutter</loc>
-    <changefreq>weekly</changefreq>
-    <changefreq>0.5</changefreq>
-  </url>
-
-  <url>
-    <loc>https://supabase.com/docs/guides/with-ionic-angular</loc>
-    <changefreq>weekly</changefreq>
-    <changefreq>0.5</changefreq>
-  </url>
-
-  <url>
-    <loc>https://supabase.com/docs/guides/with-ionic-react</loc>
-    <changefreq>weekly</changefreq>
-    <changefreq>0.5</changefreq>
-  </url>
-
-  <url>
-    <loc>https://supabase.com/docs/guides/with-ionic-vue</loc>
-    <changefreq>weekly</changefreq>
-    <changefreq>0.5</changefreq>
-  </url>
-
-  <url>
-    <loc>https://supabase.com/docs/guides/with-nextjs</loc>
-    <changefreq>weekly</changefreq>
-    <changefreq>0.5</changefreq>
-  </url>
-
-  <url>
-    <loc>https://supabase.com/docs/guides/with-nuxt-3</loc>
-    <changefreq>weekly</changefreq>
-    <changefreq>0.5</changefreq>
-  </url>
-
-  <url>
-    <loc>https://supabase.com/docs/guides/with-react</loc>
-    <changefreq>weekly</changefreq>
-    <changefreq>0.5</changefreq>
-  </url>
-
-  <url>
-    <loc>https://supabase.com/docs/guides/with-redwoodjs</loc>
-    <changefreq>weekly</changefreq>
-    <changefreq>0.5</changefreq>
-  </url>
-
-  <url>
-    <loc>https://supabase.com/docs/guides/with-solidjs</loc>
-    <changefreq>weekly</changefreq>
-    <changefreq>0.5</changefreq>
-  </url>
-
-  <url>
-    <loc>https://supabase.com/docs/guides/with-svelte</loc>
-    <changefreq>weekly</changefreq>
-    <changefreq>0.5</changefreq>
-  </url>
-
-  <url>
-    <loc>https://supabase.com/docs/guides/with-sveltekit</loc>
-    <changefreq>weekly</changefreq>
-    <changefreq>0.5</changefreq>
-  </url>
-
-  <url>
-    <loc>https://supabase.com/docs/guides/with-vue-3</loc>
-    <changefreq>weekly</changefreq>
-    <changefreq>0.5</changefreq>
-  </url>
-
-  <url>
-<<<<<<< HEAD
     <loc>https://supabase.com/docs/getting-started/quickstarts/nextjs</loc>
-=======
-    <loc>https://supabase.com/docs/tutorials/nextjs</loc>
->>>>>>> 8198efe0
-    <changefreq>weekly</changefreq>
-    <changefreq>0.5</changefreq>
-  </url>
-
-  <url>
-<<<<<<< HEAD
+    <changefreq>weekly</changefreq>
+    <changefreq>0.5</changefreq>
+  </url>
+
+  <url>
     <loc>https://supabase.com/docs/getting-started/quickstarts/nuxtjs</loc>
-=======
-    <loc>https://supabase.com/docs/reference/index</loc>
->>>>>>> 8198efe0
-    <changefreq>weekly</changefreq>
-    <changefreq>0.5</changefreq>
-  </url>
-
-  <url>
-<<<<<<< HEAD
+    <changefreq>weekly</changefreq>
+    <changefreq>0.5</changefreq>
+  </url>
+
+  <url>
     <loc>https://supabase.com/docs/getting-started/quickstarts/reactjs</loc>
-=======
-    <loc>https://supabase.com/docs/new/auth</loc>
->>>>>>> 8198efe0
-    <changefreq>weekly</changefreq>
-    <changefreq>0.5</changefreq>
-  </url>
-
-  <url>
-<<<<<<< HEAD
+    <changefreq>weekly</changefreq>
+    <changefreq>0.5</changefreq>
+  </url>
+
+  <url>
     <loc>https://supabase.com/docs/learn/auth-deep-dive/auth-deep-dive-jwts</loc>
-=======
-    <loc>https://supabase.com/docs/new/database</loc>
->>>>>>> 8198efe0
-    <changefreq>weekly</changefreq>
-    <changefreq>0.5</changefreq>
-  </url>
-
-  <url>
-<<<<<<< HEAD
+    <changefreq>weekly</changefreq>
+    <changefreq>0.5</changefreq>
+  </url>
+
+  <url>
     <loc>https://supabase.com/docs/learn/auth-deep-dive/auth-google-oauth</loc>
-=======
-    <loc>https://supabase.com/docs/new/index</loc>
->>>>>>> 8198efe0
-    <changefreq>weekly</changefreq>
-    <changefreq>0.5</changefreq>
-  </url>
-
-  <url>
-<<<<<<< HEAD
+    <changefreq>weekly</changefreq>
+    <changefreq>0.5</changefreq>
+  </url>
+
+  <url>
     <loc>https://supabase.com/docs/learn/auth-deep-dive/auth-gotrue</loc>
-=======
-    <loc>https://supabase.com/docs/getting-started/quickstarts/nextjs</loc>
->>>>>>> 8198efe0
-    <changefreq>weekly</changefreq>
-    <changefreq>0.5</changefreq>
-  </url>
-
-  <url>
-<<<<<<< HEAD
+    <changefreq>weekly</changefreq>
+    <changefreq>0.5</changefreq>
+  </url>
+
+  <url>
     <loc>https://supabase.com/docs/learn/auth-deep-dive/auth-policies</loc>
-=======
-    <loc>https://supabase.com/docs/getting-started/quickstarts/nuxtjs</loc>
->>>>>>> 8198efe0
-    <changefreq>weekly</changefreq>
-    <changefreq>0.5</changefreq>
-  </url>
-
-  <url>
-<<<<<<< HEAD
+    <changefreq>weekly</changefreq>
+    <changefreq>0.5</changefreq>
+  </url>
+
+  <url>
     <loc>https://supabase.com/docs/learn/auth-deep-dive/auth-row-level-security</loc>
-=======
-    <loc>https://supabase.com/docs/getting-started/quickstarts/reactjs</loc>
->>>>>>> 8198efe0
-    <changefreq>weekly</changefreq>
-    <changefreq>0.5</changefreq>
-  </url>
-
-  <url>
-<<<<<<< HEAD
+    <changefreq>weekly</changefreq>
+    <changefreq>0.5</changefreq>
+  </url>
+
+  <url>
     <loc>https://supabase.com/docs/new/auth/auth-login</loc>
-=======
-    <loc>https://supabase.com/docs/learn/auth-deep-dive/auth-deep-dive-jwts</loc>
->>>>>>> 8198efe0
-    <changefreq>weekly</changefreq>
-    <changefreq>0.5</changefreq>
-  </url>
-
-  <url>
-<<<<<<< HEAD
+    <changefreq>weekly</changefreq>
+    <changefreq>0.5</changefreq>
+  </url>
+
+  <url>
     <loc>https://supabase.com/docs/new/tutorials/nextjs</loc>
-=======
-    <loc>https://supabase.com/docs/learn/auth-deep-dive/auth-google-oauth</loc>
->>>>>>> 8198efe0
-    <changefreq>weekly</changefreq>
-    <changefreq>0.5</changefreq>
-  </url>
-
-  <url>
-<<<<<<< HEAD
+    <changefreq>weekly</changefreq>
+    <changefreq>0.5</changefreq>
+  </url>
+
+  <url>
     <loc>https://supabase.com/docs/guides/api/generating-types</loc>
-=======
-    <loc>https://supabase.com/docs/learn/auth-deep-dive/auth-gotrue</loc>
->>>>>>> 8198efe0
-    <changefreq>weekly</changefreq>
-    <changefreq>0.5</changefreq>
-  </url>
-
-  <url>
-<<<<<<< HEAD
+    <changefreq>weekly</changefreq>
+    <changefreq>0.5</changefreq>
+  </url>
+
+  <url>
+    <loc>https://supabase.com/docs/guides/auth/auth-apple</loc>
+    <changefreq>weekly</changefreq>
+    <changefreq>0.5</changefreq>
+  </url>
+
+  <url>
+    <loc>https://supabase.com/docs/guides/auth/auth-azure</loc>
+    <changefreq>weekly</changefreq>
+    <changefreq>0.5</changefreq>
+  </url>
+
+  <url>
+    <loc>https://supabase.com/docs/guides/auth/auth-bitbucket</loc>
+    <changefreq>weekly</changefreq>
+    <changefreq>0.5</changefreq>
+  </url>
+
+  <url>
+    <loc>https://supabase.com/docs/guides/auth/auth-captcha</loc>
+    <changefreq>weekly</changefreq>
+    <changefreq>0.5</changefreq>
+  </url>
+
+  <url>
+    <loc>https://supabase.com/docs/guides/auth/auth-discord</loc>
+    <changefreq>weekly</changefreq>
+    <changefreq>0.5</changefreq>
+  </url>
+
+  <url>
+    <loc>https://supabase.com/docs/guides/auth/auth-email</loc>
+    <changefreq>weekly</changefreq>
+    <changefreq>0.5</changefreq>
+  </url>
+
+  <url>
+    <loc>https://supabase.com/docs/guides/auth/auth-facebook</loc>
+    <changefreq>weekly</changefreq>
+    <changefreq>0.5</changefreq>
+  </url>
+
+  <url>
+    <loc>https://supabase.com/docs/guides/auth/auth-github</loc>
+    <changefreq>weekly</changefreq>
+    <changefreq>0.5</changefreq>
+  </url>
+
+  <url>
+    <loc>https://supabase.com/docs/guides/auth/auth-gitlab</loc>
+    <changefreq>weekly</changefreq>
+    <changefreq>0.5</changefreq>
+  </url>
+
+  <url>
+    <loc>https://supabase.com/docs/guides/auth/auth-google</loc>
+    <changefreq>weekly</changefreq>
+    <changefreq>0.5</changefreq>
+  </url>
+
+  <url>
+    <loc>https://supabase.com/docs/guides/auth/auth-helpers</loc>
+    <changefreq>weekly</changefreq>
+    <changefreq>0.5</changefreq>
+  </url>
+
+  <url>
+    <loc>https://supabase.com/docs/guides/auth/auth-keycloak</loc>
+    <changefreq>weekly</changefreq>
+    <changefreq>0.5</changefreq>
+  </url>
+
+  <url>
+    <loc>https://supabase.com/docs/guides/auth/auth-linkedin</loc>
+    <changefreq>weekly</changefreq>
+    <changefreq>0.5</changefreq>
+  </url>
+
+  <url>
+    <loc>https://supabase.com/docs/guides/auth/auth-magic-link</loc>
+    <changefreq>weekly</changefreq>
+    <changefreq>0.5</changefreq>
+  </url>
+
+  <url>
+    <loc>https://supabase.com/docs/guides/auth/auth-messagebird</loc>
+    <changefreq>weekly</changefreq>
+    <changefreq>0.5</changefreq>
+  </url>
+
+  <url>
+    <loc>https://supabase.com/docs/guides/auth/auth-mfa</loc>
+    <changefreq>weekly</changefreq>
+    <changefreq>0.5</changefreq>
+  </url>
+
+  <url>
+    <loc>https://supabase.com/docs/guides/auth/auth-notion</loc>
+    <changefreq>weekly</changefreq>
+    <changefreq>0.5</changefreq>
+  </url>
+
+  <url>
+    <loc>https://supabase.com/docs/guides/auth/auth-slack</loc>
+    <changefreq>weekly</changefreq>
+    <changefreq>0.5</changefreq>
+  </url>
+
+  <url>
+    <loc>https://supabase.com/docs/guides/auth/auth-spotify</loc>
+    <changefreq>weekly</changefreq>
+    <changefreq>0.5</changefreq>
+  </url>
+
+  <url>
+    <loc>https://supabase.com/docs/guides/auth/auth-twilio</loc>
+    <changefreq>weekly</changefreq>
+    <changefreq>0.5</changefreq>
+  </url>
+
+  <url>
+    <loc>https://supabase.com/docs/guides/auth/auth-twitch</loc>
+    <changefreq>weekly</changefreq>
+    <changefreq>0.5</changefreq>
+  </url>
+
+  <url>
+    <loc>https://supabase.com/docs/guides/auth/auth-twitter</loc>
+    <changefreq>weekly</changefreq>
+    <changefreq>0.5</changefreq>
+  </url>
+
+  <url>
+    <loc>https://supabase.com/docs/guides/auth/auth-vonage</loc>
+    <changefreq>weekly</changefreq>
+    <changefreq>0.5</changefreq>
+  </url>
+
+  <url>
+    <loc>https://supabase.com/docs/guides/auth/auth-workos</loc>
+    <changefreq>weekly</changefreq>
+    <changefreq>0.5</changefreq>
+  </url>
+
+  <url>
+    <loc>https://supabase.com/docs/guides/auth/auth-zoom</loc>
+    <changefreq>weekly</changefreq>
+    <changefreq>0.5</changefreq>
+  </url>
+
+  <url>
+    <loc>https://supabase.com/docs/guides/auth/managing-user-data</loc>
+    <changefreq>weekly</changefreq>
+    <changefreq>0.5</changefreq>
+  </url>
+
+  <url>
+    <loc>https://supabase.com/docs/guides/auth/overview</loc>
+    <changefreq>weekly</changefreq>
+    <changefreq>0.5</changefreq>
+  </url>
+
+  <url>
+    <loc>https://supabase.com/docs/guides/auth/passwordless-login</loc>
+    <changefreq>weekly</changefreq>
+    <changefreq>0.5</changefreq>
+  </url>
+
+  <url>
+    <loc>https://supabase.com/docs/guides/auth/row-level-security</loc>
+    <changefreq>weekly</changefreq>
+    <changefreq>0.5</changefreq>
+  </url>
+
+  <url>
+    <loc>https://supabase.com/docs/guides/auth/server-side-rendering</loc>
+    <changefreq>weekly</changefreq>
+    <changefreq>0.5</changefreq>
+  </url>
+
+  <url>
+    <loc>https://supabase.com/docs/guides/auth/social-login</loc>
+    <changefreq>weekly</changefreq>
+    <changefreq>0.5</changefreq>
+  </url>
+
+  <url>
     <loc>https://supabase.com/docs/guides/cli/local-development</loc>
     <changefreq>weekly</changefreq>
     <changefreq>0.5</changefreq>
@@ -392,33 +536,6 @@
 
   <url>
     <loc>https://supabase.com/docs/guides/cli/managing-environments</loc>
-=======
-    <loc>https://supabase.com/docs/learn/auth-deep-dive/auth-policies</loc>
->>>>>>> 8198efe0
-    <changefreq>weekly</changefreq>
-    <changefreq>0.5</changefreq>
-  </url>
-
-  <url>
-    <loc>https://supabase.com/docs/learn/auth-deep-dive/auth-row-level-security</loc>
-    <changefreq>weekly</changefreq>
-    <changefreq>0.5</changefreq>
-  </url>
-
-  <url>
-    <loc>https://supabase.com/docs/guides/api/generating-types</loc>
-    <changefreq>weekly</changefreq>
-    <changefreq>0.5</changefreq>
-  </url>
-
-  <url>
-    <loc>https://supabase.com/docs/guides/cli/local-development</loc>
-    <changefreq>weekly</changefreq>
-    <changefreq>0.5</changefreq>
-  </url>
-
-  <url>
-    <loc>https://supabase.com/docs/guides/cli/managing-environments</loc>
     <changefreq>weekly</changefreq>
     <changefreq>0.5</changefreq>
   </url>
@@ -514,196 +631,6 @@
   </url>
 
   <url>
-    <loc>https://supabase.com/docs/guides/auth/auth-apple</loc>
-    <changefreq>weekly</changefreq>
-    <changefreq>0.5</changefreq>
-  </url>
-
-  <url>
-    <loc>https://supabase.com/docs/guides/auth/auth-azure</loc>
-    <changefreq>weekly</changefreq>
-    <changefreq>0.5</changefreq>
-  </url>
-
-  <url>
-    <loc>https://supabase.com/docs/guides/auth/auth-bitbucket</loc>
-    <changefreq>weekly</changefreq>
-    <changefreq>0.5</changefreq>
-  </url>
-
-  <url>
-    <loc>https://supabase.com/docs/guides/auth/auth-captcha</loc>
-    <changefreq>weekly</changefreq>
-    <changefreq>0.5</changefreq>
-  </url>
-
-  <url>
-    <loc>https://supabase.com/docs/guides/auth/auth-discord</loc>
-    <changefreq>weekly</changefreq>
-    <changefreq>0.5</changefreq>
-  </url>
-
-  <url>
-    <loc>https://supabase.com/docs/guides/auth/auth-email</loc>
-    <changefreq>weekly</changefreq>
-    <changefreq>0.5</changefreq>
-  </url>
-
-  <url>
-    <loc>https://supabase.com/docs/guides/auth/auth-facebook</loc>
-    <changefreq>weekly</changefreq>
-    <changefreq>0.5</changefreq>
-  </url>
-
-  <url>
-    <loc>https://supabase.com/docs/guides/auth/auth-github</loc>
-    <changefreq>weekly</changefreq>
-    <changefreq>0.5</changefreq>
-  </url>
-
-  <url>
-    <loc>https://supabase.com/docs/guides/auth/auth-gitlab</loc>
-    <changefreq>weekly</changefreq>
-    <changefreq>0.5</changefreq>
-  </url>
-
-  <url>
-    <loc>https://supabase.com/docs/guides/auth/auth-google</loc>
-    <changefreq>weekly</changefreq>
-    <changefreq>0.5</changefreq>
-  </url>
-
-  <url>
-    <loc>https://supabase.com/docs/guides/auth/auth-helpers</loc>
-    <changefreq>weekly</changefreq>
-    <changefreq>0.5</changefreq>
-  </url>
-
-  <url>
-    <loc>https://supabase.com/docs/guides/auth/auth-keycloak</loc>
-    <changefreq>weekly</changefreq>
-    <changefreq>0.5</changefreq>
-  </url>
-
-  <url>
-<<<<<<< HEAD
-    <loc>https://supabase.com/docs/guides/database/arrays</loc>
-=======
-    <loc>https://supabase.com/docs/guides/auth/auth-linkedin</loc>
-    <changefreq>weekly</changefreq>
-    <changefreq>0.5</changefreq>
-  </url>
-
-  <url>
-    <loc>https://supabase.com/docs/guides/auth/auth-magic-link</loc>
-    <changefreq>weekly</changefreq>
-    <changefreq>0.5</changefreq>
-  </url>
-
-  <url>
-    <loc>https://supabase.com/docs/guides/auth/auth-messagebird</loc>
->>>>>>> 8198efe0
-    <changefreq>weekly</changefreq>
-    <changefreq>0.5</changefreq>
-  </url>
-
-  <url>
-    <loc>https://supabase.com/docs/guides/auth/auth-mfa</loc>
-    <changefreq>weekly</changefreq>
-    <changefreq>0.5</changefreq>
-  </url>
-
-  <url>
-    <loc>https://supabase.com/docs/guides/auth/auth-notion</loc>
-    <changefreq>weekly</changefreq>
-    <changefreq>0.5</changefreq>
-  </url>
-
-  <url>
-    <loc>https://supabase.com/docs/guides/auth/auth-slack</loc>
-    <changefreq>weekly</changefreq>
-    <changefreq>0.5</changefreq>
-  </url>
-
-  <url>
-    <loc>https://supabase.com/docs/guides/auth/auth-spotify</loc>
-    <changefreq>weekly</changefreq>
-    <changefreq>0.5</changefreq>
-  </url>
-
-  <url>
-    <loc>https://supabase.com/docs/guides/auth/auth-twilio</loc>
-    <changefreq>weekly</changefreq>
-    <changefreq>0.5</changefreq>
-  </url>
-
-  <url>
-    <loc>https://supabase.com/docs/guides/auth/auth-twitch</loc>
-    <changefreq>weekly</changefreq>
-    <changefreq>0.5</changefreq>
-  </url>
-
-  <url>
-    <loc>https://supabase.com/docs/guides/auth/auth-twitter</loc>
-    <changefreq>weekly</changefreq>
-    <changefreq>0.5</changefreq>
-  </url>
-
-  <url>
-    <loc>https://supabase.com/docs/guides/auth/auth-vonage</loc>
-    <changefreq>weekly</changefreq>
-    <changefreq>0.5</changefreq>
-  </url>
-
-  <url>
-    <loc>https://supabase.com/docs/guides/auth/auth-workos</loc>
-    <changefreq>weekly</changefreq>
-    <changefreq>0.5</changefreq>
-  </url>
-
-  <url>
-    <loc>https://supabase.com/docs/guides/auth/auth-zoom</loc>
-    <changefreq>weekly</changefreq>
-    <changefreq>0.5</changefreq>
-  </url>
-
-  <url>
-    <loc>https://supabase.com/docs/guides/auth/managing-user-data</loc>
-    <changefreq>weekly</changefreq>
-    <changefreq>0.5</changefreq>
-  </url>
-
-  <url>
-    <loc>https://supabase.com/docs/guides/auth/overview</loc>
-    <changefreq>weekly</changefreq>
-    <changefreq>0.5</changefreq>
-  </url>
-
-  <url>
-    <loc>https://supabase.com/docs/guides/auth/passwordless-login</loc>
-    <changefreq>weekly</changefreq>
-    <changefreq>0.5</changefreq>
-  </url>
-
-  <url>
-    <loc>https://supabase.com/docs/guides/auth/row-level-security</loc>
-    <changefreq>weekly</changefreq>
-    <changefreq>0.5</changefreq>
-  </url>
-
-  <url>
-    <loc>https://supabase.com/docs/guides/auth/server-side-rendering</loc>
-    <changefreq>weekly</changefreq>
-    <changefreq>0.5</changefreq>
-  </url>
-
-  <url>
-    <loc>https://supabase.com/docs/guides/auth/social-login</loc>
-    <changefreq>weekly</changefreq>
-    <changefreq>0.5</changefreq>
-  </url>
-
-  <url>
     <loc>https://supabase.com/docs/guides/functions/auth</loc>
     <changefreq>weekly</changefreq>
     <changefreq>0.5</changefreq>
@@ -746,6 +673,30 @@
   </url>
 
   <url>
+    <loc>https://supabase.com/docs/guides/migrations/firebase-auth</loc>
+    <changefreq>weekly</changefreq>
+    <changefreq>0.5</changefreq>
+  </url>
+
+  <url>
+    <loc>https://supabase.com/docs/guides/migrations/firebase-storage</loc>
+    <changefreq>weekly</changefreq>
+    <changefreq>0.5</changefreq>
+  </url>
+
+  <url>
+    <loc>https://supabase.com/docs/guides/migrations/firestore-data</loc>
+    <changefreq>weekly</changefreq>
+    <changefreq>0.5</changefreq>
+  </url>
+
+  <url>
+    <loc>https://supabase.com/docs/guides/migrations/heroku</loc>
+    <changefreq>weekly</changefreq>
+    <changefreq>0.5</changefreq>
+  </url>
+
+  <url>
     <loc>https://supabase.com/docs/guides/integrations/appsmith</loc>
     <changefreq>weekly</changefreq>
     <changefreq>0.5</changefreq>
@@ -884,30 +835,6 @@
   </url>
 
   <url>
-    <loc>https://supabase.com/docs/guides/migrations/firebase-auth</loc>
-    <changefreq>weekly</changefreq>
-    <changefreq>0.5</changefreq>
-  </url>
-
-  <url>
-    <loc>https://supabase.com/docs/guides/migrations/firebase-storage</loc>
-    <changefreq>weekly</changefreq>
-    <changefreq>0.5</changefreq>
-  </url>
-
-  <url>
-    <loc>https://supabase.com/docs/guides/migrations/firestore-data</loc>
-    <changefreq>weekly</changefreq>
-    <changefreq>0.5</changefreq>
-  </url>
-
-  <url>
-    <loc>https://supabase.com/docs/guides/migrations/heroku</loc>
-    <changefreq>weekly</changefreq>
-    <changefreq>0.5</changefreq>
-  </url>
-
-  <url>
     <loc>https://supabase.com/docs/guides/realtime/postgres-changes</loc>
     <changefreq>weekly</changefreq>
     <changefreq>0.5</changefreq>
@@ -926,6 +853,90 @@
   </url>
 
   <url>
+    <loc>https://supabase.com/docs/guides/platform/compute-add-ons</loc>
+    <changefreq>weekly</changefreq>
+    <changefreq>0.5</changefreq>
+  </url>
+
+  <url>
+    <loc>https://supabase.com/docs/guides/platform/custom-domains</loc>
+    <changefreq>weekly</changefreq>
+    <changefreq>0.5</changefreq>
+  </url>
+
+  <url>
+    <loc>https://supabase.com/docs/guides/platform/database-usage</loc>
+    <changefreq>weekly</changefreq>
+    <changefreq>0.5</changefreq>
+  </url>
+
+  <url>
+    <loc>https://supabase.com/docs/guides/platform/going-into-prod</loc>
+    <changefreq>weekly</changefreq>
+    <changefreq>0.5</changefreq>
+  </url>
+
+  <url>
+    <loc>https://supabase.com/docs/guides/platform/logs</loc>
+    <changefreq>weekly</changefreq>
+    <changefreq>0.5</changefreq>
+  </url>
+
+  <url>
+    <loc>https://supabase.com/docs/guides/platform/metrics</loc>
+    <changefreq>weekly</changefreq>
+    <changefreq>0.5</changefreq>
+  </url>
+
+  <url>
+    <loc>https://supabase.com/docs/guides/platform/migrating-and-upgrading-projects</loc>
+    <changefreq>weekly</changefreq>
+    <changefreq>0.5</changefreq>
+  </url>
+
+  <url>
+    <loc>https://supabase.com/docs/guides/platform/performance</loc>
+    <changefreq>weekly</changefreq>
+    <changefreq>0.5</changefreq>
+  </url>
+
+  <url>
+    <loc>https://supabase.com/docs/guides/platform/permissions</loc>
+    <changefreq>weekly</changefreq>
+    <changefreq>0.5</changefreq>
+  </url>
+
+  <url>
+    <loc>https://supabase.com/docs/guides/resources/examples</loc>
+    <changefreq>weekly</changefreq>
+    <changefreq>0.5</changefreq>
+  </url>
+
+  <url>
+    <loc>https://supabase.com/docs/guides/resources/glossary</loc>
+    <changefreq>weekly</changefreq>
+    <changefreq>0.5</changefreq>
+  </url>
+
+  <url>
+    <loc>https://supabase.com/docs/guides/resources/migrating-to-supabase</loc>
+    <changefreq>weekly</changefreq>
+    <changefreq>0.5</changefreq>
+  </url>
+
+  <url>
+    <loc>https://supabase.com/docs/guides/resources/self-hosting</loc>
+    <changefreq>weekly</changefreq>
+    <changefreq>0.5</changefreq>
+  </url>
+
+  <url>
+    <loc>https://supabase.com/docs/guides/resources/supabase-cli</loc>
+    <changefreq>weekly</changefreq>
+    <changefreq>0.5</changefreq>
+  </url>
+
+  <url>
     <loc>https://supabase.com/docs/guides/storage/access-control</loc>
     <changefreq>weekly</changefreq>
     <changefreq>0.5</changefreq>
@@ -950,90 +961,6 @@
   </url>
 
   <url>
-    <loc>https://supabase.com/docs/guides/resources/examples</loc>
-    <changefreq>weekly</changefreq>
-    <changefreq>0.5</changefreq>
-  </url>
-
-  <url>
-    <loc>https://supabase.com/docs/guides/resources/glossary</loc>
-    <changefreq>weekly</changefreq>
-    <changefreq>0.5</changefreq>
-  </url>
-
-  <url>
-    <loc>https://supabase.com/docs/guides/resources/migrating-to-supabase</loc>
-    <changefreq>weekly</changefreq>
-    <changefreq>0.5</changefreq>
-  </url>
-
-  <url>
-    <loc>https://supabase.com/docs/guides/resources/self-hosting</loc>
-    <changefreq>weekly</changefreq>
-    <changefreq>0.5</changefreq>
-  </url>
-
-  <url>
-    <loc>https://supabase.com/docs/guides/resources/supabase-cli</loc>
-    <changefreq>weekly</changefreq>
-    <changefreq>0.5</changefreq>
-  </url>
-
-  <url>
-    <loc>https://supabase.com/docs/guides/platform/compute-add-ons</loc>
-    <changefreq>weekly</changefreq>
-    <changefreq>0.5</changefreq>
-  </url>
-
-  <url>
-    <loc>https://supabase.com/docs/guides/platform/custom-domains</loc>
-    <changefreq>weekly</changefreq>
-    <changefreq>0.5</changefreq>
-  </url>
-
-  <url>
-    <loc>https://supabase.com/docs/guides/platform/database-usage</loc>
-    <changefreq>weekly</changefreq>
-    <changefreq>0.5</changefreq>
-  </url>
-
-  <url>
-    <loc>https://supabase.com/docs/guides/platform/going-into-prod</loc>
-    <changefreq>weekly</changefreq>
-    <changefreq>0.5</changefreq>
-  </url>
-
-  <url>
-    <loc>https://supabase.com/docs/guides/platform/logs</loc>
-    <changefreq>weekly</changefreq>
-    <changefreq>0.5</changefreq>
-  </url>
-
-  <url>
-    <loc>https://supabase.com/docs/guides/platform/metrics</loc>
-    <changefreq>weekly</changefreq>
-    <changefreq>0.5</changefreq>
-  </url>
-
-  <url>
-    <loc>https://supabase.com/docs/guides/platform/migrating-and-upgrading-projects</loc>
-    <changefreq>weekly</changefreq>
-    <changefreq>0.5</changefreq>
-  </url>
-
-  <url>
-    <loc>https://supabase.com/docs/guides/platform/performance</loc>
-    <changefreq>weekly</changefreq>
-    <changefreq>0.5</changefreq>
-  </url>
-
-  <url>
-    <loc>https://supabase.com/docs/guides/platform/permissions</loc>
-    <changefreq>weekly</changefreq>
-    <changefreq>0.5</changefreq>
-  </url>
-
-  <url>
     <loc>https://supabase.com/docs/guides/tutorials/with-angular</loc>
     <changefreq>weekly</changefreq>
     <changefreq>0.5</changefreq>
@@ -1118,77 +1045,79 @@
   </url>
 
   <url>
-<<<<<<< HEAD
     <loc>https://supabase.com/docs/guides/auth/auth-helpers/auth-ui</loc>
-=======
-    <loc>https://supabase.com/docs/new/auth/auth-login</loc>
->>>>>>> 8198efe0
-    <changefreq>weekly</changefreq>
-    <changefreq>0.5</changefreq>
-  </url>
-
-  <url>
-<<<<<<< HEAD
+    <changefreq>weekly</changefreq>
+    <changefreq>0.5</changefreq>
+  </url>
+
+  <url>
     <loc>https://supabase.com/docs/guides/auth/auth-helpers/nextjs-server-components</loc>
-=======
-    <loc>https://supabase.com/docs/new/tutorials/nextjs</loc>
->>>>>>> 8198efe0
-    <changefreq>weekly</changefreq>
-    <changefreq>0.5</changefreq>
-  </url>
-
-  <url>
-<<<<<<< HEAD
+    <changefreq>weekly</changefreq>
+    <changefreq>0.5</changefreq>
+  </url>
+
+  <url>
     <loc>https://supabase.com/docs/guides/auth/auth-helpers/nextjs</loc>
-=======
+    <changefreq>weekly</changefreq>
+    <changefreq>0.5</changefreq>
+  </url>
+
+  <url>
+    <loc>https://supabase.com/docs/guides/auth/auth-helpers/remix</loc>
+    <changefreq>weekly</changefreq>
+    <changefreq>0.5</changefreq>
+  </url>
+
+  <url>
+    <loc>https://supabase.com/docs/guides/auth/auth-helpers/sveltekit</loc>
+    <changefreq>weekly</changefreq>
+    <changefreq>0.5</changefreq>
+  </url>
+
+  <url>
     <loc>https://supabase.com/docs/guides/database/extensions/http</loc>
->>>>>>> 8198efe0
-    <changefreq>weekly</changefreq>
-    <changefreq>0.5</changefreq>
-  </url>
-
-  <url>
-<<<<<<< HEAD
-    <loc>https://supabase.com/docs/guides/auth/auth-helpers/remix</loc>
-=======
+    <changefreq>weekly</changefreq>
+    <changefreq>0.5</changefreq>
+  </url>
+
+  <url>
     <loc>https://supabase.com/docs/guides/database/extensions/pgcron</loc>
->>>>>>> 8198efe0
-    <changefreq>weekly</changefreq>
-    <changefreq>0.5</changefreq>
-  </url>
-
-  <url>
-<<<<<<< HEAD
-    <loc>https://supabase.com/docs/guides/auth/auth-helpers/sveltekit</loc>
-=======
+    <changefreq>weekly</changefreq>
+    <changefreq>0.5</changefreq>
+  </url>
+
+  <url>
     <loc>https://supabase.com/docs/guides/database/extensions/pgnet</loc>
->>>>>>> 8198efe0
-    <changefreq>weekly</changefreq>
-    <changefreq>0.5</changefreq>
-  </url>
-
-  <url>
-<<<<<<< HEAD
+    <changefreq>weekly</changefreq>
+    <changefreq>0.5</changefreq>
+  </url>
+
+  <url>
+    <loc>https://supabase.com/docs/guides/database/extensions/pgtap</loc>
+    <changefreq>weekly</changefreq>
+    <changefreq>0.5</changefreq>
+  </url>
+
+  <url>
+    <loc>https://supabase.com/docs/guides/database/extensions/plv8</loc>
+    <changefreq>weekly</changefreq>
+    <changefreq>0.5</changefreq>
+  </url>
+
+  <url>
+    <loc>https://supabase.com/docs/guides/database/extensions/uuid-ossp</loc>
+    <changefreq>weekly</changefreq>
+    <changefreq>0.5</changefreq>
+  </url>
+
+  <url>
     <loc>https://supabase.com/docs/guides/auth/passwordless-login/email-otp-magic-link</loc>
-=======
-    <loc>https://supabase.com/docs/guides/database/extensions/pgtap</loc>
->>>>>>> 8198efe0
-    <changefreq>weekly</changefreq>
-    <changefreq>0.5</changefreq>
-  </url>
-
-  <url>
-<<<<<<< HEAD
+    <changefreq>weekly</changefreq>
+    <changefreq>0.5</changefreq>
+  </url>
+
+  <url>
     <loc>https://supabase.com/docs/guides/auth/passwordless-login/phone-sms-otp-messagebird</loc>
-=======
-    <loc>https://supabase.com/docs/guides/database/extensions/plv8</loc>
-    <changefreq>weekly</changefreq>
-    <changefreq>0.5</changefreq>
-  </url>
-
-  <url>
-    <loc>https://supabase.com/docs/guides/database/extensions/uuid-ossp</loc>
->>>>>>> 8198efe0
     <changefreq>weekly</changefreq>
     <changefreq>0.5</changefreq>
   </url>
@@ -1206,27 +1135,6 @@
   </url>
 
   <url>
-    <loc>https://supabase.com/docs/guides/database/extensions/http</loc>
-    <changefreq>weekly</changefreq>
-    <changefreq>0.5</changefreq>
-  </url>
-
-  <url>
-    <loc>https://supabase.com/docs/guides/database/extensions/pgcron</loc>
-    <changefreq>weekly</changefreq>
-    <changefreq>0.5</changefreq>
-  </url>
-
-  <url>
-    <loc>https://supabase.com/docs/guides/database/extensions/pgnet</loc>
-    <changefreq>weekly</changefreq>
-    <changefreq>0.5</changefreq>
-  </url>
-
-  <url>
-<<<<<<< HEAD
-    <loc>https://supabase.com/docs/guides/database/extensions/pgtap</loc>
-=======
     <loc>https://supabase.com/docs/guides/functions/examples/index</loc>
     <changefreq>weekly</changefreq>
     <changefreq>0.5</changefreq>
@@ -1239,37 +1147,6 @@
   </url>
 
   <url>
-    <loc>https://supabase.com/docs/guides/auth/passwordless-login/email-otp-magic-link</loc>
->>>>>>> 8198efe0
-    <changefreq>weekly</changefreq>
-    <changefreq>0.5</changefreq>
-  </url>
-
-  <url>
-    <loc>https://supabase.com/docs/guides/database/extensions/plv8</loc>
-    <changefreq>weekly</changefreq>
-    <changefreq>0.5</changefreq>
-  </url>
-
-  <url>
-    <loc>https://supabase.com/docs/guides/database/extensions/uuid-ossp</loc>
-    <changefreq>weekly</changefreq>
-    <changefreq>0.5</changefreq>
-  </url>
-
-  <url>
-    <loc>https://supabase.com/docs/guides/functions/examples/index</loc>
-    <changefreq>weekly</changefreq>
-    <changefreq>0.5</changefreq>
-  </url>
-
-  <url>
-    <loc>https://supabase.com/docs/guides/functions/examples/og-image</loc>
-    <changefreq>weekly</changefreq>
-    <changefreq>0.5</changefreq>
-  </url>
-
-  <url>
     <loc>https://supabase.com/docs/guides/auth/social-login/auth-apple</loc>
     <changefreq>weekly</changefreq>
     <changefreq>0.5</changefreq>
@@ -1378,6 +1255,12 @@
   </url>
 
   <url>
+    <loc>https://supabase.com/docs/guides/resources/self-hosting/docker</loc>
+    <changefreq>weekly</changefreq>
+    <changefreq>0.5</changefreq>
+  </url>
+
+  <url>
     <loc>https://supabase.com/docs/guides/resources/migrating-to-supabase/firebase-auth</loc>
     <changefreq>weekly</changefreq>
     <changefreq>0.5</changefreq>
@@ -1402,12 +1285,6 @@
   </url>
 
   <url>
-    <loc>https://supabase.com/docs/guides/resources/self-hosting/docker</loc>
-    <changefreq>weekly</changefreq>
-    <changefreq>0.5</changefreq>
-  </url>
-
-  <url>
     <loc>https://supabase.com/docs/guides/resources/supabase-cli/local-development</loc>
     <changefreq>weekly</changefreq>
     <changefreq>0.5</changefreq>
