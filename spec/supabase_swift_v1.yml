openref: 0.1

info:
  id: reference/supabase-swift
  title: Supabase Swift Client
  description: |

    Supabase Swift.

  specUrl: https://github.com/supabase/supabase/edit/master/spec/supabase_swift_v1.yml
  slugPrefix: '/'
  libraries:
    - id: 'Swift'
      version: '0.0.1'

functions:
  - id: initializing
    title: 'Initializing'
    $ref: '@supabase/supabase-js.index.SupabaseClient.constructor'
    description: |
      You can initialize Supabase with the `SupabaseClient` by passing your `Project URL` and `Project Key`. You can find these under your `Project Settings` → `API Settings`
      The Supabase client is your entrypoint to the rest of the Supabase functionality and is the easiest way to interact with everything we offer within the Supabase ecosystem.

    examples:
      - id: create-client
        name: createClient()
        code: |
          ```js
          let client = SupabaseClient(supabaseURL: "https://xyzcompany.supabase.co'", supabaseKey: "public-anon-key")
          ```

  - id: select
    title: 'Fetch data: select()'
    $ref: '@supabase/postgrest-js."lib/PostgrestQueryBuilder".PostgrestQueryBuilder.select'
    notes: |
      - By default, Supabase projects will return a maximum of 1,000 rows. This setting can be changed in Project API Settings. It's recommended that you keep it low to limit the payload size of accidental or malicious requests. You can use `range()` queries to paginate through your data.
      - `select()` can be combined with [Modifiers](/docs/reference/javascript/using-modifiers)
      - `select()` can be combined with [Filters](/docs/reference/javascript/using-filters)
      - If using the Supabase hosted platform `apikey` is technically a reserved keyword, since the API gateway will pluck it out for authentication. [It should be avoided as a column name](https://github.com/supabase/supabase/issues/5465).
      - The recommended solution for getting data is to use the value property which will return a decoded model. Create a struct codable model of the of your database to get this easily decoded.
    examples:
      - id: getting-your-data
        name: Getting your data
        isSpotlight: true
        code: |
          ```js
          let city: CityModel = try await client.database
                      .from("cities")
                      .execute().value
          ```
      - id: selecting-specific-columns
        name: Selecting specific columns
        description: You can select specific fields from your tables.
        code: |
          ```js
          let city: CityModel = try await client.database
                      .from("cities")
                      .select(columns:"name")
                      .execute().value
          ```
      - id: query-foreign-tables
        name: Query foreign tables
        description: If your database has foreign key relationships, you can query related tables too.
        code: |
          ```js
          let country: CountryModel = try await client.database
                      .from("countries")
                      .select(columns:"""
                                      id,
                                      name,
                                      cities: city_id
                                              (
                                                id,
                                                city_name
                                              )
                                      """)
                      .execute().value
          ```
        note: |
          What about join tables
          If you're in a situation where your tables are **NOT** directly related, but instead are joined by a _join table_,
          you can still use the `select()` method to query the related data. The PostgREST engine detects the relationship automatically.
          For more details, [follow the link](https://postgrest.org/en/latest/api.html#embedding-through-join-tables).
      - id: query-the-same-foreign-table-multiple-times
        name: Query the same foreign table multiple times
        description: |
          Sometimes you will need to query the same foreign table twice.
          In this case, you can use the name of the joined column to identify
          which join you intend to use. For convenience, you can also give an
          alias for each column. For example, if we had a shop of products,
          and we wanted to get the supplier and the purchaser at the same time
          (both in the users) table:
        code: |
          ```js
          let message: MessageModel = try await client.database
                      .from("messages")
                      .select(columns:"""
                                      content,
                                      from: sender_id(name),
                                      to: receiver_id(name)
                                      """)
                      .execute().value
          ```
      - id: querying-with-count-option
        name: Querying with count option
        description: |
          You can get the number of rows by using the count option.
          Allowed values for count option are [exact](https://postgrest.org/en/stable/api.html#exact-count), [planned](https://postgrest.org/en/stable/api.html#planned-count) and [estimated](https://postgrest.org/en/stable/api.html#estimated-count).
        code: |
          ```js
          let count = try await client.database
                      .from("countries")
                      .select(columns:"*", head: true, count: .exact)
                      .execute().count
          ```
      - id: querying-json-data
        name: Querying JSON data
        description: |
          If you have data inside of a JSONB column, you can apply select
          and query filters to the data values. Postgres offers a
          [number of operators](https://www.postgresql.org/docs/current/functions-json.html)
          for querying JSON data. Also see
          [PostgREST docs](http://postgrest.org/en/v7.0.0/api.html#json-columns) for more details.
        code: |
          ```js
          let country: UserModel = try await client.database
                      .from("users")
                      .select(columns:"""
                                      id, name
                                      address->city
                                      """)
                      .execute().value
          ```

  - id: insert
    title: 'Create data: insert()'
    $ref: '@supabase/postgrest-js."lib/PostgrestQueryBuilder".PostgrestQueryBuilder.insert'
    notes: |
      - By default, every time you run `insert()`, the client library will make a `select` to return the full record.
      This is convenient, but it can also cause problems if your Policies are not configured to allow the `select` operation.
      If you are using Row Level Security and you are encountering problems, try setting the `returning` param to `minimal`.
    examples:
      - id: create-a-record
        name: Create a record
        isSpotlight: true
        code: |
          ```js
          let city = CityModel(name:"The Shire", country_id: 554)
          try await client.database
                .from("cities")
                .insert(city)
                .execute()
          ```
      - id: bulk-create
        name: Bulk create
        description: |
          When running a bulk create, the operation is handled in a single transaction. If any of the inserts fail, all other operations are
          rolled back.
        code: |
          ```js
          let theShire = CityModel(name:"The Shire", country_id: 554)
          let rohan = CityModel(name:"Rohan", country_id: 554)
          try await client.database
                          .from("cities")
                          .insert([theShire, rohan])
                          .execute()
          ```
      - id: fetch-inserted-data
        name: Fetch inserted record
        code: |
          ```js
          let theShire = CityModel(name:"The Shire", country_id: 554)
          let rohan = CityModel(name:"Rohan", country_id: 554)
          let cities:[CityModel] = try await client.database
                                  .from("cities")
                                  .insert([theShire, rohan],
                                          returning: .representation)
                                  .select()
                                  .execute()
          ```

  - id: update
    title: 'Modify data: update()'
    $ref: '@supabase/postgrest-js."lib/PostgrestQueryBuilder".PostgrestQueryBuilder.update'
    notes: |
      - `update()` should always be combined with [Filters](/docs/reference/javascript/using-filters) to target the item(s) you wish to update.
    examples:
      - id: updating-your-data
        name: Updating your data
        isSpotlight: true
        code: |
          ```js
          let toUpdate = CountryModel(name: "Austrailia")
          try await client.database
                          .from("countries")
                          .update(toUpdate)
                          .eq(column: "id", value: 1)
                          .execute()
          ```
      - id: update-a-record-and-return-it
        name: Update a record and return it
        code: |
          ```js
          let toUpdate = CountryModel(name: "Austrailia")
          try await client.database
                          .from("countries")
                          .update(toUpdate, returning: .representation)
                          .eq(column: "id", value: 1)
                          .select()
                          .execute()
          ```
        data:
          sql: |
            ```sql
            create table
              countries (id int8 primary key, name text);

            insert into
              countries (id, name)
            values
              (1, 'Taiwan');
            ```
        response: |
          ```json
          {
            "data": [
              {
                "id": 1,
                "name": "Australia"
              }
            ],
            "status": 200,
            "statusText": "OK"
          }
          ```
        hideCodeBlock: true
      - id: updating-json-data
        name: Updating JSON data
        description: |
          Postgres offers a
          [number of operators](https://www.postgresql.org/docs/current/functions-json.html)
          for working with JSON data. Right now it is only possible to update an entire JSON document,
          but we are [working on ideas](https://github.com/PostgREST/postgrest/issues/465) for updating individual keys.
        code: |
          ```js
          let toUpdate = AddressModel(street: "Melrose Place", postcode: 90210)
          try await client.database
                          .from("users")
                          .update(toUpdate)
                          .eq(column: "address->postcode", value: 90210)
                          .select()
                          .execute()
          ```

  - id: upsert
    title: 'Upsert data: upsert()'
    $ref: '@supabase/postgrest-js."lib/PostgrestQueryBuilder".PostgrestQueryBuilder.upsert'
    notes: |
      - Primary keys should be included in the data payload in order for an update to work correctly.
      - Primary keys  must be natural, not surrogate. There are however, [workarounds](https://github.com/PostgREST/postgrest/issues/1118) for surrogate primary keys.
      - If you need to insert new data and update existing data at the same time, use [Postgres triggers](https://github.com/supabase/postgrest-js/issues/173#issuecomment-825124550).
    examples:
      - id: upsert-your-data
        name: Upsert your data
        isSpotlight: true
        code: |
          ```js
          let toUpsert = MessageModel(id:3, message: "foo", username: "supabot")
          try await client.database
                          .from("messages")
                          .upsert(toUpsert)
                          .execute()
          ```
      - id: upserting-into-tables-with-constraints
        name: Upserting into tables with constraints
        description: |
          Running the following will cause supabase to upsert data into the `users` table.
          If the username 'supabot' already exists, the `onConflict` argument tells supabase to overwrite that row
          based on the column passed into `onConflict`.
        isSpotlight: true
        code: |
          ```js
          let toUpsert = UserModel(username: "supabot")
          try await client.database
                          .from("users")
                          .upsert(toUpsert, onConflict: "username")
                          .execute()
          ```
      - name: Return the exact number of rows
        isSpotlight: true
        code: |
          ```js
          let toUpsert = UserModel(username: "supabot")
          try await client.database
                          .from("users")
                          .upsert(toUpsert, onConflict: "username", count:.exact)
                          .execute()
          ```

  - id: delete
    title: 'Delete data: delete()'
    $ref: '@supabase/postgrest-js."lib/PostgrestQueryBuilder".PostgrestQueryBuilder.delete'
    notes: |
      - `delete()` should always be combined with [filters](/docs/reference/javascript/using-filters) to target the item(s) you wish to delete.
      - If you use `delete()` with filters and you have
        [RLS](/docs/learn/auth-deep-dive/auth-row-level-security) enabled, only
        rows visible through `SELECT` policies are deleted. Note that by default
        no rows are visible, so you need at least one `SELECT`/`ALL` policy that
        makes the rows visible.
    examples:
      - id: delete-records
        name: Delete records
        isSpotlight: true
        code: |
          ```js
          try await client.database
                .from("cities")
                .delete()
                .eq(column: "id", value: 666)
                .execute()
          ```
      - id: fetch-delete-records
        name: Fetch deleted records
        code: |
          ```js
          try await client.database
                .from("cities")
                .delete()
                .eq(column: "id", value: 666)
                .select()
                .execute()
          ```
  - id: rpc
    title: 'Stored Procedures: rpc()'
    description: |
      You can call stored procedures as a "Remote Procedure Call".

      That's a fancy way of saying that you can put some logic into your database then call it from anywhere.
      It's especially useful when the logic rarely changes - like password resets and updates.
    examples:
      - id: call-a-stored-procedure
        name: Call a stored procedure
        isSpotlight: true
        description: This is an example invoking a stored procedure.
        code: |
          ```js
          try await client.database
                .rpc(fn: "hello_world")
                .execute()
          ```
      - id: with-parameters
        name: With Parameters
        code: |
          ```js
          let rpcParams = CityModel(name: "The Shire")
          try await client.database
                          .rpc(fn: "echo_city", params:rpcParams)
                          .execute()
          ```
  - id: using-filters
    title: Using Filters
    description: |
      Filters allow you to only return rows that match certain conditions.

      Filters can be used on `select()`, `update()`, and `delete()` queries.

      If a Database function returns a table response, you can also apply filters.
    examples:
      - id: applying-filters
        name: Applying Filters
        description: |
          Filters must be applied after any of `select()`, `update()`, `upsert()`,
          `delete()`, and `rpc()` and before
          [modifiers](/docs/reference/dart/using-modifiers).
        code: |
          ```js
          try await client.database
                .from("cities")
                .select(columns: "name, country_id")
                .eq(column: "name", value: "The Shire")
                .execute()
          ```
      - id: chaining-filters
        name: Chaining Filters
        description: |
          Filters must be applied after any of `select()`, `update()`, `upsert()`,
          `delete()`, and `rpc()` and before
          [modifiers](/docs/reference/dart/using-modifiers).
        code: |
          ```js
          try await client.database
                .from("cities")
                .select(columns: "name, country_id")
                .gte(column: "population", value: 1000)
                .lt(column: "population", value: 10000)
                .execute()
          ```
      - id: conditional-chaining
        name: Conditional Chaining
        description: |
          Filters can be built up one step at a time and then executed. For example:
        code: |
          ```js
          try await client.database
                .from("users")
                .select()
                .eq(column: "address->postcode", value: 90210)
                .execute()
          ```
      - id: filter-by-value-within-json-column
        name: Filter by values within a JSON column
        description: |
          Filters can be built up one step at a time and then executed. For example:
        data:
          sql: |
            ```sql
            create table
              users (
                id int8 primary key,
                name text,
                address jsonb
              );

            insert into
              users (id, name, address)
            values
              (1, 'Michael', '{ "postcode": 90210 }'),
              (2, 'Jane', null);
            ```
        response: |
          ```json
          {
            "data": [
              {
                "id": 1,
                "name": "Michael",
                "address": {
                  "postcode": 90210
                }
              }
            ],
            "status": 200,
            "statusText": "OK"
          }
          ```
        code: |
          ```js
          try await client.database
                .from("users")
                .select()
                .eq(column: "address->postcode", value: 90210)
                .execute()
          ```
      - id: filter-foreign-tables
        name: Filter Foreign Tables
        code: |
          ```js
          try await client.database
                .from("countries")
                .select("""
                          name,
                          cities!inner (
                            name
                          )
                        """)
                .eq(column: "cities.name", value: "Bali")
                .execute()
          ```
        data:
          sql: |
            ```sql
            create table
              countries (id int8 primary key, name text);
            create table
              cities (
                id int8 primary key,
                country_id int8 not null references countries,
                name text
              );

            insert into
              countries (id, name)
            values
              (1, 'Germany'),
              (2, 'Indonesia');
            insert into
              cities (id, country_id, name)
            values
              (1, 2, 'Bali'),
              (2, 1, 'Munich');
            ```
          response: |
            ```json
            {
              "data": [
                {
                  "name": "Indonesia",
                  "cities": [
                    {
                      "name": "Bali"
                    }
                  ]
                }
              ],
              "status": 200,
              "statusText": "OK"
            }
            ```
  - id: or
    title: or()
    description: |
      Finds all rows satisfying at least one of the filters.
    notes: |
      - `.or()` expects you to use the raw [PostgREST syntax](https://postgrest.org/en/stable/api.html#horizontal-filtering-rows) for the filter names and values.

        ```dart
        .or('id.in.(6,7),arraycol.cs.{"a","b"}')  // Use Postgres list () and 'in' for in_ filter. Array {} and 'cs' for contains.
        .or('id.in.(${mylist.join(',')}),arraycol.cs.{${mylistArray.join(',')}}') // You can insert a Dart list for list or array column.
        .or('id.in.(${mylist.join(',')}),rangecol.cs.(${mylistRange.join(',')}]') // You can insert a Dart list for list or range column.
        ```
    examples:
      - id: with-select
        name: With `select()`
        isSpotlight: true
        code: |
          ```js
          try await client.database
                .from("countries")
                .select("name")
                .or(filters: "id.eq.2,name.eq.Algeria")
                .execute()
          ```
      - id: use-or-with-and
        name: Use `or` with `and`
        code: |
          ```js
          try await client.database
                .from("countries")
                .select("name")
                .or(filters: "id.gt.3,and(id.eq.1,name.eq.Afghanistan)")
                .execute()
          ```

  - id: not
    title: not()
    description: |
      Finds all rows that don't satisfy the filter.
    notes: |
      - `.not()` expects you to use the raw [PostgREST syntax](https://postgrest.org/en/stable/api.html#horizontal-filtering-rows) for the filter names and values.

        ```dart
        .not('name','eq','Paris')
        .not('arraycol','cs','{"a","b"}') // Use Postgres array {} for array column and 'cs' for contains.
        .not('rangecol','cs','(1,2]') // Use Postgres range syntax for range column.
        .not('id','in','(6,7)')  // Use Postgres list () and 'in' for in_ filter.
        .not('id','in','(${mylist.join(',')})')  // You can insert a Dart list array.
        ```
    examples:
      - id: with-select
        name: With `select()`
        isSpotlight: true
        code: |
          ```js
          try await client.database
                .from("countries")
                .select()
                .not(column: "name", operator: .is, value: "")
                .execute()
          ```

  - id: match
    title: match()
    description: |
      Finds all rows whose columns match the specified `query` object.
    examples:
      - id: with-select
        name: With `select()`
        isSpotlight: true
        code: |
          ```js
            try await client.database
                .from("countries")
                .select("name")
                .match(query: ["id" : 2, "name": "Albania"])
                .execute()
          ```

  - id: eq
    title: eq()
    description: |
      Finds all rows whose value on the stated `column` exactly matches the specified `value`.
    examples:
      - id: with-select
        name: With `select()`
        isSpotlight: true
        code: |
          ```js
          try await client.database
                .from("cities")
                .select(columns: "name, country_id")
                .eq(column: "name", value: "The Shire")
                .execute()
          ```
      - id: with-update
        name: With `update()`
        code: |
          ```js
          let toUpdate = CityModel(name: "Mordor")
          try await client.database
                          .from("cities")
                          .update(columns: toUpdate)
                          .eq(column: "name", value: "San Francisco")
                          .execute()
          ```
      - id: with-delete
        name: With `delete()`
        code: |
          ```js
          try await client.database
                .from("cities")
                .delete()
                .eq(column: "name", value: "Mordor")
                .execute()
          ```
      - id: with-rpc
        name: With `rpc()`
        code: |
          ```js
          try await client.database
                .from("cities")
                .delete()
                .eq(column: "name", value: "Mordor")
                .execute()
          ```

  - id: neq
    title: neq()
    description: |
      Finds all rows whose value on the stated `column` doesn't match the specified `value`.
    examples:
      - id: with-select
        name: With `select()`
        isSpotlight: true
        code: |
          ```js
          try await client.database
                .from("cities")
                .select(columns: "name, country_id")
                .neq(column: "name", value: "The Shire")
                .execute()
          ```
      - id: with-update
        name: With `update()`
        code: |
          ```js
          let toUpdate = CityModel(name: "Mordor")
          try await client.database
                          .from("cities")
                          .update(columns: toUpdate)
                          .neq(column: "name", value: "San Francisco")
                          .execute()
          ```
      - id: with-delete
        name: With `delete()`
        code: |
          ```js
          try await client.database
                .from("cities")
                .delete()
                .neq(column: "name", value: "Mordor")
                .execute()
          ```
      - id: with-rpc
        name: With `rpc()`
        code: |
          ```js
          try await client.database
                .rpc(fn: "echo_all_cities")
                .neq(column: "address->postcode", value: 90210)
                .execute()
          ```

  - id: gt
    title: gt()
    description: |
      Finds all rows whose value on the stated `column` is greater than the specified `value`.
    examples:
      - id: with-select
        name: With `select()`
        isSpotlight: true
        code: |
          ```js
          try await client.database
                .from("cities")
                .select(columns: "name, country_id")
                .gt(column: "country_id", value: 250)
                .execute()
          ```
      - id: with-update
        name: With `update()`
        code: |
          ```js
          let toUpdate = CityModel(name: "Mordor")
          try await client.database
                          .from("cities")
                          .update(columns: toUpdate)
                          .gt(column: "country_id", value: 250)
                          .execute()
          ```
      - id: with-delete
        name: With `delete()`
        code: |
          ```js
          try await client.database
                .from("cities")
                .delete()
                .gt(column: "country_id", value: 250)
                .execute()
          ```
      - id: with-rpc
        name: With `rpc()`
        code: |
          ```js
          try await client.database
                .rpc(fn: "echo_all_cities")
                .gt(column: "country_id", value: 250)
                .execute()
          ```

  - id: gte
    title: gte()
    description: |
      Finds all rows whose value on the stated `column` is greater than or equal to the specified `value`.
    examples:
      - id: with-select
        name: With `select()`
        isSpotlight: true
        code: |
          ```js
          try await client.database
                .from("cities")
                .select(columns: "name, country_id")
                .gte(column: "country_id", value: 250)
                .execute()
          ```
      - id: with-update
        name: With `update()`
        code: |
          ```js
          let toUpdate = CityModel(name: "Mordor")
          try await client.database
                          .from("cities")
                          .update(columns: toUpdate)
                          .gte(column: "country_id", value: 250)
                          .execute()
          ```
      - id: with-delete
        name: With `delete()`
        code: |
          ```js
           try await client.database
                  .from("cities")
                  .delete()
                  .gte(column: "country_id", value: 250)
                  .execute()
          ```
      - id: with-rpc
        name: With `rpc()`
        code: |
          ```js
          try await client.database
                .rpc(fn: "echo_all_cities")
                .gte(column: "country_id", value: 250)
                .execute()
          ```

  - id: lt
    title: lt()
    description: |
      Finds all rows whose value on the stated `column` is less than the specified `value`.
    examples:
      - id: with-select
        name: With `select()`
        isSpotlight: true
        code: |
          ```js
          try await client.database
                .from("cities")
                .select(columns: "name, country_id")
                .lt(column: "country_id", value: 250)
                .execute()
          ```
      - id: with-update
        name: With `update()`
        code: |
          ```js
          let toUpdate = CityModel(name: "Mordor")
          try await client.database
                          .from("cities")
                          .update(columns: toUpdate)
                          .lt(column: "country_id", value: 250)
                          .execute()
          ```
      - id: with-delete
        name: With `delete()`
        code: |
          ```js
          try await client.database
                .from("cities")
                .delete()
                .lt(column: "country_id", value: 250)
                .execute()
          ```
      - id: with-rpc
        name: With `rpc()`
        code: |
          ```js
          try await client.database
                .rpc(fn: "echo_all_cities")
                .lt(column: "country_id", value: 250)
                .execute()
          ```

  - id: lte
    title: lte()
    description: |
      Finds all rows whose value on the stated `column` is less than or equal to the specified `value`.
    $ref: '@supabase/postgrest-js.PostgrestFilterBuilder.lte'
    examples:
      - id: with-select
        name: With `select()`
        isSpotlight: true
        code: |
          ```js
          try await client.database
                .from("cities")
                .select(columns: "name, country_id")
                .lte(column: "country_id", value: 250)
                .execute()
          ```
      - id: with-update
        name: With `update()`
        code: |
          ```js
          let toUpdate = CityModel(name: "Mordor")
          try await client.database
                          .from("cities")
                          .update(columns: toUpdate)
                          .lte(column: "country_id", value: 250)
                          .execute()
          ```
      - id: with-delete
        name: With `delete()`
        code: |
          ```js
          try await client.database
                .from("cities")
                .delete()
                .lte(column: "country_id", value: 250)
                .execute()
          ```
      - id: with-rpc
        name: With `rpc()`
        code: |
          ```js
          try await client.database
                .rpc(fn: "echo_all_cities")
                .lte(column: "country_id", value: 250)
                .execute()
          ```

  - id: like
    title: like()
    description: |
      Finds all rows whose value in the stated `column` matches the supplied `pattern` (case sensitive).
    $ref: '@supabase/postgrest-js.PostgrestFilterBuilder.lte'
    examples:
      - id: with-select
        name: With `select()`
        isSpotlight: true
        code: |
          ```js
          try await client.database
                .from("cities")
                .select(columns: "name, country_id")
                .like(column: "name", value: "%la%")
                .execute()
          ```
      - id: with-update
        name: With `update()`
        code: |
          ```js
          let toUpdate = CityModel(name: "Mordor")
          try await client.database
                          .from("cities")
                          .update(columns: toUpdate)
                          .like(column: "name", value: "%la%")
                          .execute()
          ```
      - id: with-delete
        name: With `delete()`
        code: |
          ```js
          try await client.database
                .from("cities")
                .delete()
                .like(column: "name", value: "%la%")
                .execute()
          ```
      - id: with-rpc
        name: With `rpc()`
        code: |
          ```js
          try await client.database
                .rpc(fn: "echo_all_cities")
                .like(column: "name", value: "%la%")
                .execute()
          ```

  - id: ilike
    title: ilike()
    description: |
      Finds all rows whose value in the stated `column` matches the supplied `pattern` (case insensitive).
    examples:
      - id: with-select
        name: With `select()`
        isSpotlight: true
        code: |
          ```js
          try await client.database
                .from("cities")
                .select(columns: "name, country_id")
                .ilike(column: "name", value: "%la%")
                .execute()
          ```
      - id: with-update
        name: With `update()`
        code: |
          ```js
          let toUpdate = CityModel(name: "Mordor")
          try await client.database
                          .from("cities")
                          .update(columns: toUpdate)
                          .ilike(column: "name", value: "%la%")
                          .execute()
          ```
      - id: with-delete
        name: With `delete()`
        code: |
          ```js
          try await client.database
                .from("cities")
                .delete()
                .ilike(column: "name", value: "%la%")
                .execute()
          ```
      - id: with-rpc
        name: With `rpc()`
        code: |
          ```js
          try await client.database
                .rpc(fn: "echo_all_cities")
                .ilike(column: "name", value: "%la%")
                .execute()
          ```

  - id: is
    title: is_()
    description: |
      A check for exact equality (null, true, false), finds all rows whose value on the stated `column` exactly match the specified `value`.

      `is_` and `in_` filter methods are suffixed with `_` to avoid collisions with reserved keywords.
    examples:
      - id: with-select
        name: With `select()`
        isSpotlight: true
        code: |
          ```js
          try await client.database
                .from("cities")
                .select(columns: "name, country_id")
                .is(column: "name", value: "null")
                .execute()
          ```
      - id: with-update
        name: With `update()`
        code: |
          ```js
          let toUpdate = CityModel(name: "Mordor")
          try await client.database
                          .from("cities")
                          .update(columns: toUpdate)
                          .is(column: "name", value: "null")
                          .execute()
          ```
      - id: with-delete
        name: With `delete()`
        code: |
          ```js
          try await client.database
                .from("cities")
                .delete()
                .is(column: "name", value: "null")
                .execute()
          ```
      - id: with-rpc
        name: With `rpc()`
        code: |
          ```js
          try await client.database
                .rpc(fn: "echo_all_cities")
                .is(column: "name", value: "null")
                .execute()
          ```

  - id: in
    title: in_()
    description: |
      Finds all rows whose value on the stated `column` is found on the specified `values`.
    examples:
      - id: with-select
        name: With `select()`
        isSpotlight: true
        code: |
          ```js
          try await client.database
                .from("cities")
                .select(columns: "name, country_id")
                .in(column: "name", value: ["Rio de Janeiro", "San Francisco"])
                .execute()
          ```
      - id: with-update
        name: With `update()`
        code: |
          ```js
          let toUpdate = CityModel(name: "Mordor")
          try await client.database
                          .from("cities")
                          .update(columns: toUpdate)
                          .in(column: "name", value: ["Rio de Janeiro", "San Francisco"])
                          .execute()
          ```
      - id: with-delete
        name: With `delete()`
        code: |
          ```js
          try await client.database
                .from("cities")
                .delete()
                .in(column: "name", value: ["Rio de Janeiro", "San Francisco"])
                .execute()
          ```
      - id: with-rpc
        name: With `rpc()`
        code: |
          ```js
          try await client.database
                .from("cities")
                .delete()
                .in(column: "name", value: ["Rio de Janeiro", "San Francisco"])
                .execute()
          ```

  - id: contains
    title: contains()
    examples:
      - id: with-select
        name: With `select()`
        isSpotlight: true
        code: |
          ```js
          try await client.database
                .from("cities")
                .select(columns: "name, id, main_exports")
                .contains(column: "main_exports", value: "oil")
                .execute()
          ```
      - id: with-update
        name: With `update()`
        code: |
          ```js
            let toUpdate = CityModel(name: "Mordor")
            try await client.database
                            .from("cities")
                            .update(columns: toUpdate)
                            .contains(column: "main_exports", value: "oil")
                            .execute()
          ```
      - id: with-delete
        name: With `delete()`
        code: |
          ```js
          try await client.database
                .from("cities")
                .delete()
                .contains(column: "main_exports", value: "oil")
                .execute()
          ```
      - id: with-rpc
        name: With `rpc()`
        code: |
          ```js
          try await client.database
                .rpc(fn: "echo_all_cities")
                .contains(column: "main_exports", value: "oil")
                .execute()
          ```

  - id: range-lt
    title: rangeLt()
    examples:
      - id: with-select
        name: With `select()`
        isSpotlight: true
        code: |
          ```js
            try await client.database
                  .from("reservations")
                  .select()
                  .rangeLt(column: "during", value: "[2000-01-02 08:30, 2000-01-02 09:30]")
                  .execute()
          ```

  - id: range-gt
    title: rangeGt()
    examples:
      - id: with-select
        name: With `select()`
        isSpotlight: true
        code: |
          ```js
            try await client.database
                  .from("reservations")
                  .select()
                  .rangeGt(column: "during", value: "[2000-01-02 08:30, 2000-01-02 09:30]")
                  .execute()
          ```

  - id: range-gte
    title: rangeGte()
    examples:
      - id: with-select
        name: With `select()`
        isSpotlight: true
        code: |
          ```js
            try await client.database
                  .from("reservations")
                  .select()
                  .rangeGte(column: "during", value: "[2000-01-02 08:30, 2000-01-02 09:30]")
                  .execute()
          ```

  - id: range-lte
    title: rangeLte()
    $ref: '@supabase/postgrest-js.PostgrestFilterBuilder.rangeLte'
    examples:
      - id: with-select
        name: With `select()`
        isSpotlight: true
        code: |
          ```js
          try await client.database
                .from("reservations")
                .select()
                .rangeLte(column: "during", value: "[2000-01-02 08:30, 2000-01-02 09:30]")
                .execute()
          ```

  - id: range-adjacent
    title: rangeAdjacent()
    examples:
      - id: with-select
        name: With `select()`
        isSpotlight: true
        code: |
          ```js
          try await client.database
                .from("reservations")
                .select()
                .rangeAdjacent(column: "during", value: "[2000-01-02 08:30, 2000-01-02 09:30]")
                .execute()
          ```

  - id: overlaps
    title: overlaps()
    $ref: '@supabase/postgrest-js.PostgrestFilterBuilder.overlaps'
    examples:
      - id: on-array-columns
        name: On array columns
        code: |
          ```js
          try await client.database
                .from("issues")
                .select("title")
                .overlaps(column: "tags", value: "['is:closed', 'severity:high']")
                .execute()
          ```
        data:
          sql: |
            ```sql
            create table
              issues (
                id int8 primary key,
                title text,
                tags text[]
              );

            insert into
              issues (id, title, tags)
            values
              (1, 'Cache invalidation is not working', array['is:open', 'severity:high', 'priority:low']),
              (2, 'Use better names', array['is:open', 'severity:low', 'priority:medium']);
            ```
        response: |
          ```json
          {
            "data": [
              {
                "title": "Cache invalidation is not working"
              }
            ],
            "status": 200,
            "statusText": "OK"
          }
          ```
        hideCodeBlock: true
        isSpotlight: true
      - id: on-range-columns
        name: On range columns
        code: |
          ```js
          try await client.database
                .from("issues")
                .select("title")
                .overlaps(column: "tags", value: "['is:closed', 'severity:high']")
                .execute()
          ```
        data:
          sql: |
            ```sql
            create table
              reservations (
                id int8 primary key,
                room_name text,
                during tsrange
              );

            insert into
              reservations (id, room_name, during)
            values
              (1, 'Emerald', '[2000-01-01 13:00, 2000-01-01 15:00)'),
              (2, 'Topaz', '[2000-01-02 09:00, 2000-01-02 10:00)');
            ```
        response: |
          ```json
          {
            "data": [
              {
                "id": 1,
                "room_name": "Emerald",
                "during": "[\"2000-01-01 13:00:00\",\"2000-01-01 15:00:00\")"
              }
            ],
            "status": 200,
            "statusText": "OK"
          }
          ```
        description: |
          Postgres supports a number of [range
          types](https://www.postgresql.org/docs/current/rangetypes.html). You
          can filter on range columns using the string representation of range
          values.
        hideCodeBlock: true

  - id: text-search
    title: textSearch()
    description: |
      Only relevant for text and tsvector columns. Match only rows where `column`matches the query string in `query`.

      For more information, see [Postgres full text search](https://supabase.com/docs/guides/database/full-text-search).
    examples:
      - id: text-search
        name: Text search
        code: |
          ```js
          try await client.database
                .from("quotes")
                .select("catchphrase")
                .textSearch(column: "catchphrase",
                            query: "'fat' & 'cat'",
                            config: "english")
                .execute()
          ```
      - id: basic-normalization
        name: Basic normalization
        description: Uses PostgreSQL's `plainto_tsquery` function.
        code: |
          ```js
          try await client.database
                .from("quotes")
                .select("catchphrase")
                .textSearch(column: "catchphrase",
                            query: "'fat' & 'cat'",
                            config: "english",
                            type: .plain)
                .execute()
          ```
      - id: full-normalization
        name: Full normalization
        description: Uses PostgreSQL's `phraseto_tsquery` function.
        code: |
          ```js
          try await client.database
                .from("quotes")
                .select("catchphrase")
                .textSearch(column: "catchphrase",
                            query: "'fat' & 'cat'",
                            config: "english",
                            type: .phrase)
                .execute()
          ```
      - id: web-search
        name: Websearch
        description: |
          Uses PostgreSQL's `websearch_to_tsquery` function.
          This function will never raise syntax errors, which makes it possible to use raw user-supplied input for search, and can be used
          with advanced operators.

          - `unquoted text`: text not inside quote marks will be converted to terms separated by & operators, as if processed by plainto_tsquery.
          - `"quoted text"`: text inside quote marks will be converted to terms separated by <-> operators, as if processed by phraseto_tsquery.
          - `OR`: the word “or” will be converted to the | operator.
          - `-`: a dash will be converted to the ! operator.

        code: |
          ```js
          try await client.database
                .from("quotes")
                .select("catchphrase")
                .textSearch(column: "catchphrase",
                            query: "'fat' & 'cat'",
                            config: "english",
                            type: .websearch)
                .execute()
          ```

  - id: filter
    title: filter()
    $ref: '@supabase/postgrest-js.PostgrestFilterBuilder.filter'
    notes: |
      filter() expects you to use the raw PostgREST syntax for the filter values.

      ```ts
      .filter('id', 'in', '(5,6,7)')  // Use `()` for `in` filter
      .filter('arraycol', 'cs', '{"a","b"}')  // Use `cs` for `contains()`, `{}` for array values
      ```
    examples:
      - id: with-select
        name: With `select()`
        code: |
          ```js
          try await client.database
                .from("countries")
                .select()
                .filter(column: "name", operator: .in, value: "('Algeria','Japan')")
                .execute()
          ```
        data:
          sql: |
            ```sql
            create table
              countries (id int8 primary key, name text);

            insert into
              countries (id, name)
            values
              (1, 'Afghanistan'),
              (2, 'Albania'),
              (3, 'Algeria');
            ```
        response: |
          ```json
          {
            "data": [
              {
                "id": 3,
                "name": "Algeria"
              }
            ],
            "status": 200,
            "statusText": "OK"
          }
          ```
        hideCodeBlock: true
        isSpotlight: true
      - id: on-a-foreign-table
        name: On a foreign table
        code: |
          ```js
          try await client.database
                .from("countries")
                .select(column:
                        """
                        name,
                        cities!inner (
                          name
                        )
                        """)
                .filter(column: "cities.name", operator: .eq, value: "Bali")
                .execute()
          ```
        data:
          sql: |
            ```sql
            create table
              countries (id int8 primary key, name text);
            create table
              cities (
                id int8 primary key,
                country_id int8 not null references countries,
                name text
              );

            insert into
              countries (id, name)
            values
              (1, 'Germany'),
              (2, 'Indonesia');
            insert into
              cities (id, country_id, name)
            values
              (1, 2, 'Bali'),
              (2, 1, 'Munich');
            ```
        response: |
          ```json
          {
            "data": [
              {
                "name": "Indonesia",
                "cities": [
                  {
                    "name": "Bali"
                  }
                ]
              }
            ],
            "status": 200,
            "statusText": "OK"
          }
          ```
        hideCodeBlock: true
  - id: using-modifiers
    title: Using Modifiers
    description: |
      Filters work on the row level—they allow you to return rows that
      only match certain conditions without changing the shape of the rows.
      Modifiers are everything that don't fit that definition—allowing you to
      change the format of the response (e.g., returning a CSV string).

      Modifiers must be specified after filters. Some modifiers only apply for
      queries that return rows (e.g., `select()` or `rpc()` on a function that
      returns a table response).

  - id: db-modifiers-select
    title: select()
    $ref: '@supabase/postgrest-js.PostgrestTransformBuilder.select'
    examples:
      - id: with-upsert
        name: With `upsert()`
        code: |
          ```js
            try await client.database
                .from("countries")
                .upsert(CountryModel(id: 1, name: "Algeria"))
                .select()
                .execute()
          ```
        data:
          sql: |
            ```sql
            create table
              countries (id int8 primary key, name text);

            insert into
              countries (id, name)
            values
              (1, 'Afghanistan');
            ```
        response: |
          ```json
          {
            "data": [
              {
                "id": 1,
                "name": "Algeria"
              }
            ],
            "status": 201,
            "statusText": "Created"
          }
          ```
        hideCodeBlock: true
        isSpotlight: true
  - id: order
    title: order()
    $ref: '@supabase/postgrest-js.PostgrestTransformBuilder.order'
    examples:
      - id: with-select
        name: With `select()`
        code: |
          ```js
          try await client.database
                .from("countries")
                .select(column: "id, name")
                .order(column: "id", ascending: false)
                .execute()
          ```
        data:
          sql: |
            ```sql
            create table
              countries (id int8 primary key, name text);

            insert into
              countries (id, name)
            values
              (1, 'Afghanistan'),
              (2, 'Albania'),
              (3, 'Algeria');
            ```
        response: |
          ```json
          {
            "data": [
              {
                "id": 3,
                "name": "Algeria"
              },
              {
                "id": 2,
                "name": "Albania"
              },
              {
                "id": 1,
                "name": "Afghanistan"
              }
            ],
            "status": 200,
            "statusText": "OK"
          }
          ```
        hideCodeBlock: true
        isSpotlight: true
      - id: on-a-foreign-table
        name: On a foreign table
        code: |
          ```js
            try await client.database
                .from("countries")
                .select(column:
                        """
                        name,
                        cities (
                          name
                        )
                        """)
                .order(column: "name", ascending: false, foreignTable: "cities")
                .execute()
            ```
        data:
          sql: |
            ```sql
            create table
              countries (id int8 primary key, name text);
            create table
              cities (
                id int8 primary key,
                country_id int8 not null references countries,
                name text
              );

            insert into
              countries (id, name)
            values
              (1, 'United States'),
              (2, 'Vanuatu');
            insert into
              cities (id, country_id, name)
            values
              (1, 1, 'Atlanta'),
              (2, 1, 'New York City');
            ```
        response: |
          ```json
          {
            "data": [
              {
                "name": "United States",
                "cities": [
                  {
                    "name": "New York City"
                  },
                  {
                    "name": "Atlanta"
                  }
                ]
              },
              {
                "name": "Vanuatu",
                "cities": []
              }
            ],
            "status": 200,
            "statusText": "OK"
          }
          ```
        description: |
          Ordering on foreign tables doesn't affect the ordering of
          the parent table.
        hideCodeBlock: true

  - id: limit
    title: limit()
    $ref: '@supabase/postgrest-js.PostgrestTransformBuilder.limit'
    examples:
      - id: with-select
        name: With `select()`
        code: |
          ```js
          try await client.database
                .from("countries")
                .select(column: "id, name")
                .limit(count: 1)
                .execute()
          ```
        data:
          sql: |
            ```sql
            create table
              countries (id int8 primary key, name text);

            insert into
              countries (id, name)
            values
              (1, 'Afghanistan'),
              (2, 'Albania'),
              (3, 'Algeria');
            ```
        response: |
          ```json
          {
            "data": [
              {
                "name": "Afghanistan"
              }
            ],
            "status": 200,
            "statusText": "OK"
          }
          ```
        hideCodeBlock: true
        isSpotlight: true
      - id: on-a-foreign-table
        name: On a foreign table
        code: |
          ```js
          try await client.database
                .from("countries")
                .select(column:
                        """
                        name,
                        cities (
                          name
                        )
                        """)
                .limit(count: 1, foreignTable: "cities")
                .execute()
          ```
        data:
          sql: |
            ```sql
            create table
              countries (id int8 primary key, name text);
            create table
              cities (
                id int8 primary key,
                country_id int8 not null references countries,
                name text
              );

            insert into
              countries (id, name)
            values
              (1, 'United States');
            insert into
              cities (id, country_id, name)
            values
              (1, 1, 'Atlanta'),
              (2, 1, 'New York City');
            ```
        response: |
          ```json
          {
            "data": [
              {
                "name": "United States",
                "cities": [
                  {
                    "name": "Atlanta"
                  }
                ]
              }
            ],
            "status": 200,
            "statusText": "OK"
          }
          ```
        hideCodeBlock: true
  - id: range
    title: range()
    $ref: '@supabase/postgrest-js.PostgrestTransformBuilder.range'
    examples:
      - id: with-select
        name: With `select()`
        code: |
          ```ts
          try await client.database
                .from("countries")
                .select(column:
                        """
                        name,
                        cities (
                          name
                        )
                        """)
                .limit(count: 1, foreignTable: "cities")
                .execute()
          ```
        data:
          sql: |
            ```sql
            create table
              countries (id int8 primary key, name text);

            insert into
              countries (id, name)
            values
              (1, 'Afghanistan'),
              (2, 'Albania'),
              (3, 'Algeria');
            ```
        response: |
          ```json
          {
            "data": [
              {
                "name": "Afghanistan"
              },
              {
                "name": "Albania"
              }
            ],
            "status": 200,
            "statusText": "OK"
          }
          ```
        hideCodeBlock: true
        isSpotlight: true
  - id: auth-api
    title: 'Overview'
    notes: |
      - The auth methods can be accessed via the Supabase GoTrue Auth client.
    examples:
      - id: create-auth-client
        name: Create auth client
        isSpotlight: true
        code: |
          ```js
          let supabase = SupabaseClient(supabaseURL: "https://xyzcompany.supabase.co'", supabaseKey: "public-anon-key")
          let auth = supabase.auth
          ```
  - id: sign-up
    title: 'signUp()'
    $ref: '@supabase/gotrue-js.GoTrueClient.signUp'
    notes: |
      - By default, the user needs to verify their email address before logging in. To turn this off, disable **Confirm email** in [your project](https://app.supabase.com/project/_/auth/providers).
      - **Confirm email** determines if users need to confirm their email address after signing up.
        - If **Confirm email** is enabled, a `user` is returned but `session` is null.
        - If **Confirm email** is disabled, both a `user` and a `session` are returned.
      - When the user confirms their email address, they are redirected to the [`SITE_URL`](https://supabase.com/docs/reference/auth/config#site_url) by default. You can modify your `SITE_URL` or add additional redirect URLs in [your project](https://app.supabase.com/project/_/auth/url-configuration).
      - If signUp() is called for an existing confirmed user:
          - If **Confirm email** is enabled in [your project](https://app.supabase.com/project/_/auth/providers), an obfuscated/fake user object is returned.
          - If **Confirm email** is disabled, the error message, `User already registered` is returned.
      - To fetch the currently logged-in user, refer to [`getUser()`](/docs/reference/javascript/auth-getuser).
    examples:
      - id: sign-up
        name: Sign up
        isSpotlight: true
        code: |
          ```js
          try await supabase.auth.signUp( email: "example@email.com",
                                password: "example-password")
          ```
      - id: sign-up-with-additional-user-metadata
        name: Sign up with additional user metadata
        isSpotlight: false
        code: |
          ```js
          try await supabase.auth.signUp( email: "example@email.com",
                                password: "example-password",
                                data: [
                                        "first_name": AnyJSON.string("John"),
                                        "age": AnyJSON.number(24)
                                      ]
                                )
          ```
      - id: sign-up-with-redirect
        name: Sign up with a redirect URL
        description: |
          - See [redirect URLs and wildcards](/docs/guides/auth/overview#redirect-urls-and-wildcards) to add additional redirect URLs to your project.
        code: |
          ```js
          try await supabase.auth.signUp(
                                email:  "example@email.com",
                                password: "example-password",
                                redirectTo: URL(string: "https://example.com/welcome")!
                               )
          ```
  - id: sign-in-with-password
    title: 'signInWithPassword()'
    $ref: '@supabase/gotrue-js.GoTrueClient.signInWithPassword'
    notes: |
      - Requires either an email and password or a phone number and password.
    examples:
      - id: sign-in-with-email-and-password
        name: Sign in with email and password
        isSpotlight: true
        code: |
          ```js
          try await supabase.auth.signIn( email: "example@email.com",
                                password: "example-password" )
          ```
      - id: sign-in-with-phone-and-password
        name: Sign in with phone and password
        isSpotlight: false
        code: |
          ```js
          try await supabase.auth.signIn( phone: "+13334445555",
                                password: "same-password" )

          try await supabase.auth.verifyOTP(phone: "+13334445555",
                                            token: "123456",
                                            type: .sms)
          ```
  - id: sign-in-with-otp
    title: 'signInWithOtp()'
    $ref: '@supabase/gotrue-js.GoTrueClient.signInWithOtp'
    notes: |
      - Requires either an email or phone number.
      - This method is used for passwordless sign-ins where a OTP is sent to the user's email or phone number.
      - If the user doesn't exist, `signInWithOtp()` will signup the user instead. To restrict this behaviour, you can set `shouldCreateUser` in `SignInWithPasswordlessCredentials.options` to `false`.
      - If you're using an email, you can configure whether you want the user to receive a magiclink or a OTP.
      - If you're using phone, you can configure whether you want the user to receive a OTP.
      - The magic link's destination URL is determined by the [`SITE_URL`](/docs/reference/auth/config#site_url).
      - See [redirect URLs and wildcards](/docs/guides/auth/overview#redirect-urls-and-wildcards) to add additional redirect URLs to your project.
      - Magic links and OTPs share the same implementation. To send users a one-time code instead of a magic link, [modify the magic link email template](https://app.supabase.com/project/_/auth/templates) to include `{{ .Token }}` instead of `{{ .ConfirmationURL }}`.
    examples:
      - id: sign-in-with-email
        name: Sign in with email
        isSpotlight: true
        description: The user will be sent an email which contains either a magiclink or a OTP or both. By default, a given user can only request a OTP once every 60 seconds.
        code: |
          ```js
          try await supabase.auth.signInWithOTP(email: "example@email.com",
                                      redirectTo: URL(string: "https://example.com/welcome")!)
          ```
      - id: sign-in-with-sms-otp
        name: Sign in with SMS OTP
        isSpotlight: false
        description: The user will be sent a SMS which contains a OTP. By default, a given user can only request a OTP once every 60 seconds.
        code: |
          ```js
          try await supabase.auth.signInWithOTP(phone: "+13334445555")
          ```
  - id: sign-in-with-oauth
    title: 'signInWithOAuth()'
    $ref: '@supabase/gotrue-js.GoTrueClient.signInWithOAuth'
    notes: |
      - This method is used for signing in using a third-party provider.
      - Supabase supports many different [third-party providers](https://supabase.com/docs/guides/auth#providers).
    examples:
      - id: sign-in-using-a-third-party-provider
        name: Sign in using a third-party provider
        isSpotlight: true
        description: |
<<<<<<< HEAD
          - getOAuthSignInURL() provides the URL which needs to be opened in a SFSafariViewController instance. 
          - The redirectTo URL needs to be setup correctly in your project under Authentication -> URL Configuration -> Redirect URLs. 
          - For full implementation example check out [Supabase-Swift Github](https://github.com/supabase-community/supabase-swift#social-login-implementation). 
=======
          - getOAuthSignInURL() provides the URL which needs to be opened in a SFSafariViewController instance.
          - The redirectTo URL needs to be setup correctly in your project under Authentication -> URL Configuration -> Redirect URLs.
          - For full implementation example check out [Supabase-Swift Github](https://github.com/supabase-community/supabase-swift#social-login-implementation).
>>>>>>> 44691211
        code: |
          ```js
          let url = try await supabase.auth
                  .getOAuthSignInURL(
                      provider: .github
                    )
          ```

      - id: sign-in-using-a-third-party-provider-with-redirect
        name: Sign in using a third-party provider with redirect
        isSpotlight: false
        description: |
          - When the third-party provider successfully authenticates the user, the provider redirects the user to the URL specified in the `redirectTo` parameter. This parameter defaults to the [`SITE_URL`](/docs/reference/auth/config#site_url). It does not redirect the user immediately after invoking this method.
          - See [redirect URLs and wildcards](/docs/guides/auth/overview#redirect-urls-and-wildcards) to add additional redirect URLs to your project.
<<<<<<< HEAD
          - getOAuthSignInURL() provides the URL which needs to be opened in a SFSafariViewController instance. 
          - The redirectTo URL needs to be setup correctly in your project under Authentication -> URL Configuration -> Redirect URLs. 
          - For full implementation example check out [Supabase-Swift Github](https://github.com/supabase-community/supabase-swift#social-login-implementation). 
=======
          - getOAuthSignInURL() provides the URL which needs to be opened in a SFSafariViewController instance.
          - The redirectTo URL needs to be setup correctly in your project under Authentication -> URL Configuration -> Redirect URLs.
          - For full implementation example check out [Supabase-Swift Github](https://github.com/supabase-community/supabase-swift#social-login-implementation).
>>>>>>> 44691211
        code: |
          ```js
          let url = try await supabase.auth
                  .getOAuthSignInURL(
                      provider: .google,
                      redirectTo: URL(string: "https://example.com/welcome")!
                    )
          ```
      - id: sign-in-with-scopes
        name: Sign in with scopes
        isSpotlight: false
        description: |
          If you need additional data from an OAuth provider, you can include a space-separated list of scopes in your request to get back an OAuth provider token.
          You may also need to specify the scopes in the provider's OAuth app settings, depending on the provider. The list of scopes will be documented by the third-party provider you are using and specifying scopes will enable you to use the OAuth provider token to call additional APIs supported by the third-party provider to get more information.
        code: |
          ```js
          let url = try await supabase.auth
                    .getOAuthSignInURL(
                      provider: .github,
                      scopes: "repo gist notifications"
                    )
          ```
  - id: sign-out
    title: 'signOut()'
    $ref: '@supabase/gotrue-js.GoTrueClient.signOut'
    notes: |
      - In order to use the `signOut()` method, the user needs to be signed in first.
    examples:
      - id: sign-out
        name: Sign out
        isSpotlight: true
        code: |
          ```js
          let url = try await supabase.auth.signOut()
          ```
  - id: verify-otp
    title: 'verifyOtp()'
    $ref: '@supabase/gotrue-js.GoTrueClient.verifyOtp'
    notes: |
      - The `verifyOtp` method takes in different verification types. If a phone number is used, the type can either be `sms` or `phone_change`. If an email address is used, the type can be one of the following: `signup`, `magiclink`, `recovery`, `invite` or `email_change`.
      - The verification type used should be determined based on the corresponding auth method called before `verifyOtp` to sign up / sign-in a user.
    examples:
      - id: verify-sms-one-time-password(otp)
        name: Verify Sms One-Time Password (OTP)
        isSpotlight: true
        code: |
          ```js
          try await supabase.auth.verifyOTP(phone: "+13334445555",
                                  token: "123456",
                                  type: .sms)
          ```
      - id: verify-signup-one-time-password(otp)
        name: Verify Signup One-Time Password (OTP)
        isSpotlight: false
        code: |
          ```js
             try await supabase.auth.verifyOTP(email: "example@example-email.com",
                                  token: "123456",
                                  type: .signup)
          ```
  - id: get-session
    title: 'getSession()'
    $ref: '@supabase/gotrue-js.GoTrueClient.getSession'
    examples:
      - id: get-the-session-data
        name: Get the session data
        isSpotlight: true
        code: |
          ```js
          try await supabase.auth.session
          ```
  - id: get-user
    title: 'getUser()'
    $ref: '@supabase/gotrue-js.GoTrueClient.getUser'
    notes: |
      - This method gets the user object from the current session.
      - Fetches the user object from the database instead of local session.
      - Should be used only when you require the most current user data. For faster results, `getSession().session.user` is recommended.
    examples:
      - id: get-the-logged-in-user-with-the-current-existing-session
        name: Get the logged in user with the current existing session
        isSpotlight: true
        code: |
          ```js
          try await supabase.auth.session.user
          ```
  - id: update-user
    title: 'updateUser()'
    $ref: '@supabase/gotrue-js.GoTrueClient.updateUser'
    notes: |
      - In order to use the `updateUser()` method, the user needs to be signed in first.
      - By Default, email updates sends a confirmation link to both the user's current and new email.
      To only send a confirmation link to the user's new email, disable **Secure email change** in your project's [email auth provider settings](https://app.supabase.com/project/_/auth/providers).
    examples:
      - id: update-the-email-for-an-authenticated-user
        name: Update the email for an authenticated user
        description: Sends a "Confirm Email Change" email to the new email address.
        isSpotlight: false
        code: |
          ```js
          try await supabase.auth.update(user: UserAttributes(email: "new@email.com"))
          ```
      - id: update-the-password-for-an-authenticated-user
        name: Update the password for an authenticated user
        isSpotlight: false
        code: |
          ```js
          try await supabase.auth.update(user: UserAttributes(password: "newPassw0rd?"))
          ```
      - id: update-the-users-metadata
        name: Update the user's metadata
        isSpotlight: true
        code: |
          ```js
          try await supabase.auth.update(user:
                                 UserAttributes(data: [
                                      "hello": AnyJSON.string("world")
                                  ]
                               )
          ```
  - id: set-session
    title: 'setSession()'
    $ref: '@supabase/gotrue-js.GoTrueClient.setSession'
    notes: |
      - `setSession()` takes in a refresh token and uses it to get a new session.
      - The refresh token can only be used once to obtain a new session.
      - [Refresh token rotation](/docs/reference/auth/config#refresh_token_rotation_enabled) is enabled by default on all projects to guard against replay attacks.
      - You can configure the [`REFRESH_TOKEN_REUSE_INTERVAL`](https://supabase.com/docs/reference/auth/config#refresh_token_reuse_interval) which provides a short window in which the same refresh token can be used multiple times in the event of concurrency or offline issues.
    examples:
      - id: refresh-the-session
        name: Refresh the session
        description: Sets the session data from refresh_token and returns current session or an error if the refresh_token is invalid.
        isSpotlight: true
        code: |
          ```js
            try await supabase.auth.setSession(accessToken: "access_token", refreshToken: "refresh_token")
          ```
  - id: refresh-session
    title: 'refreshSession()'
    $ref: '@supabase/gotrue-js.GoTrueClient.refreshSession'
    notes: |
      - This method will refresh the session whether the current one is expired or not.
    examples:
      - id: refresh-session-using-the-current-session
        name: Refresh session using the current session
        isSpotlight: true
        code: |
          ```js
          try await supabase.auth.setSessionrefreshSession(refreshToken: "refreshToken")
          ```
  - id: on-auth-state-change
    title: 'onAuthStateChange()'
    $ref: '@supabase/gotrue-js.GoTrueClient.onAuthStateChange'
    notes: |
      - Types of auth events: `SIGNED_IN`, `SIGNED_OUT`, `TOKEN_REFRESHED`, `USER_UPDATED`, `PASSWORD_RECOVERY`
      - Currently, `onAuthStateChange()` does not work across tabs.
      For instance, in the case of a password reset flow, the original tab which requested for the password reset link will not receive the `SIGNED_IN` and `PASSWORD_RECOVERY` event when the user clicks on the link.

    examples:
      - id: listen-to-auth-changes
        name: Listen to auth changes
        isSpotlight: true
        code: |
          ```js
          for await event in supabase.auth.authEventChange {
                let event = event // types of Auth Events
                let session = try? await client.session
          }
          ```
      - id: list-to-a-specific-event
        name: Listen to a specific event
        code: |
          ```js
              for await event in supabase.auth.authEventChange {
                    if event == .signedIn {
                      //handle signIn
                    }
              }
          });
          ```
  - id: invoke
    title: 'invoke()'
    description: |
      Invokes a Supabase Function. See the [guide](/docs/guides/functions) for details on writing Functions.
    notes: |
      - Requires an Authorization header.
      - Invoke params generally match the [Fetch API](https://developer.mozilla.org/en-US/docs/Web/API/Fetch_API) spec.
    examples:
      - id: basic-invocation
        name: Basic invocation.
        isSpotlight: true
        code: |
          ```js
          try await supabase.functions.invoke(
            functionName: "hello",
            invokeOptions: body: FooModel(foo: "baa"))
            { data, response in

            }
          ```
      - id: parsing-custom-headers
        name: Parsing custom headers.
        description: |
          Any `headers` will be passed through to the function. A common pattern is to pass a logged-in user's JWT token as an Authorization header.
        isSpotlight: true
        code: |
          ```js
          try await supabase.functions.invoke(
            functionName: "hello",
            invokeOptions:.init(headers:["Authorization": "Bearer ${supabase.auth.currentSession?.accessToken}"],
                                body: FooModel(foo: "baa"))
            { data, response in

            }
          ```
  - id: subscribe
    description: |
      Subscribe to realtime changes in your database.
    title: 'on().subscribe()'
    notes: |
      - Realtime is disabled by default for new Projects for better database performance and security. You can turn it on by [managing replication](/docs/guides/database/api#managing-realtime).
      - If you want to receive the "previous" data for updates and deletes, you will need to set `REPLICA IDENTITY` to `FULL`, like this: `ALTER TABLE your_table REPLICA IDENTITY FULL;`
    examples:
      - id: connect-to-realtime-client
        name: Connect to RealTime Client
        isSpotlight: true
        code: |
          ```js
          import RealTime

          var client = RealtimeClient(endPoint: "https://yourcompany.supabase.co/realtime/v1", params: ["apikey": "public-anon-key"])
          client.connect()
          ```
      - id: listen-to-all-database-changes
        name: Listen to all database changes
        code: |
          ```js
          let allChanges = client.channel(.all)
          allChanges.on(.all) { message in
              print(message)
          }
          allChanges.subscribe()
          ```
      - id: listen-to-a-specific-table
        name: Listen to a specific table
        code: |
          ```js
          let userChanges = client.channel(.table("users", schema: "public"))
          userChanges.on(.all) { message in
              print(message)
          }
          userChanges.subscribe()
          ```
      - id: listen-to-inserts
        name: Listen to inserts
        code: |
          ```js
          let userChanges = client.channel(.table("users", schema: "public"))
          userChanges.on(.insert) { message in
              print(message)
          }
          userChanges.subscribe()
          ```
      - id: listen-to-updates
        name: Listen to updates
        description: |
          By default, Supabase will send only the updated record. If you want to receive the previous values as well you can
          enable full replication for the table you are listening too:

          ```sql
          alter table "your_table" replica identity full;
          ```
        code: |
          ```js
          let userChanges = client.channel(.table("users", schema: "public"))
          userChanges.on(.update) { message in
              print(message)
          }
          userChanges.subscribe()
          ```
      - id: listen-to-deletes
        name: Listen to deletes
        description: |
          By default, Supabase does not send deleted records. If you want to receive the deleted record you can
          enable full replication for the table you are listening too:

          ```sql
          alter table "your_table" replica identity full;
          ```
        code: |
          ```js
          let userChanges = client.channel(.table("users", schema: "public"))
          userChanges.on(.delete) { message in
              print("delete change: \(message)")
          }
          userChanges.subscribe()
          ```
      - id: listen-to-multiple-events
        name: Listen to multiple events
        description: You can chain listeners if you want to listen to multiple events for each table.
        code: |
          ```js
          let userChanges = client.channel(.table("users", schema: "public"))
          userChanges.on(.insert) { message in
              print("insert change: \(message)")
          }
          userChanges.on(.delete) { message in
              print("delete change: \(message)")
          }
          userChanges.on(.update) { message in
              print("update change: \(message)")
          }
          userChanges.subscribe()
          ```
      - id: listening-to-row-level-changes
        name: Listen to row level changes
        description: You can listen to individual rows using the format `{table}:{col}=eq.{val}` - where `{col}` is the column name, and `{val}` is the value which you want to match.
        code: |
          ```js
          let userChanges = client.channel(.column("id", value: "99", table: "users", schema: "public"))
          userChanges.on(.all) { message in
              print(message)
          }
          userChanges.subscribe()
          ```

  - id: remove-channel
    description: |
      Unsubscribes and removes Realtime channel from Realtime client.
    title: 'removeChannel()'
    notes: |
      - Removing a channel is a great way to maintain the performance of your project's Realtime service as well as your database if you're listening to Postgres changes. Supabase will automatically handle cleanup 30 seconds after a client is disconnected, but unused channels may cause degradation as more clients are simultaneously subscribed.
    examples:
      - id: removes-a-channel
        name: Remove a channel
        isSpotlight: true
        code: |
          ```js
          let channel = client.channel(.table("users", schema: "public"))
          client.removeChannel(channel)
          ```
      - id: unsubscribe-channel
        name: Unsubscribe from a channel
        isSpotlight: true
        code: |
          ```js
          let channel = client.channel(.table("users", schema: "public"))
          channel.unsubscribe()
          ```
  - id: list-buckets
    title: listBuckets()
    $ref: '@supabase/storage-js.packages/StorageBucketApi.default.listBuckets'
    notes: |
      - RLS policy permissions required:
        - `buckets` table permissions: `select`
        - `objects` table permissions: none
      - Refer to the [Storage guide](/docs/guides/storage#access-control) on how access control works
    examples:
      - id: list-buckets
        name: List buckets
        isSpotlight: true
        code: |
          ```js
          let buckets: [Bucket] = try await supabase.storage.listBuckets()
          ```

  - id: get-bucket
    title: getBucket()
    $ref: '@supabase/storage-js.packages/StorageBucketApi.default.getBucket'
    notes: |
      - RLS policy permissions required:
        - `buckets` table permissions: `select`
        - `objects` table permissions: none
      - Refer to the [Storage guide](/docs/guides/storage#access-control) on how access control works
    examples:
      - id: get-bucket
        name: Get bucket
        isSpotlight: true
        code: |
          ```js
          try await supabase.storage.getBucket(id: "avatars")
          ```

  - id: create-bucket
    title: createBucket()
    $ref: '@supabase/storage-js.packages/StorageBucketApi.default.createBucket'
    notes: |
      - RLS policy permissions required:
        - `buckets` table permissions: `insert`
        - `objects` table permissions: none
      - Refer to the [Storage guide](/docs/guides/storage#access-control) on how access control works
    examples:
      - id: create-bucket
        name: Create bucket
        isSpotlight: true
        code: |
          ```js
          try await supabase.storage.createBucket(id: "avatars")
          ```

  - id: empty-bucket
    title: emptyBucket()
    $ref: '@supabase/storage-js.packages/StorageBucketApi.default.emptyBucket'
    notes: |
      - RLS policy permissions required:
        - `buckets` table permissions: `select`
        - `objects` table permissions: `select` and `delete`
      - Refer to the [Storage guide](/docs/guides/storage#access-control) on how access control works
    examples:
      - id: empty-bucket
        name: Empty bucket
        isSpotlight: true
        code: |
          ```js
          try await supabase.storage.emptyBucket(id: "avatars")
          ```
  - id: delete-bucket
    title: deleteBucket()
    $ref: '@supabase/storage-js.packages/StorageBucketApi.default.deleteBucket'
    notes: |
      - RLS policy permissions required:
        - `buckets` table permissions: `select` and `delete`
        - `objects` table permissions: none
      - Refer to the [Storage guide](/docs/guides/storage#access-control) on how access control works
    examples:
      - id: delete-bucket
        name: Delete bucket
        isSpotlight: true
        code: |
          ```js
          try await supabase.storage.deleteBucket(id: "avatars")
          ```

  - id: from-upload
    title: from.upload()
    $ref: '@supabase/storage-js.packages/StorageFileApi.default.upload'
    notes: |
      - RLS policy permissions required:
        - `buckets` table permissions: none
        - `objects` table permissions: `insert`
      - Refer to the [Storage guide](/docs/guides/storage#access-control) on how access control works
      - For React Native, using either `Blob`, `File` or `FormData` does not work as intended. Upload file using `ArrayBuffer` from base64 file data instead, see example below.
    examples:
      - id: upload-file
        name: Upload file
        isSpotlight: true
        code: |
          ```js
          import SupabaseStorage

          let file = File(name: "avatar1",
                          data: fileData,
                          fileName: "avatar1.png",
                          contentType: "png")

          try await supabase.storage.from(id: "avatars").upload(
                          path: "public/avatar1.png",
                          file: file,
                          fileOptions: FileOptions(cacheControl: "3600")
                      )
          ```

  - id: from-update
    title: from.update()
    $ref: '@supabase/storage-js.packages/StorageFileApi.default.update'
    notes: |
      - RLS policy permissions required:
        - `buckets` table permissions: none
        - `objects` table permissions: `update` and `select`
      - Refer to the [Storage guide](/docs/guides/storage#access-control) on how access control works
      - For React Native, using either `Blob`, `File` or `FormData` does not work as intended. Update file using `ArrayBuffer` from base64 file data instead, see example below.
    examples:
      - id: update-file
        name: Update file
        isSpotlight: true
        code: |
          ```js
          import SupabaseStorage

          let file = File(name: "avatar2",
                          data: fileData,
                          fileName: "avatar2.png",
                          contentType: "png")

          try await supabase.storage.from(id: "avatars").update(
                          path: "public/avatar1.png",
                          file: file,
                          fileOptions: FileOptions(cacheControl: "3600")
                      )
          ```

  - id: from-move
    title: from.move()
    $ref: '@supabase/storage-js.packages/StorageFileApi.default.move'
    notes: |
      - RLS policy permissions required:
        - `buckets` table permissions: none
        - `objects` table permissions: `update` and `select`
      - Refer to the [Storage guide](/docs/guides/storage#access-control) on how access control works
    examples:
      - id: move-file
        name: Move file
        isSpotlight: true
        code: |
          ```js
          try await supabase.storage.
                  .from(id: "avatars")
                  .move(fromPath: "public/avatar1.png",
                        toPath: "public/avatar2.png")
          ```

  - id: from-create-signed-url
    title: from.createSignedUrl()
    $ref: '@supabase/storage-js.packages/StorageFileApi.default.createSignedUrl'
    notes: |
      - RLS policy permissions required:
        - `buckets` table permissions: none
        - `objects` table permissions: `select`
      - Refer to the [Storage guide](/docs/guides/storage#access-control) on how access control works
    examples:
      - id: create-signed-url
        name: Create Signed URL
        isSpotlight: true
        code: |
          ```js
          try await supabase.storage.
                  .from(id: "avatars")
                  .createSignedURL(path: "avatar1.png", expiresIn: 60)
          ```
  - id: from-download
    title: from.download()
    $ref: '@supabase/storage-js.packages/StorageFileApi.default.download'
    notes: |
      - RLS policy permissions required:
        - `buckets` table permissions: none
        - `objects` table permissions: `select`
      - Refer to the [Storage guide](/docs/guides/storage#access-control) on how access control works
    examples:
      - id: download-file
        name: Download file
        isSpotlight: true
        code: |
          ```js
          try await supabase.storage.
                  .from(id: "avatars")
                  .download(path: "public/avatar1.png")
          ```
  - id: from-remove
    title: from.remove()
    $ref: '@supabase/storage-js.packages/StorageFileApi.default.remove'
    notes: |
      - RLS policy permissions required:
        - `buckets` table permissions: none
        - `objects` table permissions: `delete` and `select`
      - Refer to the [Storage guide](/docs/guides/storage#access-control) on how access control works
    examples:
      - id: delete-file
        name: Delete file
        isSpotlight: true
        code: |
          ```js
          try await supabase.storage.
                  .from(id: "avatars")
                  .remove(paths: ["avatar1.png"])
          ```

  - id: from-list
    title: from.list()
    $ref: '@supabase/storage-js.packages/StorageFileApi.default.list'
    notes: |
      - RLS policy permissions required:
        - `buckets` table permissions: none
        - `objects` table permissions: `select`
      - Refer to the [Storage guide](/docs/guides/storage#access-control) on how access control works
    examples:
      - id: list-files-in-a-bucket
        name: List files in a bucket
        isSpotlight: true
        code: |
          ```js
          try await supabase.storage.
                  .from(id: "avatars")
                  .list()
          ```
<|MERGE_RESOLUTION|>--- conflicted
+++ resolved
@@ -1894,15 +1894,10 @@
         name: Sign in using a third-party provider
         isSpotlight: true
         description: |
-<<<<<<< HEAD
-          - getOAuthSignInURL() provides the URL which needs to be opened in a SFSafariViewController instance. 
+          - getOAuthSignInURL() provides the URL which needs to be opened in a SFSafariViewController instance.
           - The redirectTo URL needs to be setup correctly in your project under Authentication -> URL Configuration -> Redirect URLs. 
           - For full implementation example check out [Supabase-Swift Github](https://github.com/supabase-community/supabase-swift#social-login-implementation). 
-=======
-          - getOAuthSignInURL() provides the URL which needs to be opened in a SFSafariViewController instance.
-          - The redirectTo URL needs to be setup correctly in your project under Authentication -> URL Configuration -> Redirect URLs.
-          - For full implementation example check out [Supabase-Swift Github](https://github.com/supabase-community/supabase-swift#social-login-implementation).
->>>>>>> 44691211
+
         code: |
           ```js
           let url = try await supabase.auth
@@ -1917,15 +1912,9 @@
         description: |
           - When the third-party provider successfully authenticates the user, the provider redirects the user to the URL specified in the `redirectTo` parameter. This parameter defaults to the [`SITE_URL`](/docs/reference/auth/config#site_url). It does not redirect the user immediately after invoking this method.
           - See [redirect URLs and wildcards](/docs/guides/auth/overview#redirect-urls-and-wildcards) to add additional redirect URLs to your project.
-<<<<<<< HEAD
-          - getOAuthSignInURL() provides the URL which needs to be opened in a SFSafariViewController instance. 
-          - The redirectTo URL needs to be setup correctly in your project under Authentication -> URL Configuration -> Redirect URLs. 
-          - For full implementation example check out [Supabase-Swift Github](https://github.com/supabase-community/supabase-swift#social-login-implementation). 
-=======
           - getOAuthSignInURL() provides the URL which needs to be opened in a SFSafariViewController instance.
           - The redirectTo URL needs to be setup correctly in your project under Authentication -> URL Configuration -> Redirect URLs.
           - For full implementation example check out [Supabase-Swift Github](https://github.com/supabase-community/supabase-swift#social-login-implementation).
->>>>>>> 44691211
         code: |
           ```js
           let url = try await supabase.auth
