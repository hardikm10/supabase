--- conflicted
+++ resolved
@@ -1,10 +1,6 @@
 'use client'
 
-<<<<<<< HEAD
-import React, { forwardRef, useImperativeHandle } from 'react'
-=======
 import React, { forwardRef, useImperativeHandle, useRef } from 'react'
->>>>>>> ce6a66dd
 import { cn } from '../../lib/utils'
 import { TextArea } from '../shadcn/ui/text-area'
 
@@ -18,18 +14,6 @@
  */
 const ExpandingTextArea = forwardRef<HTMLTextAreaElement, ExpandingTextAreaProps>(
   ({ className, value, ...props }, ref) => {
-<<<<<<< HEAD
-    const updateTextAreaHeight = (element: HTMLTextAreaElement | null) => {
-      if (!element) return
-
-      // Forward the ref to the parent component
-      if (typeof ref === 'function') {
-        ref(element)
-      } else if (ref) {
-        ref.current = element
-      }
-
-=======
     const internalRef = useRef<HTMLTextAreaElement | null>(null)
 
     useImperativeHandle(ref, () => internalRef.current as HTMLTextAreaElement, [])
@@ -37,7 +21,6 @@
     const updateTextAreaHeight = (element: HTMLTextAreaElement | null) => {
       if (!element) return
 
->>>>>>> ce6a66dd
       // Update the height
       if (!value) {
         element.style.height = 'auto'
@@ -50,16 +33,12 @@
 
     return (
       <TextArea
-<<<<<<< HEAD
-        ref={updateTextAreaHeight}
-=======
         ref={(element) => {
           if (element) {
             internalRef.current = element
             updateTextAreaHeight(element)
           }
         }}
->>>>>>> ce6a66dd
         rows={1}
         aria-expanded={false}
         className={cn('h-auto resize-none box-border', className)}
