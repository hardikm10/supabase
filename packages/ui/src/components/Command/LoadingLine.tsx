import React from 'react'
<<<<<<< HEAD
import { cn } from '../../lib/utils/cn'
=======
import { cn } from './../../lib/utils'
>>>>>>> efa702d1

export const LoadingLine = ({ loading }: { loading: boolean }) => {
  return (
    <div className="relative overflow-hidden w-full h-px bg-[#eceef0] dark:bg-[#2e2e2e] m-auto">
      <span
        className={cn(
          'absolute w-[80px] h-px ml-auto mr-auto left-0 right-0 text-center block top-0',
          'transition-all',
          'line-loading-bg-light dark:line-loading-bg',
          loading && 'animate-line-loading opacity-100',
          loading ? 'opacity-100' : 'opacity-0'
        )}
      ></span>
    </div>
  )
}<|MERGE_RESOLUTION|>--- conflicted
+++ resolved
@@ -1,9 +1,5 @@
 import React from 'react'
-<<<<<<< HEAD
-import { cn } from '../../lib/utils/cn'
-=======
 import { cn } from './../../lib/utils'
->>>>>>> efa702d1
 
 export const LoadingLine = ({ loading }: { loading: boolean }) => {
   return (
