--- conflicted
+++ resolved
@@ -209,12 +209,9 @@
 
 export { Separator } from './src/components/shadcn/ui/separator'
 
-<<<<<<< HEAD
 export { ToggleGroup, ToggleGroupItem } from './src/components/shadcn/ui/toggle-group'
-=======
 export * from './src/components/shadcn/ui/resizable'
 
->>>>>>> dcf532a7
 // links
 
 export * from './src/components/TextLink'
